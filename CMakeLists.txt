cmake_minimum_required(VERSION 3.5.1)
set(CMAKE_MODULE_PATH ${CMAKE_CURRENT_SOURCE_DIR}/cmake)

if (POLICY CMP0074)
  cmake_policy(SET CMP0074 NEW) # CMake 3.12
endif ()

project(marian CXX C)
set(CMAKE_CXX_STANDARD 11)
set(CMAKE_CXX_STANDARD_REQUIRED ON)
set(BUILD_ARCH native CACHE STRING "Compile for this CPU architecture.")

# use ccache for faster compilation if available
find_program(CCACHE_PROGRAM ccache)
if(CCACHE_PROGRAM)
  set_property(GLOBAL PROPERTY RULE_LAUNCH_COMPILE "${CCACHE_PROGRAM}")
endif()

# Custom CMake options
option(AMQP-CPP_LINUX_TCP "Compile AMQP with Linux TCP module" ON)
option(COMPILE_AMQP_WORKER "Compile Marian Advanced Message Queue Protocol Worker (marian-amqp-worker)" ON)
option(COMPILE_CPU "Compile CPU version" ON)
option(COMPILE_CUDA "Compile GPU version" ON)
<<<<<<< HEAD
=======
option(USE_SENTENCEPIECE "Download and compile SentencePiece" ON)
option(USE_STATIC_LIBS "Link statically against non-system libs" OFF)
option(USE_CUDNN "Use CUDNN library" OFF)
option(USE_NCCL "Use NCCL library" ON)
option(USE_MPI "Use MPI library" OFF)
>>>>>>> 60895a5c
option(COMPILE_EXAMPLES "Compile examples" OFF)
option(COMPILE_REST_SERVER "Compile Marian REST server" ON)
option(COMPILE_SERVER "Compile marian-server" OFF)
option(COMPILE_TESTS "Compile tests" OFF)
<<<<<<< HEAD
option(COMPILE_WEBSOCKET_SERVER "Compile Marian Advanced Message Queue Protocol Worker (marian-amqp-worker)" ON)
option(USE_CCACHE "Use ccache compiler cache (https://ccache.dev)" OFF)
option(USE_CUDNN "Use CUDNN library" OFF)
option(USE_DOXYGEN "Build documentation with Doxygen" ON)
option(USE_FBGEMM "Use FBGEMM" OFF)
option(USE_MPI "Use MPI library" OFF)
option(USE_NCCL "Use NCCL library" ON)
option(USE_SENTENCEPIECE "Download and compile SentencePiece" OFF)
option(USE_STATIC_LIBS "Link statically against non-system libs" OFF)

# use ccache (https://ccache.dev) for faster compilation if requested and available
if(USE_CCACHE)
find_program(CCACHE_PROGRAM ccache)
if(CCACHE_PROGRAM)
  message(STATUS "Found and will be using ccache for faster repeat compilation (use cmake -DUSE_CCACHE=off to disable).")
  set_property(GLOBAL PROPERTY RULE_LAUNCH_COMPILE "${CCACHE_PROGRAM}")
else(CCACHE_PROGRAM)
  message(WARNING "Compilation with ccache requested but no ccache found.")
endif(CCACHE_PROGRAM)
endif(USE_CCACHE)

if(COMPILE_REST_SERVER)
  find_package(PCRECPP)
endif(COMPILE_REST_SERVER)
=======
option(COMPILE_SERVER "Compile marian-server" ON)
option(COMPILE_AMQP_WORKER "Compile Marian Advanced Message Queue Protocol Worker (marian-amqp-worker)" off)
option(COMPILE_WEBSOCKET_SERVER "Compile Marian Advanced Message Queue Protocol Worker (marian-amqp-worker)" off)
option(COMPILE_REST_SERVER "Compile Marian REST server" ON)
option(AMQP-CPP_LINUX_TCP "Compile AMQP with Linux TCP module" ON)
>>>>>>> 60895a5c

# Project versioning
find_package(Git QUIET)
include(GetVersionFromFile)

message(STATUS "Project name: ${PROJECT_NAME}")
message(STATUS "Project version: ${PROJECT_VERSION_STRING_FULL}")

execute_process(COMMAND git submodule update --init --recursive --no-fetch
                WORKING_DIRECTORY ${CMAKE_CURRENT_SOURCE_DIR})

if(NOT CMAKE_BUILD_TYPE)
  message(WARNING "CMAKE_BUILD_TYPE not set; setting to Release")
  set(CMAKE_BUILD_TYPE "Release")
endif()

# Set compilation flags
if(MSVC)
# These are used in src/CMakeLists.txt on a per-target basis
  list(APPEND ALL_WARNINGS /WX; /W4;)

  # Disabled bogus warnings for CPU intrincics:
  # C4310: cast truncates constant value
  # C4324: 'marian::cpu::int16::`anonymous-namespace'::ScatterPut': structure was padded due to alignment specifier
  set(DISABLE_GLOBALLY "/wd\"4310\" /wd\"4324\"")

  set(INTRINSICS "/arch:AVX")

  # Or maybe use these?
  # set(INTRINSICS "/arch:AVX2")
  # set(INTRINSICS "/arch:AVX512")

  set(CMAKE_CXX_FLAGS           "/EHsc /DWIN32 /D_WINDOWS /DUNICODE /D_UNICODE /D_CRT_NONSTDC_NO_WARNINGS /D_CRT_SECURE_NO_WARNINGS ${DISABLE_GLOBALLY}")
  set(CMAKE_CXX_FLAGS_RELEASE   "${CMAKE_CXX_FLAGS} /MT /O2 ${INTRINSICS} /Zi /MP /GL /DNDEBUG")
  set(CMAKE_CXX_FLAGS_DEBUG     "${CMAKE_CXX_FLAGS} /MTd /Od /Ob0 ${INTRINSICS} /RTC1 /Zi /D_DEBUG")

  # ignores warning LNK4049: locally defined symbol free imported - this comes from zlib
  set(CMAKE_EXE_LINKER_FLAGS    "${CMAKE_EXE_LINKER_FLAGS} /DEBUG /LTCG:incremental /INCREMENTAL:NO /NODEFAULTLIB:MSVCRT /ignore:4049")
  set(CMAKE_STATIC_LINKER_FLAGS "${CMAKE_STATIC_LINKER_FLAGS} /LTCG:incremental")

  find_library(SHLWAPI Shlwapi.lib)
  set(EXT_LIBS ${EXT_LIBS} SHLWAPI)
else(MSVC)

  # Check we are using at least g++ 5.0
  if(CMAKE_CXX_COMPILER_ID STREQUAL "GNU" AND CMAKE_CXX_COMPILER_VERSION VERSION_LESS 5.0)
    message(FATAL_ERROR "FATAL ERROR: Compiling Marian requires at least g++ 5.0, your version is ${CMAKE_CXX_COMPILER_VERSION}")
  endif()

  # Detect support CPU instrinsics for the current platform. This will
  # only by used with BUILD_ARCH=native. For overridden BUILD_ARCH we
  # minimally use -msse4.1. This seems to work with MKL.
  set(INTRINSICS "")
  list(APPEND INTRINSICS_NVCC)

  if(BUILD_ARCH STREQUAL "native")
    message(STATUS "Checking support for CPU intrinsics")
    include(FindSSE)
    if(SSE2_FOUND)
      message(STATUS "SSE2 support found")
      set(INTRINSICS "${INTRINSICS} -msse2")
      list(APPEND INTRINSICS_NVCC -Xcompiler\ -msse2)
    endif(SSE2_FOUND)
    if(SSE3_FOUND)
      message(STATUS "SSE3 support found")
      set(INTRINSICS "${INTRINSICS} -msse3")
      list(APPEND INTRINSICS_NVCC -Xcompiler\ -msse3)
    endif(SSE3_FOUND)
    if(SSE4_1_FOUND)
      message(STATUS "SSE4.1 support found")
      set(INTRINSICS "${INTRINSICS} -msse4.1")
      list(APPEND INTRINSICS_NVCC -Xcompiler\ -msse4.1)
    endif(SSE4_1_FOUND)
    if(SSE4_2_FOUND)
      message(STATUS "SSE4.2 support found")
      set(INTRINSICS "${INTRINSICS} -msse4.2")
      list(APPEND INTRINSICS_NVCC -Xcompiler\ -msse4.2)
    endif(SSE4_2_FOUND)
    if(AVX_FOUND)
      message(STATUS "AVX support found")
      set(INTRINSICS "${INTRINSICS} -mavx")
      list(APPEND INTRINSICS_NVCC -Xcompiler\ -mavx)
    endif(AVX_FOUND)
    if(AVX2_FOUND)
      message(STATUS "AVX2 support found")
      set(INTRINSICS "${INTRINSICS} -mavx2")
      list(APPEND INTRINSICS_NVCC -Xcompiler\ -mavx2)
    endif(AVX2_FOUND)
    if(AVX512_FOUND)
      message(STATUS "AVX512 support found")
      set(INTRINSICS "${INTRINSICS} -mavx512f")
      list(APPEND INTRINSICS_NVCC -Xcompiler\ -mavx512f)
    endif(AVX512_FOUND)
  else()
    set(INTRINSICS "-msse4.1")
  endif()

  if(USE_FBGEMM)
    set(EXT_LIBS ${EXT_LIBS} fbgemm dl)
    add_definitions(-DUSE_FBGEMM=1)
  endif(USE_FBGEMM)

  set(DISABLE_GLOBALLY "-Wno-unused-result")

  # These are used in src/CMakeLists.txt on a per-target basis
  list(APPEND ALL_WARNINGS -Wall; -Werror; -Wno-unused-result; -Wno-deprecated; -Wno-pragmas; -Wno-unused-parameter; -Wextra; -Wno-unused-function;
                          -Wno-unused-value; -Wno-unknown-pragmas; -Wno-sign-compare; -Wno-missing-field-initializers;)

  # This warning does not exist prior to gcc 5.0
  if(CMAKE_COMPILER_IS_GNUCC AND CMAKE_CXX_COMPILER_VERSION VERSION_GREATER 5.0)
    list(APPEND ALL_WARNINGS -Wsuggest-override)
  endif()

  set(CMAKE_CXX_FLAGS                 "-std=c++11 -pthread -Wl,--no-as-needed -fPIC ${DISABLE_GLOBALLY} -march=${BUILD_ARCH} ${INTRINSICS}")
  set(CMAKE_CXX_FLAGS_RELEASE         "-Ofast -m64 -funroll-loops -ffinite-math-only -g -rdynamic")
  set(CMAKE_CXX_FLAGS_DEBUG           "-O0 -g -rdynamic")
  set(CMAKE_CXX_FLAGS_SLIM            "-Ofast -m64 -funroll-loops -ffinite-math-only -DNDEBUG")
  set(CMAKE_CXX_FLAGS_RELWITHDEBINFO  "${CMAKE_CXX_FLAGS_RELEASE}")
  set(CMAKE_CXX_FLAGS_PROFILE         "${CMAKE_CXX_FLAGS_RELEASE} -pg")
  set(CMAKE_CXX_FLAGS_PROFGEN         "${CMAKE_CXX_FLAGS_RELEASE} -fprofile-generate -fprofile-correction")
  set(CMAKE_CXX_FLAGS_PROFUSE         "${CMAKE_CXX_FLAGS_RELEASE} -fprofile-use -fprofile-correction")

  # these need to be set separately
  set(CMAKE_C_FLAGS                 "-pthread -Wl,--no-as-needed -fPIC ${DISABLE_GLOBALLY} -march=${BUILD_ARCH} ${INTRINSICS}")
  set(CMAKE_C_FLAGS_RELEASE         "-O3 -m64 -funroll-loops -ffinite-math-only -g -rdynamic")
  set(CMAKE_C_FLAGS_DEBUG           "-O0 -g -rdynamic")
  set(CMAKE_C_FLAGS_SLIM            "-O3 -m64 -funroll-loops -ffinite-math-only -DNDEBUG")
  set(CMAKE_C_FLAGS_RELWITHDEBINFO  "${CMAKE_C_FLAGS_RELEASE}")
  set(CMAKE_C_FLAGS_PROFILE         "${CMAKE_C_FLAGS_RELEASE} -pg")
  set(CMAKE_C_FLAGS_PROFGEN         "${CMAKE_C_FLAGS_RELEASE} -fprofile-generate -fprofile-correction")
  set(CMAKE_C_FLAGS_PROFUSE         "${CMAKE_C_FLAGS_RELEASE} -fprofile-use -fprofile-correction")
endif(MSVC)

# Downloading SentencePiece if requested and set to compile with it.
# Requires all the dependencies imposed by SentencePiece
if(USE_SENTENCEPIECE)
  set(CMAKE_CXX_FLAGS "${CMAKE_CXX_FLAGS} -DUSE_SENTENCEPIECE")
  LIST(APPEND CUDA_NVCC_FLAGS -DUSE_SENTENCEPIECE; )
  set(EXT_LIBS ${EXT_LIBS} sentencepiece sentencepiece_train)
endif()

# Find packages
set(EXT_LIBS ${EXT_LIBS} ${CMAKE_DL_LIBS})

if(COMPILE_CUDA)

LIST(APPEND COMPUTE -arch=sm_35; -gencode=arch=compute_35,code=sm_35; -gencode=arch=compute_50,code=sm_50; -gencode=arch=compute_52,code=sm_52; -gencode=arch=compute_60,code=sm_60; -gencode=arch=compute_61,code=sm_61;)

if(USE_STATIC_LIBS)
  # link statically to stdlib libraries
  set(CMAKE_EXE_LINKER_FLAGS "-static-libgcc -static-libstdc++")

  # look for libraries that have .a suffix
  set(_ORIG_CMAKE_FIND_LIBRARY_SUFFIXES ${CMAKE_FIND_LIBRARY_SUFFIXES})
  if(WIN32)
    list(INSERT CMAKE_FIND_LIBRARY_SUFFIXES 0 .lib .a)
  else()
    set(CMAKE_FIND_LIBRARY_SUFFIXES .a _static.a)
  endif()
endif()

find_package(CUDA "9.0") # TODO: only enable FP16-related options for compute_70 and higher.
if(CUDA_FOUND)
  # CUDA >= 10.0 requires CMake >= 3.12.2
  if((CUDA_VERSION VERSION_EQUAL "10.0" OR CUDA_VERSION VERSION_GREATER "10.0") AND (CMAKE_VERSION VERSION_LESS "3.12.2"))
      message(WARNING "On some Unix systems CUDA 10.0+ requires CMake 3.12.2+; you use CMake ${CMAKE_VERSION}")
  endif()

  if(CUDA_VERSION VERSION_GREATER "8.0")
    LIST(APPEND COMPUTE -gencode=arch=compute_70,code=sm_70; -gencode=arch=compute_70,code=compute_70)
  endif()

  if(USE_STATIC_LIBS)
    find_library(CUDA_culibos_LIBRARY NAMES culibos PATHS ${CUDA_TOOLKIT_ROOT_DIR}/lib64)
    set(EXT_LIBS ${EXT_LIBS} ${CUDA_curand_LIBRARY} ${CUDA_cusparse_LIBRARY} ${CUDA_culibos_LIBRARY} ${CUDA_CUBLAS_LIBRARIES})
    set(CUDA_LIBS ${CUDA_curand_LIBRARY} ${CUDA_cusparse_LIBRARY} ${CUDA_culibos_LIBRARY} ${CUDA_CUBLAS_LIBRARIES})
    # CUDA 10.1 introduces cublasLt library that is required on static build
    if ((CUDA_VERSION VERSION_EQUAL "10.1" OR CUDA_VERSION VERSION_GREATER "10.1"))
      find_library(CUDA_cublasLt_LIBRARY NAMES cublasLt PATHS ${CUDA_TOOLKIT_ROOT_DIR}/lib64)
      set(EXT_LIBS ${EXT_LIBS} ${CUDA_cublasLt_LIBRARY})
      set(CUDA_LIBS ${CUDA_LIBS} ${CUDA_cublasLt_LIBRARY})
    endif()
    message(STATUS "Found CUDA libraries: ${CUDA_LIBS}")
  else(USE_STATIC_LIBS)
    set(EXT_LIBS ${EXT_LIBS} ${CUDA_curand_LIBRARY} ${CUDA_cusparse_LIBRARY} ${CUDA_CUBLAS_LIBRARIES})
    message(STATUS "Found CUDA libraries: ${CUDA_curand_LIBRARY} ${CUDA_cusparse_LIBRARY} ${CUDA_CUBLAS_LIBRARIES}")
  endif(USE_STATIC_LIBS)

  if(USE_CUDNN)
    find_package(CUDNN "7.0")
    if(CUDNN_FOUND)
      include_directories(${CUDNN_INCLUDE_DIRS})
      set(EXT_LIBS ${EXT_LIBS} ${CUDNN_LIBRARIES})
      set(CMAKE_CXX_FLAGS "${CMAKE_CXX_FLAGS} -DCUDNN")
      LIST(APPEND CUDA_NVCC_FLAGS -DCUDNN; )
    endif(CUDNN_FOUND)
  endif(USE_CUDNN)

  set(CMAKE_CXX_FLAGS "${CMAKE_CXX_FLAGS} -DCUDA_FOUND")
  list(APPEND CUDA_NVCC_FLAGS -DCUDA_FOUND; )

  if(MSVC)
    list(APPEND CUDA_NVCC_FLAGS -DBOOST_PP_VARIADICS=0; )
  endif()

  if(USE_NCCL)
    add_library(nccl STATIC IMPORTED)
    set(EXT_LIBS ${EXT_LIBS} nccl)
    set(CMAKE_CXX_FLAGS "${CMAKE_CXX_FLAGS} -DUSE_NCCL")
    LIST(APPEND CUDA_NVCC_FLAGS -DUSE_NCCL; )
  endif(USE_NCCL)

  if(USE_STATIC_LIBS)
    set(CMAKE_FIND_LIBRARY_SUFFIXES ${_ORIG_CMAKE_FIND_LIBRARY_SUFFIXES})
  endif()

else(CUDA_FOUND)
  message("
Cannot find suitable CUDA libraries. Specify the path explicitly with
  -DCUDA_TOOLKIT_ROOT_DIR=/path/to/appropriate/cuda/installation
   (hint: try /usr/local/$(readlink /usr/local/cuda))
OR compile the CPU-only version of Marian with
  -DCOMPILE_CUDA=off
")
  message(FATAL_ERROR "FATAL ERROR: No suitable CUDA library found.")
endif(CUDA_FOUND)

else(COMPILE_CUDA)
  message(WARNING "COMPILE_CUDA=off : Building only CPU version")
endif(COMPILE_CUDA)

# TODO: make compatible with older CUDA versions
if(CMAKE_BUILD_TYPE STREQUAL "Debug")
  list(APPEND CUDA_NVCC_FLAGS --default-stream per-thread; -O0; -g; --use_fast_math; ${COMPUTE})
else(CMAKE_BUILD_TYPE STREQUAL "Debug")
  list(APPEND CUDA_NVCC_FLAGS --default-stream per-thread; -O3; -g; --use_fast_math; ${COMPUTE})
endif(CMAKE_BUILD_TYPE STREQUAL "Debug")
if(NOT MSVC)
  # @TODO: add warnings here too
  list(APPEND CUDA_NVCC_FLAGS -ccbin ${CMAKE_C_COMPILER}; -std=c++11; -Xcompiler\ -fPIC; -Xcompiler\ -Wno-unused-result; -Xcompiler\ -Wno-deprecated; -Xcompiler\ -Wno-pragmas; -Xcompiler\ -Wno-unused-value; -Xcompiler\ -Werror;)
  list(APPEND CUDA_NVCC_FLAGS ${INTRINSICS_NVCC})
else()
  list(APPEND CUDA_NVCC_FLAGS -Xcompiler\ /FS; )
endif()

list(REMOVE_DUPLICATES CUDA_NVCC_FLAGS)
set(CUDA_PROPAGATE_HOST_FLAGS OFF)

if(USE_STATIC_LIBS)
  set(_ORIG_CMAKE_FIND_LIBRARY_SUFFIXES ${CMAKE_FIND_LIBRARY_SUFFIXES})
  if(WIN32)
    list(INSERT CMAKE_FIND_LIBRARY_SUFFIXES 0 .lib .a)
  else()
    set(CMAKE_FIND_LIBRARY_SUFFIXES .a)
  endif()
endif()

if(NOT WIN32)
  find_package(Tcmalloc)
  if(Tcmalloc_FOUND)
    include_directories(${Tcmalloc_INCLUDE_DIR})
    set(EXT_LIBS ${EXT_LIBS} ${Tcmalloc_LIBRARIES})
  else(Tcmalloc_FOUND)
    message(WARNING "Cannot find TCMalloc library. Continuing.")
  endif(Tcmalloc_FOUND)
endif()

if(USE_MPI)
  find_package(MPI 2.0)
  if(MPI_FOUND)
    include_directories(${MPI_INCLUDE_PATH})
    set(EXT_LIBS ${EXT_LIBS} ${MPI_LIBRARIES})
    add_definitions(-DMPI_FOUND=1)
  endif(MPI_FOUND)
endif(USE_MPI)

if(COMPILE_CPU)
  find_package(MKL)
  if(MKL_FOUND)
    include_directories(${MKL_INCLUDE_DIR})
    set(EXT_LIBS ${EXT_LIBS} ${MKL_LIBRARIES})
    add_definitions(-DBLAS_FOUND=1 -DMKL_FOUND=1)
  else(MKL_FOUND)
    set(BLA_VENDOR "OpenBLAS")
    find_package(BLAS)
    if(BLAS_FOUND)
      include_directories(${BLAS_INCLUDE_DIR})
      set(EXT_LIBS ${EXT_LIBS} ${BLAS_LIBRARIES})
      add_definitions(-DBLAS_FOUND=1)
    endif(BLAS_FOUND)
  endif(MKL_FOUND)
endif(COMPILE_CPU)

set(BOOST_COMPONENTS "")
if(COMPILE_SERVER)
  find_package(OpenSSL)
  if(OpenSSL_FOUND)
    message(STATUS "Found OpenSSL")
    include_directories(${OPENSSL_INCLUDE_DIR})
    set(EXT_LIBS ${EXT_LIBS} ${OPENSSL_CRYPTO_LIBRARY})
  else(OpenSSL_FOUND)
    message(WARNING "Cannot find OpenSSL library. Not compiling server.")
    set(COMPILE_SERVER "off")
  endif(OpenSSL_FOUND)
endif(COMPILE_SERVER)

if(USE_STATIC_LIBS)
  set(CMAKE_FIND_LIBRARY_SUFFIXES ${_ORIG_CMAKE_FIND_LIBRARY_SUFFIXES})
endif()

if(USE_STATIC_LIBS)
  set(Boost_USE_STATIC_LIBS ON)
endif()

if(BOOST_COMPONENTS)
  find_package(Boost COMPONENTS ${BOOST_COMPONENTS})
  if(Boost_FOUND)
    include_directories(${Boost_INCLUDE_DIRS})
    set(EXT_LIBS ${EXT_LIBS} ${Boost_LIBRARIES})
    set(EXT_LIBS ${EXT_LIBS} ${ZLIB_LIBRARIES}) # hack for static compilation
  else(Boost_FOUND)
    message(SEND_ERROR "Cannot find Boost libraries. Terminating.")
  endif(Boost_FOUND)
endif(BOOST_COMPONENTS)

if(COMPILE_TESTS)
  enable_testing()
endif(COMPILE_TESTS)

if(COMPILE_EXAMPLES)
  add_definitions(-DCOMPILE_EXAMPLES=1)
endif(COMPILE_EXAMPLES)

# Generate project_version.h to reflect our version number
configure_file(${CMAKE_CURRENT_SOURCE_DIR}/src/common/project_version.h.in
               ${CMAKE_CURRENT_SOURCE_DIR}/src/common/project_version.h @ONLY)

# Compile source files
include_directories(${marian_SOURCE_DIR}/src)
add_subdirectory(src)
if(COMPILE_REST_SERVER)
  set(PCRECPP)
endif(COMPILE_REST_SERVER)

<<<<<<< HEAD
if(USE_DOXYGEN)
=======
if(COMPILE_AMQP_WORKER)
  set(PCRECPP)
endif(COMPILE_AMQP_WORKER)

if (NEED_PCRECPP)
  find_package(PCRECPP)
endif(NEED_PCRECPP)
>>>>>>> 60895a5c
# Add a target to generate API documentation with Doxygen
find_package(Doxygen)
if(DOXYGEN_FOUND)
  configure_file(${CMAKE_CURRENT_SOURCE_DIR}/Doxyfile.in
           ${CMAKE_CURRENT_BINARY_DIR}/Doxyfile @ONLY)
  add_custom_target(doc
    ${DOXYGEN_EXECUTABLE} ${CMAKE_CURRENT_BINARY_DIR}/Doxyfile
    WORKING_DIRECTORY ${CMAKE_CURRENT_BINARY_DIR}
   COMMENT "Generating API documentation with Doxygen" VERBATIM
  )
<<<<<<< HEAD
endif(DOXYGEN_FOUND)
endif(USE_DOXYGEN)
=======
endif(DOXYGEN_FOUND)
>>>>>>> 60895a5c
<|MERGE_RESOLUTION|>--- conflicted
+++ resolved
@@ -9,31 +9,16 @@
 set(CMAKE_CXX_STANDARD 11)
 set(CMAKE_CXX_STANDARD_REQUIRED ON)
 set(BUILD_ARCH native CACHE STRING "Compile for this CPU architecture.")
-
-# use ccache for faster compilation if available
-find_program(CCACHE_PROGRAM ccache)
-if(CCACHE_PROGRAM)
-  set_property(GLOBAL PROPERTY RULE_LAUNCH_COMPILE "${CCACHE_PROGRAM}")
-endif()
 
 # Custom CMake options
 option(AMQP-CPP_LINUX_TCP "Compile AMQP with Linux TCP module" ON)
 option(COMPILE_AMQP_WORKER "Compile Marian Advanced Message Queue Protocol Worker (marian-amqp-worker)" ON)
 option(COMPILE_CPU "Compile CPU version" ON)
 option(COMPILE_CUDA "Compile GPU version" ON)
-<<<<<<< HEAD
-=======
-option(USE_SENTENCEPIECE "Download and compile SentencePiece" ON)
-option(USE_STATIC_LIBS "Link statically against non-system libs" OFF)
-option(USE_CUDNN "Use CUDNN library" OFF)
-option(USE_NCCL "Use NCCL library" ON)
-option(USE_MPI "Use MPI library" OFF)
->>>>>>> 60895a5c
 option(COMPILE_EXAMPLES "Compile examples" OFF)
 option(COMPILE_REST_SERVER "Compile Marian REST server" ON)
 option(COMPILE_SERVER "Compile marian-server" OFF)
 option(COMPILE_TESTS "Compile tests" OFF)
-<<<<<<< HEAD
 option(COMPILE_WEBSOCKET_SERVER "Compile Marian Advanced Message Queue Protocol Worker (marian-amqp-worker)" ON)
 option(USE_CCACHE "Use ccache compiler cache (https://ccache.dev)" OFF)
 option(USE_CUDNN "Use CUDNN library" OFF)
@@ -58,13 +43,6 @@
 if(COMPILE_REST_SERVER)
   find_package(PCRECPP)
 endif(COMPILE_REST_SERVER)
-=======
-option(COMPILE_SERVER "Compile marian-server" ON)
-option(COMPILE_AMQP_WORKER "Compile Marian Advanced Message Queue Protocol Worker (marian-amqp-worker)" off)
-option(COMPILE_WEBSOCKET_SERVER "Compile Marian Advanced Message Queue Protocol Worker (marian-amqp-worker)" off)
-option(COMPILE_REST_SERVER "Compile Marian REST server" ON)
-option(AMQP-CPP_LINUX_TCP "Compile AMQP with Linux TCP module" ON)
->>>>>>> 60895a5c
 
 # Project versioning
 find_package(Git QUIET)
@@ -409,9 +387,6 @@
   set(PCRECPP)
 endif(COMPILE_REST_SERVER)
 
-<<<<<<< HEAD
-if(USE_DOXYGEN)
-=======
 if(COMPILE_AMQP_WORKER)
   set(PCRECPP)
 endif(COMPILE_AMQP_WORKER)
@@ -419,7 +394,7 @@
 if (NEED_PCRECPP)
   find_package(PCRECPP)
 endif(NEED_PCRECPP)
->>>>>>> 60895a5c
+if(USE_DOXYGEN)
 # Add a target to generate API documentation with Doxygen
 find_package(Doxygen)
 if(DOXYGEN_FOUND)
@@ -430,9 +405,5 @@
     WORKING_DIRECTORY ${CMAKE_CURRENT_BINARY_DIR}
    COMMENT "Generating API documentation with Doxygen" VERBATIM
   )
-<<<<<<< HEAD
 endif(DOXYGEN_FOUND)
-endif(USE_DOXYGEN)
-=======
-endif(DOXYGEN_FOUND)
->>>>>>> 60895a5c
+endif(USE_DOXYGEN)