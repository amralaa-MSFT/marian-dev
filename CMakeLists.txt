cmake_minimum_required(VERSION 3.5.1)
set(CMAKE_MODULE_PATH ${CMAKE_CURRENT_SOURCE_DIR}/cmake)

if (POLICY CMP0074)
  cmake_policy(SET CMP0074 NEW) # CMake 3.12
endif ()


project(marian CXX C)
set(CMAKE_CXX_STANDARD 11)
set(CMAKE_CXX_STANDARD_REQUIRED ON)
set(BUILD_ARCH native CACHE STRING "Compile for this CPU architecture.")

# Custom CMake options
option(COMPILE_CPU "Compile CPU version" ON)
option(COMPILE_CUDA "Compile GPU version" ON)
option(USE_SENTENCEPIECE "Download and compile SentencePiece" OFF)
option(USE_STATIC_LIBS "Link statically against non-system libs" OFF)
option(USE_CUDNN "Use CUDNN library" OFF)
option(USE_NCCL "Use NCCL library" ON)
option(USE_MPI "Use MPI library" OFF)
option(COMPILE_EXAMPLES "Compile examples" OFF)
option(COMPILE_TESTS "Compile tests" OFF)
option(COMPILE_SERVER "Compile marian-server" ON)

# Project versioning
find_package(Git QUIET)
include(GetVersionFromFile)

message(STATUS "Project name: ${PROJECT_NAME}")
message(STATUS "Project version: ${PROJECT_VERSION_STRING_FULL}")

execute_process(COMMAND git submodule update --init --recursive --no-fetch
                WORKING_DIRECTORY ${CMAKE_CURRENT_SOURCE_DIR})

# Set compilation flags
if(MSVC)
# These are used in src/CMakeLists.txt on a per-target basis
  list(APPEND ALL_WARNINGS /WX; /W4;)

  # Disabled bogus warnings for CPU intrincics:
  # C4310: cast truncates constant value
  # C4324: 'marian::cpu::int16::`anonymous-namespace'::ScatterPut': structure was padded due to alignment specifier
  set(DISABLE_GLOBALLY "/wd\"4310\" /wd\"4324\"")

  set(INTRINSICS "/arch:AVX")

  # Or maybe use these?
  # set(INTRINSICS "/arch:AVX2")
  # set(INTRINSICS "/arch:AVX512")

  set(CMAKE_CXX_FLAGS           "/EHsc /DWIN32 /D_WINDOWS /DUNICODE /D_UNICODE /D_CRT_NONSTDC_NO_WARNINGS /D_CRT_SECURE_NO_WARNINGS ${DISABLE_GLOBALLY}")
  set(CMAKE_CXX_FLAGS_RELEASE   "${CMAKE_CXX_FLAGS} /MT /O2 ${INTRINSICS} /Zi /MP /GL /DNDEBUG")
  set(CMAKE_CXX_FLAGS_DEBUG     "${CMAKE_CXX_FLAGS} /MTd /Od /Ob0 ${INTRINSICS} /RTC1 /Zi /D_DEBUG")

  # ignores warning LNK4049: locally defined symbol free imported - this comes from zlib
  set(CMAKE_EXE_LINKER_FLAGS    "${CMAKE_EXE_LINKER_FLAGS} /DEBUG /LTCG:incremental /INCREMENTAL:NO /NODEFAULTLIB:MSVCRT /ignore:4049")
  set(CMAKE_STATIC_LINKER_FLAGS "${CMAKE_STATIC_LINKER_FLAGS} /LTCG:incremental")

  find_library(SHLWAPI Shlwapi.lib)
  set(EXT_LIBS ${EXT_LIBS} SHLWAPI)
else()

# Detect support CPU instrinsics for the current platform. This will
# only by used with BUILD_ARCH=native. For overridden BUILD_ARCH we
# minimally use -msse4.1. This seems to work with MKL.
set(INTRINSICS "")
list(APPEND INTRINSICS_NVCC)
if(BUILD_ARCH STREQUAL "native")
  message(STATUS "Checking support for CPU intrinsics")
  include(FindSSE)
  if(SSE2_FOUND)
    message(STATUS "SSE2 support found")
    set(INTRINSICS "${INTRINSICS} -msse2")
    list(APPEND INTRINSICS_NVCC -Xcompiler\ -msse2)
  endif(SSE2_FOUND)
  if(SSE3_FOUND)
    message(STATUS "SSE3 support found")
    set(INTRINSICS "${INTRINSICS} -msse3")
    list(APPEND INTRINSICS_NVCC -Xcompiler\ -msse3)
  endif(SSE3_FOUND)
  if(SSE4_1_FOUND)
    message(STATUS "SSE4.1 support found")
    set(INTRINSICS "${INTRINSICS} -msse4.1")
    list(APPEND INTRINSICS_NVCC -Xcompiler\ -msse4.1)
  endif(SSE4_1_FOUND)
  if(AVX_FOUND)
    message(STATUS "AVX support found")
    set(INTRINSICS "${INTRINSICS} -mavx")
    list(APPEND INTRINSICS_NVCC -Xcompiler\ -mavx)
  endif(AVX_FOUND)
  if(AVX2_FOUND)
    message(STATUS "AVX2 support found")
    set(INTRINSICS "${INTRINSICS} -mavx2")
    list(APPEND INTRINSICS_NVCC -Xcompiler\ -mavx2)
  endif(AVX2_FOUND)
else()
  set(INTRINSICS "-msse4.1")
  list(APPEND INTRINSICS_NVCC -Xcompiler\ -msse4.1)
  endif()

set(DISABLE_GLOBALLY "-Wno-unused-result")

# These are used in src/CMakeLists.txt on a per-target basis
list(APPEND ALL_WARNINGS -Wall; -Werror; -Wno-unused-result; -Wno-deprecated; -Wno-pragmas; -Wno-unused-parameter; -Wextra; -Wno-unused-function;
                         -Wno-unused-value; -Wno-unknown-pragmas; -Wno-sign-compare; -Wno-missing-field-initializers;)

  # This warning does not exist prior to gcc 5.0
  if(CMAKE_COMPILER_IS_GNUCC AND CMAKE_CXX_COMPILER_VERSION VERSION_GREATER 5.0)
    list(APPEND ALL_WARNINGS -Wsuggest-override)
  endif()

<<<<<<< HEAD
  set(CMAKE_CXX_FLAGS                 "-std=c++11 -O3 -m64 -pthread -march=${BUILD_ARCH} ${INTRINSICS} -Wl,--no-as-needed -funroll-loops -fPIC ${DISABLE_GLOBALLY}")
  set(CMAKE_CXX_FLAGS_RELEASE         "${CMAKE_CXX_FLAGS} -g -rdynamic")
  set(CMAKE_CXX_FLAGS_DEBUG           "-std=c++11 -g -rdynamic -O0 -pthread -Wl,--no-as-needed -fPIC -Wno-unused-result -Wno-deprecated -Wno-pragmas")
  set(CMAKE_CXX_FLAGS_SLIM            "${CMAKE_CXX_FLAGS} -DNDEBUG")
  set(CMAKE_CXX_FLAGS_RELWITHDEBINFO  "${CMAKE_CXX_FLAGS} -g -rdynamic")
  set(CMAKE_CXX_FLAGS_PROFILE         "${CMAKE_CXX_FLAGS_RELEASE} -pg -g -rdynamic")
=======
  set(CMAKE_CXX_FLAGS                 "-std=c++11 -pthread -Wl,--no-as-needed -fPIC ${DISABLE_GLOBALLY} -march=${BUILD_ARCH} ${INTRINSICS}")
  set(CMAKE_CXX_FLAGS_RELEASE         "-Ofast -m64 -funroll-loops -ffinite-math-only -g -rdynamic")
  set(CMAKE_CXX_FLAGS_DEBUG           "-O0 -g -rdynamic")
  set(CMAKE_CXX_FLAGS_SLIM            "-Ofast -m64 -funroll-loops -ffinite-math-only -DNDEBUG")
  set(CMAKE_CXX_FLAGS_RELWITHDEBINFO  "${CMAKE_CXX_FLAGS_RELEASE}")
  set(CMAKE_CXX_FLAGS_PROFILE         "${CMAKE_CXX_FLAGS_RELEASE} -pg")
>>>>>>> ac22cf56
  set(CMAKE_CXX_FLAGS_PROFGEN         "${CMAKE_CXX_FLAGS_RELEASE} -fprofile-generate -fprofile-correction")
  set(CMAKE_CXX_FLAGS_PROFUSE         "${CMAKE_CXX_FLAGS_RELEASE} -fprofile-use -fprofile-correction")
  endif()

# Downloading SentencePiece if requested and set to compile with it.
# Requires all the dependencies imposed by SentencePiece
if(USE_SENTENCEPIECE)
  set(CMAKE_CXX_FLAGS "${CMAKE_CXX_FLAGS} -DUSE_SENTENCEPIECE")
  LIST(APPEND CUDA_NVCC_FLAGS -DUSE_SENTENCEPIECE; )
  set(EXT_LIBS ${EXT_LIBS} sentencepiece sentencepiece_train)
endif()

if(NOT CMAKE_BUILD_TYPE)
  message(WARNING "CMAKE_BUILD_TYPE not set; setting to Release")
  set(CMAKE_BUILD_TYPE "Release")
endif()

# Find packages
set(EXT_LIBS ${EXT_LIBS} ${CMAKE_DL_LIBS})

if(COMPILE_CUDA)

if(USE_STATIC_LIBS)
  # link statically to stdlib libraries
  set(CMAKE_EXE_LINKER_FLAGS "-static-libgcc -static-libstdc++")

  # look for libraries that have .a suffix
  set(_ORIG_CMAKE_FIND_LIBRARY_SUFFIXES ${CMAKE_FIND_LIBRARY_SUFFIXES})
  if(WIN32)
    list(INSERT CMAKE_FIND_LIBRARY_SUFFIXES 0 .lib .a)
  else()
    set(CMAKE_FIND_LIBRARY_SUFFIXES .a _static.a)
  endif()
endif()

find_package(CUDA "8.0")
if(CUDA_FOUND)
  # CUDA >= 10.0 requires CMake >= 3.12.2
  if((CUDA_VERSION VERSION_EQUAL "10.0" OR CUDA_VERSION VERSION_GREATER "10.0") AND (CMAKE_VERSION VERSION_LESS "3.12.2"))
      message(WARNING "On some Unix systems CUDA 10.0+ requires CMake 3.12.2+; you use CMake ${CMAKE_VERSION}")
  endif()

  if(USE_STATIC_LIBS)
    find_library(CUDA_culibos_LIBRARY NAMES culibos PATHS ${CUDA_TOOLKIT_ROOT_DIR}/lib64)
    set(EXT_LIBS ${EXT_LIBS} ${CUDA_curand_LIBRARY} ${CUDA_cusparse_LIBRARY} ${CUDA_culibos_LIBRARY} ${CUDA_CUBLAS_LIBRARIES})
    message(STATUS "Found CUDA libraries: ${CUDA_curand_LIBRARY} ${CUDA_cusparse_LIBRARY} ${CUDA_culibos_LIBRARY} ${CUDA_CUBLAS_LIBRARIES}")
  else(USE_STATIC_LIBS)
    set(EXT_LIBS ${EXT_LIBS} ${CUDA_curand_LIBRARY} ${CUDA_cusparse_LIBRARY} ${CUDA_CUBLAS_LIBRARIES})
    message(STATUS "Found CUDA libraries: ${CUDA_curand_LIBRARY} ${CUDA_cusparse_LIBRARY} ${CUDA_CUBLAS_LIBRARIES}")
  endif(USE_STATIC_LIBS)

  if(USE_CUDNN)
    find_package(CUDNN "7.0")
    if(CUDNN_FOUND)
      include_directories(${CUDNN_INCLUDE_DIRS})
      set(EXT_LIBS ${EXT_LIBS} ${CUDNN_LIBRARIES})
      set(CMAKE_CXX_FLAGS "${CMAKE_CXX_FLAGS} -DCUDNN")
      LIST(APPEND CUDA_NVCC_FLAGS -DCUDNN; )
    endif(CUDNN_FOUND)
  endif(USE_CUDNN)

  set(CMAKE_CXX_FLAGS "${CMAKE_CXX_FLAGS} -DCUDA_FOUND")
  list(APPEND CUDA_NVCC_FLAGS -DCUDA_FOUND; )

  if(MSVC)
    list(APPEND CUDA_NVCC_FLAGS -DBOOST_PP_VARIADICS=0; )
  endif()

  if(USE_NCCL)
    add_library(nccl STATIC IMPORTED)
    set(EXT_LIBS ${EXT_LIBS} nccl)
    set(CMAKE_CXX_FLAGS "${CMAKE_CXX_FLAGS} -DUSE_NCCL")
    LIST(APPEND CUDA_NVCC_FLAGS -DUSE_NCCL; )
  endif(USE_NCCL)

  if(USE_STATIC_LIBS)
    set(CMAKE_FIND_LIBRARY_SUFFIXES ${_ORIG_CMAKE_FIND_LIBRARY_SUFFIXES})
  endif()

else(CUDA_FOUND)
  message(FATAL_ERROR "CUDA has not been found, set -DCOMPILE_CUDA=off to avoid this check and to compile the CPU version only")
endif(CUDA_FOUND)

else(COMPILE_CUDA)
  message(WARNING "COMPILE_CUDA=off : Building only CPU version")
endif(COMPILE_CUDA)

if(CMAKE_BUILD_TYPE STREQUAL "Debug")
  list(APPEND CUDA_NVCC_FLAGS --default-stream per-thread; -O0; -g; -gencode=arch=compute_60,code=sm_60; -gencode=arch=compute_61,code=sm_61; -gencode=arch=compute_70,code=sm_70; -gencode=arch=compute_75,code=sm_75; -gencode=arch=compute_75,code=compute_75)
else(CMAKE_BUILD_TYPE STREQUAL "Debug")
  list(APPEND CUDA_NVCC_FLAGS --default-stream per-thread; -O3; -g; --use_fast_math; -gencode=arch=compute_60,code=sm_60; -gencode=arch=compute_61,code=sm_61; -gencode=arch=compute_70,code=sm_70; -gencode=arch=compute_75,code=sm_75; -gencode=arch=compute_75,code=compute_75)
endif(CMAKE_BUILD_TYPE STREQUAL "Debug")
if(NOT MSVC)
  # @TODO: add warnings here too
  list(APPEND CUDA_NVCC_FLAGS -ccbin ${CMAKE_C_COMPILER}; -std=c++11; -Xcompiler\ -fPIC; -Xcompiler\ -Wno-unused-result; -Xcompiler\ -Wno-deprecated; -Xcompiler\ -Wno-pragmas; -Xcompiler\ -Wno-unused-value; -Xcompiler\ -Werror;)
  list(APPEND CUDA_NVCC_FLAGS ${INTRINSICS_NVCC})
else()
  list(APPEND CUDA_NVCC_FLAGS -Xcompiler\ /FS; )
endif()

list(REMOVE_DUPLICATES CUDA_NVCC_FLAGS)
set(CUDA_PROPAGATE_HOST_FLAGS OFF)

if(USE_STATIC_LIBS)
  set(_ORIG_CMAKE_FIND_LIBRARY_SUFFIXES ${CMAKE_FIND_LIBRARY_SUFFIXES})
  if(WIN32)
    list(INSERT CMAKE_FIND_LIBRARY_SUFFIXES 0 .lib .a)
  else()
    set(CMAKE_FIND_LIBRARY_SUFFIXES .a)
  endif()
endif()

if(NOT WIN32)
  find_package(Tcmalloc)
  if(Tcmalloc_FOUND)
    include_directories(${Tcmalloc_INCLUDE_DIR})
    set(EXT_LIBS ${EXT_LIBS} ${Tcmalloc_LIBRARIES})
  else(Tcmalloc_FOUND)
    message(WARNING "Cannot find TCMalloc library. Continuing.")
  endif(Tcmalloc_FOUND)
endif()

if(USE_MPI)
  find_package(MPI 2.0)
  if(MPI_FOUND)
    include_directories(${MPI_INCLUDE_PATH})
    set(EXT_LIBS ${EXT_LIBS} ${MPI_LIBRARIES})
    add_definitions(-DMPI_FOUND=1)
  endif(MPI_FOUND)
endif(USE_MPI)

if(COMPILE_CPU)
  find_package(MKL)
  if(MKL_FOUND)
    include_directories(${MKL_INCLUDE_DIR})
    set(EXT_LIBS ${EXT_LIBS} ${MKL_LIBRARIES})
    add_definitions(-DBLAS_FOUND=1 -DMKL_FOUND=1)
  else(MKL_FOUND)
    set(BLA_VENDOR "OpenBLAS")
    find_package(BLAS)
    if(BLAS_FOUND)
      include_directories(${BLAS_INCLUDE_DIR})
      set(EXT_LIBS ${EXT_LIBS} ${BLAS_LIBRARIES})
      add_definitions(-DBLAS_FOUND=1)
    endif(BLAS_FOUND)
  endif(MKL_FOUND)
endif(COMPILE_CPU)

set(BOOST_COMPONENTS timer iostreams filesystem system chrono)
if("${CMAKE_CXX_COMPILER_ID}" STREQUAL "GNU" AND CMAKE_CXX_COMPILER_VERSION VERSION_LESS 4.9)
  add_definitions(-DUSE_BOOST_REGEX=1)
  set(BOOST_COMPONENTS ${BOOST_COMPONENTS} regex)
  message(STATUS "Using boost::regex")
else()
  message(STATUS "Using std::regex")
endif()

if(COMPILE_SERVER)
  find_package(OpenSSL)
  if(OpenSSL_FOUND)
    message(STATUS "Found OpenSSL")
    include_directories(${OPENSSL_INCLUDE_DIR})
    set(EXT_LIBS ${EXT_LIBS} ${OPENSSL_CRYPTO_LIBRARY})
  else(OpenSSL_FOUND)
    message(WARNING "Cannot find OpenSSL library. Not compiling server.")
    set(COMPILE_SERVER "off")
  endif(OpenSSL_FOUND)
endif(COMPILE_SERVER)

if(USE_STATIC_LIBS)
  set(CMAKE_FIND_LIBRARY_SUFFIXES ${_ORIG_CMAKE_FIND_LIBRARY_SUFFIXES})
endif()

if(USE_STATIC_LIBS)
  set(Boost_USE_STATIC_LIBS ON)
endif()

find_package(Boost COMPONENTS ${BOOST_COMPONENTS})
if(Boost_FOUND)
  include_directories(${Boost_INCLUDE_DIRS})
  set(EXT_LIBS ${EXT_LIBS} ${Boost_LIBRARIES})
  set(EXT_LIBS ${EXT_LIBS} ${ZLIB_LIBRARIES}) # hack for static compilation
else(Boost_FOUND)
  message(SEND_ERROR "Cannot find Boost libraries. Terminating.")
endif(Boost_FOUND)

if(COMPILE_TESTS)
  enable_testing()
endif(COMPILE_TESTS)

if(COMPILE_EXAMPLES)
  add_definitions(-DCOMPILE_EXAMPLES=1)
endif(COMPILE_EXAMPLES)

# Generate project_version.h to reflect our version number
configure_file(${CMAKE_CURRENT_SOURCE_DIR}/src/common/project_version.h.in
               ${CMAKE_CURRENT_SOURCE_DIR}/src/common/project_version.h @ONLY)

# Compile source files
include_directories(${marian_SOURCE_DIR}/src)
add_subdirectory(src)


# Add a target to generate API documentation with Doxygen
find_package(Doxygen)
if(DOXYGEN_FOUND)
  configure_file(${CMAKE_CURRENT_SOURCE_DIR}/Doxyfile.in
           ${CMAKE_CURRENT_BINARY_DIR}/Doxyfile @ONLY)
  add_custom_target(doc
    ${DOXYGEN_EXECUTABLE} ${CMAKE_CURRENT_BINARY_DIR}/Doxyfile
    WORKING_DIRECTORY ${CMAKE_CURRENT_BINARY_DIR}
    COMMENT "Generating API documentation with Doxygen" VERBATIM
  )
endif(DOXYGEN_FOUND)
<|MERGE_RESOLUTION|>--- conflicted
+++ resolved
@@ -110,24 +110,15 @@
     list(APPEND ALL_WARNINGS -Wsuggest-override)
   endif()
 
-<<<<<<< HEAD
-  set(CMAKE_CXX_FLAGS                 "-std=c++11 -O3 -m64 -pthread -march=${BUILD_ARCH} ${INTRINSICS} -Wl,--no-as-needed -funroll-loops -fPIC ${DISABLE_GLOBALLY}")
-  set(CMAKE_CXX_FLAGS_RELEASE         "${CMAKE_CXX_FLAGS} -g -rdynamic")
-  set(CMAKE_CXX_FLAGS_DEBUG           "-std=c++11 -g -rdynamic -O0 -pthread -Wl,--no-as-needed -fPIC -Wno-unused-result -Wno-deprecated -Wno-pragmas")
-  set(CMAKE_CXX_FLAGS_SLIM            "${CMAKE_CXX_FLAGS} -DNDEBUG")
-  set(CMAKE_CXX_FLAGS_RELWITHDEBINFO  "${CMAKE_CXX_FLAGS} -g -rdynamic")
-  set(CMAKE_CXX_FLAGS_PROFILE         "${CMAKE_CXX_FLAGS_RELEASE} -pg -g -rdynamic")
-=======
   set(CMAKE_CXX_FLAGS                 "-std=c++11 -pthread -Wl,--no-as-needed -fPIC ${DISABLE_GLOBALLY} -march=${BUILD_ARCH} ${INTRINSICS}")
   set(CMAKE_CXX_FLAGS_RELEASE         "-Ofast -m64 -funroll-loops -ffinite-math-only -g -rdynamic")
   set(CMAKE_CXX_FLAGS_DEBUG           "-O0 -g -rdynamic")
   set(CMAKE_CXX_FLAGS_SLIM            "-Ofast -m64 -funroll-loops -ffinite-math-only -DNDEBUG")
   set(CMAKE_CXX_FLAGS_RELWITHDEBINFO  "${CMAKE_CXX_FLAGS_RELEASE}")
   set(CMAKE_CXX_FLAGS_PROFILE         "${CMAKE_CXX_FLAGS_RELEASE} -pg")
->>>>>>> ac22cf56
   set(CMAKE_CXX_FLAGS_PROFGEN         "${CMAKE_CXX_FLAGS_RELEASE} -fprofile-generate -fprofile-correction")
   set(CMAKE_CXX_FLAGS_PROFUSE         "${CMAKE_CXX_FLAGS_RELEASE} -fprofile-use -fprofile-correction")
-  endif()
+endif()
 
 # Downloading SentencePiece if requested and set to compile with it.
 # Requires all the dependencies imposed by SentencePiece
