# Changelog

All notable changes to this project will be documented in this file.

The format is based on [Keep a Changelog](http://keepachangelog.com/en/1.0.0/)
and this project adheres to [Semantic Versioning](http://semver.org/spec/v2.0.0.html).

## [Unreleased]

### Added
<<<<<<< HEAD
- An option to print word-level translation scores
- An option to turn off automatic detokenization from SentencePiece
=======
- Support for lexical shortlists in marian-server
>>>>>>> eb5f9724
- Support for 8-bit matrix multiplication with FBGEMM
- CMakeLists.txt now looks for SSE 4.2
- Purging of finished hypotheses during beam-search. A lot faster for large batches.
- Faster option look-up, up to 20-30% faster translation
- Added --cite and --authors flag
- Added optional support for ccache
- Switch to change abort to exception, only to be used in library mode
- Support for 16-bit packed models with FBGEMM
- Multiple separated parameter types in ExpressionGraph, currently inference-only
- Safe handling of sigterm signal
- Automatic vectorization of elementwise operations on CPU for tensors dims that 
  are divisible by 4 (AVX) and 8 (AVX2)
- Replacing std::shared_ptr<T> with custom IntrusivePtr<T> for small objects like 
  Tensors, Hypotheses and Expressions.
- Fp16 inference working for translation
- Gradient-checkpointing

### Fixed
- Fixed compilation on CPUs without support for AVX
- FastOpt now reads "n" and "y" values as strings, not as boolean values
- Fixed multiple reduction kernels on GPU
- Fixed guided-alignment training with cross-entropy
- Replace IntrusivePtr with std::uniq_ptr in FastOpt, fixes random segfaults 
  due to thread-non-safty of reference counting.
- Make sure that items are 256-byte aligned during saving
- Make explicit matmul functions respect setting of cublasMathMode
- Fix memory mapping for mixed paramter models
- Removed naked pointer and potential memory-leak from file_stream.{cpp,h}
- Compilation for GCC >= 7 due to exception thrown in destructor
- Sort parameters by lexicographical order during allocation to ensure consistent 
  memory-layout during allocation, loading, saving.
- Output empty line when input is empty line. Previous behavior might result in 
  hallucinated outputs.
- Compilation with CUDA 10.1

### Changed
- Return error signal on SIGTERM
- Dropped support for CUDA 8.0, CUDA 9.0 is now minimal requirement
- Removed autotuner for now, will be switched back on later
- Boost depdendency is now optional and only required for marian_server 
- Dropped support for g++-4.9
- Simplified file stream and temporary file handling
- Unified node intializers, same function API.

## [1.8.0] - 2019-09-04

### Added
- Alias options and new --task option
- Automatic detection of CPU intrisics when building with -arch=native
- First version of BERT-training and BERT-classifier, currently not compatible with TF models
- New reduction operators
- Use Cmake's ExternalProject to build NCCL and potentially other external libs
- Code for Factored Vocabulary, currently not usable yet without outside tools

### Fixed
- Issue with relative paths in automatically generated decoder config files
- Bug with overlapping CXX flags and building spm_train executable
- Compilation with gcc 8
- Overwriting and unsetting vector options
- Windows build with recent changes
- Bug with read-ahead buffer
- Handling of "dump-config: false" in YAML config
- Errors due to warnings
- Issue concerning failed saving with single GPU training and --sync-sgd option.
- NaN problem when training with Tensor Cores on Volta GPUs
- Fix pipe-handling
- Fix compilation with GCC 9.1
- Fix CMake build types

### Changed
- Error message when using left-to-right and right-to-left models together in ensembles
- Regression tests included as a submodule
- Update NCCL to 2.4.2
- Add zlib source to Marian's source tree, builds now as object lib
- -DUSE_STATIC_LIBS=on now also looks for static versions of CUDA libraries
- Include NCCL build from github.com/marian-nmt/nccl and compile within source tree
- Set nearly all warnings as errors for Marian's own targets. Disable warnings for 3rd party
- Refactored beam search

## [1.7.0] - 2018-11-27

### Added
- Word alignment generation in scorer
- Attention output generation in decoder and scorer with `--alignment soft`
- Support for SentencePiece vocabularies and run-time segmentation/desegmentation
- Support for SentencePiece vocabulary training during model training
- Group training files by filename when creating vocabularies for joint vocabularies
- Updated examples
- Synchronous multi-node training (early version)

### Fixed
- Delayed output in line-by-line translation

### Changed
- Generated word alignments include alignments for target EOS tokens
- Boost::program_options has been replaced by another CLI library
- Replace boost::file_system with Pathie
- Expansion of unambiguous command-line arguments is no longer supported

## [1.6.0] - 2018-08-08

### Added
- Faster training (20-30%) by optimizing gradient popagation of biases
- Returning Moses-style hard alignments during decoding single models,
  ensembles and n-best lists
- Hard alignment extraction strategy taking source words that have the
  attention value greater than the threshold
- Refactored sync sgd for easier communication and integration with NCCL
- Smaller memory-overhead for sync-sgd
- NCCL integration (version 2.2.13)
- New binary format for saving/load of models, can be used with _*.bin_
  extension (can be memory mapped)
- Memory-mapping of graphs for inferece with `ExpressionGraph::mmap(const void*
  ptr)` function. (assumes _*.bin_ model is mapped or in buffer)
- Added SRU (--dec-cell sru) and ReLU (--dec-cell relu) cells to inventory of
  RNN cells
- RNN auto-regression layers in transformer (`--transformer-decoder-autreg
  rnn`), work with gru, lstm, tanh, relu, sru cells
- Recurrently stacked layers in transformer (`--transformer-tied-layers 1 1 1 2
  2 2` means 6 layers with 1-3 and 4-6 tied parameters, two groups of
  parameters)
- Seamless training continuation with exponential smoothing

### Fixed
- A couple of bugs in "selection" (transpose, shift, cols, rows) operators
  during back-prob for a very specific case: one of the operators is the first
  operator after a branch, in that case gradient propgation might be
  interrupted. This did not affect any of the existing models as such a case
  was not present, but might have caused future models to not train properly
- Bug in mini-batch-fit, tied embeddings would result in identical embeddings
  in fake source and target batch. Caused under-estimation of memory usage and
  re-allocation

## [1.5.0] - 2018-06-17

### Added
- Average Attention Networks for Transformer model
- 16-bit matrix multiplication on CPU
- Memoization for constant nodes for decoding
- Autotuning for decoding

### Fixed
- GPU decoding optimizations, about 2x faster decoding of transformer models
- Multi-node MPI-based training on GPUs

## [1.4.0] - 2018-03-13

### Added
- Data weighting with `--data-weighting` at sentence or word level
- Persistent SQLite3 corpus storage with `--sqlite file.db`
- Experimental multi-node asynchronous training
- Restoring optimizer and training parameters such as learning rate, validation
  results, etc.
- Experimental multi-CPU training/translation/scoring with `--cpu-threads=N`
- Restoring corpus iteration after training is restarted
- N-best-list scoring in marian-scorer

### Fixed
- Deterministic data shuffling with specific seed for SQLite3 corpus storage
- Mini-batch fitting with binary search for faster fitting
- Better batch packing due to sorting


## [1.3.1] - 2018-02-04

### Fixed
- Missing final validation when done with training
- Differing summaries for marian-scorer when used with multiple GPUs

## [1.3.0] - 2018-01-24

### Added
- SQLite3 based corpus storage for on-disk shuffling etc. with `--sqlite`
- Asynchronous maxi-batch preloading
- Using transpose in SGEMM to tie embeddings in output layer

## [1.2.1] - 2018-01-19

### Fixed
- Use valid-mini-batch size during validation with "translation" instead of
  mini-batch
- Normalize gradients with multi-gpu synchronous SGD
- Fix divergence between saved models and validated models in asynchronous SGD

## [1.2.0] - 2018-01-13

### Added
- Option `--pretrained-model` to be used for network weights initialization
  with a pretrained model
- Version number saved in the model file
- CMake option `-DCOMPILE_SERVER=ON`
- Right-to-left training, scoring, decoding with `--right-left`

### Fixed
- Fixed marian-server compilation with Boost 1.66
- Fixed compilation on g++-4.8.4
- Fixed compilation without marian-server if openssl is not available

## [1.1.3] - 2017-12-06

### Added
- Added back gradient-dropping

### Fixed
- Fixed parameters initialization for `--tied-embeddings` during translation

## [1.1.2] - 2017-12-05

### Fixed
- Fixed ensembling with language model and batched decoding
- Fixed attention reduction kernel with large matrices (added missing
  `syncthreads()`), which should fix stability with large batches and beam-size
  during batched decoding

## [1.1.1] - 2017-11-30

### Added
- Option `--max-length-crop` to be used together with `--max-length N` to crop
  sentences to length N rather than omitting them.
- Experimental model with convolution over input characters

### Fixed
- Fixed a number of bugs for vocabulary and directory handling

## [1.1.0] - 2017-11-21

### Added
- Batched translation for all model types, significant translation speed-up
- Batched translation during validation with translation
- `--maxi-batch-sort` option for `marian-decoder`
- Support for CUBLAS_TENSOR_OP_MATH mode for cublas in cuda 9.0
- The "marian-vocab" tool to create vocabularies

## [1.0.0] - 2017-11-13

### Added
- Multi-gpu validation, scorer and in-training translation
- summary-mode for scorer
- New "transformer" model based on [Attention is all you
  need](https://arxiv.org/abs/1706.03762)
- Options specific for the transformer model
- Linear learning rate warmup with and without initial value
- Cyclic learning rate warmup
- More options for learning rate decay, including: optimizer history reset,
  repeated warmup
- Continuous inverted square root decay of learning (`--lr-decay-inv-sqrt`)
  rate based on number of updates
- Exposed optimizer parameters (e.g. momentum etc. for Adam)
- Version of deep RNN-based models compatible with Nematus (`--type nematus`)
- Synchronous SGD training for multi-gpu (enable with `--sync-sgd`)
- Dynamic construction of complex models with different encoders and decoders,
  currently only available through the C++ API
- Option `--quiet` to suppress output to stderr
- Option to choose different variants of optimization criterion: mean
  cross-entropy, perplexity, cross-entropy sum
- In-process translation for validation, uses the same memory as training
- Label Smoothing
- CHANGELOG.md
- CONTRIBUTING.md
- Swish activation function default for Transformer
  (https://arxiv.org/pdf/1710.05941.pdf)

### Changed
- Changed shape organization to follow numpy.
- Changed option `--moving-average` to `--exponential-smoothing` and inverted
  formula to `s_t = (1 - \alpha) * s_{t-1} + \alpha * x_t`, `\alpha` is now
  `1-e4` by default
- Got rid of thrust for compile-time mathematical expressions
- Changed boolean option `--normalize` to `--normalize [arg=1] (=0)`. New
  behaviour is backwards-compatible and can also be specified as
  `--normalize=0.6`
- Renamed "s2s" binary to "marian-decoder"
- Renamed "rescorer" binary to "marian-scorer"
- Renamed "server" binary to "marian-server"
- Renamed option name `--dynamic-batching` to `--mini-batch-fit`
- Unified cross-entropy-based validation, supports now perplexity and other CE
- Changed `--normalize (bool)` to `--normalize (float)arg`, allow to change
  length normalization weight as `score / pow(length, arg)`

### Removed
- Temporarily removed gradient dropping (`--drop-rate X`) until refactoring.<|MERGE_RESOLUTION|>--- conflicted
+++ resolved
@@ -8,12 +8,9 @@
 ## [Unreleased]
 
 ### Added
-<<<<<<< HEAD
 - An option to print word-level translation scores
 - An option to turn off automatic detokenization from SentencePiece
-=======
 - Support for lexical shortlists in marian-server
->>>>>>> eb5f9724
 - Support for 8-bit matrix multiplication with FBGEMM
 - CMakeLists.txt now looks for SSE 4.2
 - Purging of finished hypotheses during beam-search. A lot faster for large batches.
