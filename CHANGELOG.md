--- conflicted
+++ resolved
@@ -9,7 +9,7 @@
 ## [Unreleased]
 
 ### Added
-<<<<<<< HEAD
+- Add new operator to compute path score for lemmas for a factored vocabulary
 - Adds a fast path to perform a max reduction along the last axis to reduce the H2D communication.
 - Refactors the beam search to batch processing of secondary factors for factored vocabulary models.
 - Batches retrieval of logits from the GPU when the --n-best flag is specified.
@@ -20,9 +20,6 @@
 - In the general batchedGemm case, reduces the number of memcpy calls from 3 to 1.
 - Rounds the width of input batches to a multiple of 8 when the GPU backend is being used. This is to enable better use of tensorcores on Volta architectures and newer.
 - Places NVIDIA notices to some files
-=======
-- Add new operator to compute path score for lemmas for a factored vocabulary
->>>>>>> 4f57fdb4
 - Add --train-embedder-rank for fine-tuning any encoder(-decoder) model for multi-lingual similarity via softmax-margin loss
 - Add --logical-epoch that allows to redefine the displayed epoch counter as a multiple of n data epochs, updates or labels. Also allows to define width of fractional part with second argument.
 - Add --metrics chrf for computing ChrF according to https://www.aclweb.org/anthology/W15-3049/ and SacreBLEU reference implementation
