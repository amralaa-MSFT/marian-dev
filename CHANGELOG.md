# Changelog

All notable changes to this project will be documented in this file.

The format is based on [Keep a Changelog](http://keepachangelog.com/en/1.0.0/)
and this project adheres to [Semantic Versioning](http://semver.org/spec/v2.0.0.html).


## [Unreleased]

### Added
- Add --logical-epoch that allows to redefine the displayed epoch counter as a multiple of n data epochs, updates or labels.
- Add --metrics chrf for computing ChrF according to https://www.aclweb.org/anthology/W15-3049/ and SacreBLEU reference implementation
- Add --after option which is meant to replace --after-batches and --after-epochs and can take label based criteria
- Add --transformer-postprocess-top option to enable correctly normalized prenorm behavior
- Add --task transformer-base-prenorm and --task transformer-big-prenorm
- Turing and Ampere GPU optimisation support, if the CUDA version supports it.
- Printing word-level scores in marian-scorer
- Optimize LayerNormalization on CPU by 6x through vectorization (ffast-math) and fixing performance regression introduced with strides in 77a420
- Decoding multi-source models in marian-server with --tsv
- GitHub workflows on Ubuntu, Windows, and MacOS
- LSH indexing to replace short list
- ONNX support for transformer models
- Add topk operator like PyTorch's topk
- Use *cblas_sgemm_batch* instead of a for loop of *cblas_sgemm* on CPU as the batched_gemm implementation
- Supporting relative paths in shortlist and sqlite options
- Training and scoring from STDIN
- Support for reading from TSV files from STDIN and other sources during training
  and translation with options --tsv and --tsv-fields n.
- Internal optional parameter in n-best list generation that skips empty hypotheses.

### Fixed
<<<<<<< HEAD
=======
- Fix bug causing certain reductions into scalars to be 0 on the GPU backend. Removed unnecessary warp shuffle instructions.
>>>>>>> fabbe203
- Do not apply dropout in embeddings layers during inference with dropout-src/trg
- Print "server is listening on port" message after it is accepting connections
- Fix compilation without BLAS installed
- Providing a single value to vector-like options using the equals sign, e.g. --models=model.npz
- Fix quiet-translation in marian-server
- CMake-based compilation on Windows
- Fix minor issues with compilation on MacOS
- Fix warnings in Windows MSVC builds using CMake
- Fix building server with Boost 1.72
- Make mini-batch scaling depend on mini-batch-words and not on mini-batch-words-ref
- In concatenation make sure that we do not multiply 0 with nan (which results in nan)
- Change Approx.epsilon(0.01) to Approx.margin(0.001) in unit tests. Tolerance is now
  absolute and not relative. We assumed incorrectly that epsilon is absolute tolerance.
- Fixed bug in finding .git/logs/HEAD when Marian is a submodule in another project.
- Properly record cmake variables in the cmake build directory instead of the source tree.
- Added default "none" for option shuffle in BatchGenerator, so that it works in executables where shuffle is not an option.
- Added a few missing header files in shortlist.h and beam_search.h.
- Improved handling for receiving SIGTERM during training. By default, SIGTERM triggers 'save (now) and exit'. Prior to this fix, batch pre-fetching did not check for this sigal, potentially delaying exit considerably. It now pays attention to that. Also, the default behaviour of save-and-exit can now be disabled on the command line with --sigterm exit-immediately.

### Changed
- --metric bleu now always detokenizes SacreBLEU-style if a vocabulary knows how to, use bleu-segmented to compute BLEU on word ids. bleu-detok is now a synonym for bleu.
- Move label-smoothing computation into Cross-entropy node
- Move Simple-WebSocket-Server to submodule
- Python scripts start with #!/usr/bin/env python3 instead of python
- Changed compile flags -Ofast to -O3 and remove --ffinite-math
- Moved old graph groups to depracated folder
- Make cublas and cusparse handle inits lazy to save memory when unused

## [1.9.0] - 2020-03-10

### Added
- An option to print cached variables from CMake
- Add support for compiling on Mac (and clang)
- An option for resetting stalled validation metrics
- Add CMAKE options to disable compilation for specific GPU SM types
- An option to print word-level translation scores
- An option to turn off automatic detokenization from SentencePiece
- Separate quantization types for 8-bit FBGEMM for AVX2 and AVX512
- Sequence-level unliklihood training
- Allow file name templated valid-translation-output files
- Support for lexical shortlists in marian-server
- Support for 8-bit matrix multiplication with FBGEMM
- CMakeLists.txt now looks for SSE 4.2
- Purging of finished hypotheses during beam-search. A lot faster for large batches.
- Faster option look-up, up to 20-30% faster translation
- Added --cite and --authors flag
- Added optional support for ccache
- Switch to change abort to exception, only to be used in library mode
- Support for 16-bit packed models with FBGEMM
- Multiple separated parameter types in ExpressionGraph, currently inference-only
- Safe handling of sigterm signal
- Automatic vectorization of elementwise operations on CPU for tensors dims that
  are divisible by 4 (AVX) and 8 (AVX2)
- Replacing std::shared_ptr<T> with custom IntrusivePtr<T> for small objects like
  Tensors, Hypotheses and Expressions.
- Fp16 inference working for translation
- Gradient-checkpointing

### Fixed
- Replace value for INVALID_PATH_SCORE with std::numer_limits<float>::lowest()
  to avoid overflow with long sequences
- Break up potential circular references for GraphGroup*
- Fix empty source batch entries with batch purging
- Clear RNN chache in transformer model, add correct hash functions to nodes
- Gather-operation for all index sizes
- Fix word weighting with max length cropping
- Fixed compilation on CPUs without support for AVX
- FastOpt now reads "n" and "y" values as strings, not as boolean values
- Fixed multiple reduction kernels on GPU
- Fixed guided-alignment training with cross-entropy
- Replace IntrusivePtr with std::uniq_ptr in FastOpt, fixes random segfaults
  due to thread-non-safty of reference counting.
- Make sure that items are 256-byte aligned during saving
- Make explicit matmul functions respect setting of cublasMathMode
- Fix memory mapping for mixed paramter models
- Removed naked pointer and potential memory-leak from file_stream.{cpp,h}
- Compilation for GCC >= 7 due to exception thrown in destructor
- Sort parameters by lexicographical order during allocation to ensure consistent
  memory-layout during allocation, loading, saving.
- Output empty line when input is empty line. Previous behavior might result in
  hallucinated outputs.
- Compilation with CUDA 10.1

### Changed
- Combine two for-loops in nth_element.cpp on CPU
- Revert LayerNorm eps to old position, i.e. sigma' = sqrt(sigma^2 + eps)
- Downgrade NCCL to 2.3.7 as 2.4.2 is buggy (hangs with larger models)
- Return error signal on SIGTERM
- Dropped support for CUDA 8.0, CUDA 9.0 is now minimal requirement
- Removed autotuner for now, will be switched back on later
- Boost depdendency is now optional and only required for marian_server
- Dropped support for g++-4.9
- Simplified file stream and temporary file handling
- Unified node intializers, same function API.
- Remove overstuff/understuff code

## [1.8.0] - 2019-09-04

### Added
- Alias options and new --task option
- Automatic detection of CPU intrisics when building with -arch=native
- First version of BERT-training and BERT-classifier, currently not compatible with TF models
- New reduction operators
- Use Cmake's ExternalProject to build NCCL and potentially other external libs
- Code for Factored Vocabulary, currently not usable yet without outside tools

### Fixed
- Issue with relative paths in automatically generated decoder config files
- Bug with overlapping CXX flags and building spm_train executable
- Compilation with gcc 8
- Overwriting and unsetting vector options
- Windows build with recent changes
- Bug with read-ahead buffer
- Handling of "dump-config: false" in YAML config
- Errors due to warnings
- Issue concerning failed saving with single GPU training and --sync-sgd option.
- NaN problem when training with Tensor Cores on Volta GPUs
- Fix pipe-handling
- Fix compilation with GCC 9.1
- Fix CMake build types

### Changed
- Error message when using left-to-right and right-to-left models together in ensembles
- Regression tests included as a submodule
- Update NCCL to 2.4.2
- Add zlib source to Marian's source tree, builds now as object lib
- -DUSE_STATIC_LIBS=on now also looks for static versions of CUDA libraries
- Include NCCL build from github.com/marian-nmt/nccl and compile within source tree
- Set nearly all warnings as errors for Marian's own targets. Disable warnings for 3rd party
- Refactored beam search

## [1.7.0] - 2018-11-27

### Added
- Word alignment generation in scorer
- Attention output generation in decoder and scorer with `--alignment soft`
- Support for SentencePiece vocabularies and run-time segmentation/desegmentation
- Support for SentencePiece vocabulary training during model training
- Group training files by filename when creating vocabularies for joint vocabularies
- Updated examples
- Synchronous multi-node training (early version)

### Fixed
- Delayed output in line-by-line translation

### Changed
- Generated word alignments include alignments for target EOS tokens
- Boost::program_options has been replaced by another CLI library
- Replace boost::file_system with Pathie
- Expansion of unambiguous command-line arguments is no longer supported

## [1.6.0] - 2018-08-08

### Added
- Faster training (20-30%) by optimizing gradient popagation of biases
- Returning Moses-style hard alignments during decoding single models,
  ensembles and n-best lists
- Hard alignment extraction strategy taking source words that have the
  attention value greater than the threshold
- Refactored sync sgd for easier communication and integration with NCCL
- Smaller memory-overhead for sync-sgd
- NCCL integration (version 2.2.13)
- New binary format for saving/load of models, can be used with _*.bin_
  extension (can be memory mapped)
- Memory-mapping of graphs for inferece with `ExpressionGraph::mmap(const void*
  ptr)` function. (assumes _*.bin_ model is mapped or in buffer)
- Added SRU (--dec-cell sru) and ReLU (--dec-cell relu) cells to inventory of
  RNN cells
- RNN auto-regression layers in transformer (`--transformer-decoder-autreg
  rnn`), work with gru, lstm, tanh, relu, sru cells
- Recurrently stacked layers in transformer (`--transformer-tied-layers 1 1 1 2
  2 2` means 6 layers with 1-3 and 4-6 tied parameters, two groups of
  parameters)
- Seamless training continuation with exponential smoothing

### Fixed
- A couple of bugs in "selection" (transpose, shift, cols, rows) operators
  during back-prob for a very specific case: one of the operators is the first
  operator after a branch, in that case gradient propgation might be
  interrupted. This did not affect any of the existing models as such a case
  was not present, but might have caused future models to not train properly
- Bug in mini-batch-fit, tied embeddings would result in identical embeddings
  in fake source and target batch. Caused under-estimation of memory usage and
  re-allocation

## [1.5.0] - 2018-06-17

### Added
- Average Attention Networks for Transformer model
- 16-bit matrix multiplication on CPU
- Memoization for constant nodes for decoding
- Autotuning for decoding

### Fixed
- GPU decoding optimizations, about 2x faster decoding of transformer models
- Multi-node MPI-based training on GPUs

## [1.4.0] - 2018-03-13

### Added
- Data weighting with `--data-weighting` at sentence or word level
- Persistent SQLite3 corpus storage with `--sqlite file.db`
- Experimental multi-node asynchronous training
- Restoring optimizer and training parameters such as learning rate, validation
  results, etc.
- Experimental multi-CPU training/translation/scoring with `--cpu-threads=N`
- Restoring corpus iteration after training is restarted
- N-best-list scoring in marian-scorer

### Fixed
- Deterministic data shuffling with specific seed for SQLite3 corpus storage
- Mini-batch fitting with binary search for faster fitting
- Better batch packing due to sorting


## [1.3.1] - 2018-02-04

### Fixed
- Missing final validation when done with training
- Differing summaries for marian-scorer when used with multiple GPUs

## [1.3.0] - 2018-01-24

### Added
- SQLite3 based corpus storage for on-disk shuffling etc. with `--sqlite`
- Asynchronous maxi-batch preloading
- Using transpose in SGEMM to tie embeddings in output layer

## [1.2.1] - 2018-01-19

### Fixed
- Use valid-mini-batch size during validation with "translation" instead of
  mini-batch
- Normalize gradients with multi-gpu synchronous SGD
- Fix divergence between saved models and validated models in asynchronous SGD

## [1.2.0] - 2018-01-13

### Added
- Option `--pretrained-model` to be used for network weights initialization
  with a pretrained model
- Version number saved in the model file
- CMake option `-DCOMPILE_SERVER=ON`
- Right-to-left training, scoring, decoding with `--right-left`

### Fixed
- Fixed marian-server compilation with Boost 1.66
- Fixed compilation on g++-4.8.4
- Fixed compilation without marian-server if openssl is not available

## [1.1.3] - 2017-12-06

### Added
- Added back gradient-dropping

### Fixed
- Fixed parameters initialization for `--tied-embeddings` during translation

## [1.1.2] - 2017-12-05

### Fixed
- Fixed ensembling with language model and batched decoding
- Fixed attention reduction kernel with large matrices (added missing
  `syncthreads()`), which should fix stability with large batches and beam-size
  during batched decoding

## [1.1.1] - 2017-11-30

### Added
- Option `--max-length-crop` to be used together with `--max-length N` to crop
  sentences to length N rather than omitting them.
- Experimental model with convolution over input characters

### Fixed
- Fixed a number of bugs for vocabulary and directory handling

## [1.1.0] - 2017-11-21

### Added
- Batched translation for all model types, significant translation speed-up
- Batched translation during validation with translation
- `--maxi-batch-sort` option for `marian-decoder`
- Support for CUBLAS_TENSOR_OP_MATH mode for cublas in cuda 9.0
- The "marian-vocab" tool to create vocabularies

## [1.0.0] - 2017-11-13

### Added
- Multi-gpu validation, scorer and in-training translation
- summary-mode for scorer
- New "transformer" model based on [Attention is all you
  need](https://arxiv.org/abs/1706.03762)
- Options specific for the transformer model
- Linear learning rate warmup with and without initial value
- Cyclic learning rate warmup
- More options for learning rate decay, including: optimizer history reset,
  repeated warmup
- Continuous inverted square root decay of learning (`--lr-decay-inv-sqrt`)
  rate based on number of updates
- Exposed optimizer parameters (e.g. momentum etc. for Adam)
- Version of deep RNN-based models compatible with Nematus (`--type nematus`)
- Synchronous SGD training for multi-gpu (enable with `--sync-sgd`)
- Dynamic construction of complex models with different encoders and decoders,
  currently only available through the C++ API
- Option `--quiet` to suppress output to stderr
- Option to choose different variants of optimization criterion: mean
  cross-entropy, perplexity, cross-entropy sum
- In-process translation for validation, uses the same memory as training
- Label Smoothing
- CHANGELOG.md
- CONTRIBUTING.md
- Swish activation function default for Transformer
  (https://arxiv.org/pdf/1710.05941.pdf)

### Changed
- Changed shape organization to follow numpy.
- Changed option `--moving-average` to `--exponential-smoothing` and inverted
  formula to `s_t = (1 - \alpha) * s_{t-1} + \alpha * x_t`, `\alpha` is now
  `1-e4` by default
- Got rid of thrust for compile-time mathematical expressions
- Changed boolean option `--normalize` to `--normalize [arg=1] (=0)`. New
  behaviour is backwards-compatible and can also be specified as
  `--normalize=0.6`
- Renamed "s2s" binary to "marian-decoder"
- Renamed "rescorer" binary to "marian-scorer"
- Renamed "server" binary to "marian-server"
- Renamed option name `--dynamic-batching` to `--mini-batch-fit`
- Unified cross-entropy-based validation, supports now perplexity and other CE
- Changed `--normalize (bool)` to `--normalize (float)arg`, allow to change
  length normalization weight as `score / pow(length, arg)`

### Removed
- Temporarily removed gradient dropping (`--drop-rate X`) until refactoring.<|MERGE_RESOLUTION|>--- conflicted
+++ resolved
@@ -30,10 +30,7 @@
 - Internal optional parameter in n-best list generation that skips empty hypotheses.
 
 ### Fixed
-<<<<<<< HEAD
-=======
 - Fix bug causing certain reductions into scalars to be 0 on the GPU backend. Removed unnecessary warp shuffle instructions.
->>>>>>> fabbe203
 - Do not apply dropout in embeddings layers during inference with dropout-src/trg
 - Print "server is listening on port" message after it is accepting connections
 - Fix compilation without BLAS installed
