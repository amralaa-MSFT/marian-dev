--- conflicted
+++ resolved
@@ -14,7 +14,12 @@
 ### Fixed
 - Fix building server with Boost 1.75
 
+### Changed
+- Factor groups and concatenation: doc/factors.md
+
 ## [1.10.0] - 2021-02-06
+
+
 
 ### Added
 - Added `intgemm8(ssse3|avx|avx512)?`, `intgemm16(sse2|avx|avx512)?` types to marian-conv with uses intgemm backend. Types intgemm8 and intgemm16 are hardware-agnostic, the other ones hardware-specific.
@@ -80,11 +85,7 @@
 - Changed compile flags -Ofast to -O3 and remove --ffinite-math
 - Moved old graph groups to depracated folder
 - Make cublas and cusparse handle inits lazy to save memory when unused
-<<<<<<< HEAD
-- Factor groups and concatenation: doc/factors.md
-=======
 - Replaced exception-based implementation for type determination in FastOpt::makeScalar
->>>>>>> f88ded2b
 
 ## [1.9.0] - 2020-03-10
 
