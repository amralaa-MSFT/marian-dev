# Changelog

All notable changes to this project will be documented in this file.

The format is based on [Keep a Changelog](http://keepachangelog.com/en/1.0.0/)
and this project adheres to [Semantic Versioning](http://semver.org/spec/v2.0.0.html).


## [Unreleased]

### Added
- GitHub workflows on Ubuntu, Windows, and MacOS
- LSH indexing to replace short list
- ONNX support for transformer models
- Add topk operator like PyTorch's topk
- Use *cblas_sgemm_batch* instead of a for loop of *cblas_sgemm* on CPU as the batched_gemm implementation
- Supporting relative paths in shortlist and sqlite options
- Training and scoring from STDIN
- Support for reading from TSV files from STDIN and other sources during training
  and translation with options --tsv and --tsv-fields n.

### Fixed
<<<<<<< HEAD
- Providing a single value to vector-like options using the equals sign, e.g. --models=model.npz
=======
- CMake-based compilation on Windows
>>>>>>> 44757877
- Fix minor issues with compilation on MacOS
- Fix warnings in Windows MSVC builds using CMake
- Fix building server with Boost 1.72
- Make mini-batch scaling depend on mini-batch-words and not on mini-batch-words-ref
- In concatenation make sure that we do not multiply 0 with nan (which results in nan)
- Change Approx.epsilon(0.01) to Approx.margin(0.001) in unit tests. Tolerance is now
  absolute and not relative. We assumed incorrectly that epsilon is absolute tolerance.
- Fixed bug in finding .git/logs/HEAD when Marian is a submodule in another project.
- Properly record cmake variables in the cmake build directory instead of the source tree.

### Changed
- Move Simple-WebSocket-Server to submodule
- Python scripts start with #!/usr/bin/env python3 instead of python
- Changed compile flags -Ofast to -O3 and remove --ffinite-math
- Moved old graph groups to depracated folder
- Make cublas and cusparse handle inits lazy to save memory when unused

## [1.9.0] - 2020-03-10

### Added
- An option to print cached variables from CMake
- Add support for compiling on Mac (and clang)
- An option for resetting stalled validation metrics
- Add CMAKE options to disable compilation for specific GPU SM types
- An option to print word-level translation scores
- An option to turn off automatic detokenization from SentencePiece
- Separate quantization types for 8-bit FBGEMM for AVX2 and AVX512
- Sequence-level unliklihood training
- Allow file name templated valid-translation-output files
- Support for lexical shortlists in marian-server
- Support for 8-bit matrix multiplication with FBGEMM
- CMakeLists.txt now looks for SSE 4.2
- Purging of finished hypotheses during beam-search. A lot faster for large batches.
- Faster option look-up, up to 20-30% faster translation
- Added --cite and --authors flag
- Added optional support for ccache
- Switch to change abort to exception, only to be used in library mode
- Support for 16-bit packed models with FBGEMM
- Multiple separated parameter types in ExpressionGraph, currently inference-only
- Safe handling of sigterm signal
- Automatic vectorization of elementwise operations on CPU for tensors dims that
  are divisible by 4 (AVX) and 8 (AVX2)
- Replacing std::shared_ptr<T> with custom IntrusivePtr<T> for small objects like
  Tensors, Hypotheses and Expressions.
- Fp16 inference working for translation
- Gradient-checkpointing

### Fixed
- Replace value for INVALID_PATH_SCORE with std::numer_limits<float>::lowest()
  to avoid overflow with long sequences
- Break up potential circular references for GraphGroup*
- Fix empty source batch entries with batch purging
- Clear RNN chache in transformer model, add correct hash functions to nodes
- Gather-operation for all index sizes
- Fix word weighting with max length cropping
- Fixed compilation on CPUs without support for AVX
- FastOpt now reads "n" and "y" values as strings, not as boolean values
- Fixed multiple reduction kernels on GPU
- Fixed guided-alignment training with cross-entropy
- Replace IntrusivePtr with std::uniq_ptr in FastOpt, fixes random segfaults
  due to thread-non-safty of reference counting.
- Make sure that items are 256-byte aligned during saving
- Make explicit matmul functions respect setting of cublasMathMode
- Fix memory mapping for mixed paramter models
- Removed naked pointer and potential memory-leak from file_stream.{cpp,h}
- Compilation for GCC >= 7 due to exception thrown in destructor
- Sort parameters by lexicographical order during allocation to ensure consistent
  memory-layout during allocation, loading, saving.
- Output empty line when input is empty line. Previous behavior might result in
  hallucinated outputs.
- Compilation with CUDA 10.1

### Changed
- Combine two for-loops in nth_element.cpp on CPU
- Revert LayerNorm eps to old position, i.e. sigma' = sqrt(sigma^2 + eps)
- Downgrade NCCL to 2.3.7 as 2.4.2 is buggy (hangs with larger models)
- Return error signal on SIGTERM
- Dropped support for CUDA 8.0, CUDA 9.0 is now minimal requirement
- Removed autotuner for now, will be switched back on later
- Boost depdendency is now optional and only required for marian_server
- Dropped support for g++-4.9
- Simplified file stream and temporary file handling
- Unified node intializers, same function API.
- Remove overstuff/understuff code

## [1.8.0] - 2019-09-04

### Added
- Alias options and new --task option
- Automatic detection of CPU intrisics when building with -arch=native
- First version of BERT-training and BERT-classifier, currently not compatible with TF models
- New reduction operators
- Use Cmake's ExternalProject to build NCCL and potentially other external libs
- Code for Factored Vocabulary, currently not usable yet without outside tools

### Fixed
- Issue with relative paths in automatically generated decoder config files
- Bug with overlapping CXX flags and building spm_train executable
- Compilation with gcc 8
- Overwriting and unsetting vector options
- Windows build with recent changes
- Bug with read-ahead buffer
- Handling of "dump-config: false" in YAML config
- Errors due to warnings
- Issue concerning failed saving with single GPU training and --sync-sgd option.
- NaN problem when training with Tensor Cores on Volta GPUs
- Fix pipe-handling
- Fix compilation with GCC 9.1
- Fix CMake build types

### Changed
- Error message when using left-to-right and right-to-left models together in ensembles
- Regression tests included as a submodule
- Update NCCL to 2.4.2
- Add zlib source to Marian's source tree, builds now as object lib
- -DUSE_STATIC_LIBS=on now also looks for static versions of CUDA libraries
- Include NCCL build from github.com/marian-nmt/nccl and compile within source tree
- Set nearly all warnings as errors for Marian's own targets. Disable warnings for 3rd party
- Refactored beam search

## [1.7.0] - 2018-11-27

### Added
- Word alignment generation in scorer
- Attention output generation in decoder and scorer with `--alignment soft`
- Support for SentencePiece vocabularies and run-time segmentation/desegmentation
- Support for SentencePiece vocabulary training during model training
- Group training files by filename when creating vocabularies for joint vocabularies
- Updated examples
- Synchronous multi-node training (early version)

### Fixed
- Delayed output in line-by-line translation

### Changed
- Generated word alignments include alignments for target EOS tokens
- Boost::program_options has been replaced by another CLI library
- Replace boost::file_system with Pathie
- Expansion of unambiguous command-line arguments is no longer supported

## [1.6.0] - 2018-08-08

### Added
- Faster training (20-30%) by optimizing gradient popagation of biases
- Returning Moses-style hard alignments during decoding single models,
  ensembles and n-best lists
- Hard alignment extraction strategy taking source words that have the
  attention value greater than the threshold
- Refactored sync sgd for easier communication and integration with NCCL
- Smaller memory-overhead for sync-sgd
- NCCL integration (version 2.2.13)
- New binary format for saving/load of models, can be used with _*.bin_
  extension (can be memory mapped)
- Memory-mapping of graphs for inferece with `ExpressionGraph::mmap(const void*
  ptr)` function. (assumes _*.bin_ model is mapped or in buffer)
- Added SRU (--dec-cell sru) and ReLU (--dec-cell relu) cells to inventory of
  RNN cells
- RNN auto-regression layers in transformer (`--transformer-decoder-autreg
  rnn`), work with gru, lstm, tanh, relu, sru cells
- Recurrently stacked layers in transformer (`--transformer-tied-layers 1 1 1 2
  2 2` means 6 layers with 1-3 and 4-6 tied parameters, two groups of
  parameters)
- Seamless training continuation with exponential smoothing

### Fixed
- A couple of bugs in "selection" (transpose, shift, cols, rows) operators
  during back-prob for a very specific case: one of the operators is the first
  operator after a branch, in that case gradient propgation might be
  interrupted. This did not affect any of the existing models as such a case
  was not present, but might have caused future models to not train properly
- Bug in mini-batch-fit, tied embeddings would result in identical embeddings
  in fake source and target batch. Caused under-estimation of memory usage and
  re-allocation

## [1.5.0] - 2018-06-17

### Added
- Average Attention Networks for Transformer model
- 16-bit matrix multiplication on CPU
- Memoization for constant nodes for decoding
- Autotuning for decoding

### Fixed
- GPU decoding optimizations, about 2x faster decoding of transformer models
- Multi-node MPI-based training on GPUs

## [1.4.0] - 2018-03-13

### Added
- Data weighting with `--data-weighting` at sentence or word level
- Persistent SQLite3 corpus storage with `--sqlite file.db`
- Experimental multi-node asynchronous training
- Restoring optimizer and training parameters such as learning rate, validation
  results, etc.
- Experimental multi-CPU training/translation/scoring with `--cpu-threads=N`
- Restoring corpus iteration after training is restarted
- N-best-list scoring in marian-scorer

### Fixed
- Deterministic data shuffling with specific seed for SQLite3 corpus storage
- Mini-batch fitting with binary search for faster fitting
- Better batch packing due to sorting


## [1.3.1] - 2018-02-04

### Fixed
- Missing final validation when done with training
- Differing summaries for marian-scorer when used with multiple GPUs

## [1.3.0] - 2018-01-24

### Added
- SQLite3 based corpus storage for on-disk shuffling etc. with `--sqlite`
- Asynchronous maxi-batch preloading
- Using transpose in SGEMM to tie embeddings in output layer

## [1.2.1] - 2018-01-19

### Fixed
- Use valid-mini-batch size during validation with "translation" instead of
  mini-batch
- Normalize gradients with multi-gpu synchronous SGD
- Fix divergence between saved models and validated models in asynchronous SGD

## [1.2.0] - 2018-01-13

### Added
- Option `--pretrained-model` to be used for network weights initialization
  with a pretrained model
- Version number saved in the model file
- CMake option `-DCOMPILE_SERVER=ON`
- Right-to-left training, scoring, decoding with `--right-left`

### Fixed
- Fixed marian-server compilation with Boost 1.66
- Fixed compilation on g++-4.8.4
- Fixed compilation without marian-server if openssl is not available

## [1.1.3] - 2017-12-06

### Added
- Added back gradient-dropping

### Fixed
- Fixed parameters initialization for `--tied-embeddings` during translation

## [1.1.2] - 2017-12-05

### Fixed
- Fixed ensembling with language model and batched decoding
- Fixed attention reduction kernel with large matrices (added missing
  `syncthreads()`), which should fix stability with large batches and beam-size
  during batched decoding

## [1.1.1] - 2017-11-30

### Added
- Option `--max-length-crop` to be used together with `--max-length N` to crop
  sentences to length N rather than omitting them.
- Experimental model with convolution over input characters

### Fixed
- Fixed a number of bugs for vocabulary and directory handling

## [1.1.0] - 2017-11-21

### Added
- Batched translation for all model types, significant translation speed-up
- Batched translation during validation with translation
- `--maxi-batch-sort` option for `marian-decoder`
- Support for CUBLAS_TENSOR_OP_MATH mode for cublas in cuda 9.0
- The "marian-vocab" tool to create vocabularies

## [1.0.0] - 2017-11-13

### Added
- Multi-gpu validation, scorer and in-training translation
- summary-mode for scorer
- New "transformer" model based on [Attention is all you
  need](https://arxiv.org/abs/1706.03762)
- Options specific for the transformer model
- Linear learning rate warmup with and without initial value
- Cyclic learning rate warmup
- More options for learning rate decay, including: optimizer history reset,
  repeated warmup
- Continuous inverted square root decay of learning (`--lr-decay-inv-sqrt`)
  rate based on number of updates
- Exposed optimizer parameters (e.g. momentum etc. for Adam)
- Version of deep RNN-based models compatible with Nematus (`--type nematus`)
- Synchronous SGD training for multi-gpu (enable with `--sync-sgd`)
- Dynamic construction of complex models with different encoders and decoders,
  currently only available through the C++ API
- Option `--quiet` to suppress output to stderr
- Option to choose different variants of optimization criterion: mean
  cross-entropy, perplexity, cross-entropy sum
- In-process translation for validation, uses the same memory as training
- Label Smoothing
- CHANGELOG.md
- CONTRIBUTING.md
- Swish activation function default for Transformer
  (https://arxiv.org/pdf/1710.05941.pdf)

### Changed
- Changed shape organization to follow numpy.
- Changed option `--moving-average` to `--exponential-smoothing` and inverted
  formula to `s_t = (1 - \alpha) * s_{t-1} + \alpha * x_t`, `\alpha` is now
  `1-e4` by default
- Got rid of thrust for compile-time mathematical expressions
- Changed boolean option `--normalize` to `--normalize [arg=1] (=0)`. New
  behaviour is backwards-compatible and can also be specified as
  `--normalize=0.6`
- Renamed "s2s" binary to "marian-decoder"
- Renamed "rescorer" binary to "marian-scorer"
- Renamed "server" binary to "marian-server"
- Renamed option name `--dynamic-batching` to `--mini-batch-fit`
- Unified cross-entropy-based validation, supports now perplexity and other CE
- Changed `--normalize (bool)` to `--normalize (float)arg`, allow to change
  length normalization weight as `score / pow(length, arg)`

### Removed
- Temporarily removed gradient dropping (`--drop-rate X`) until refactoring.<|MERGE_RESOLUTION|>--- conflicted
+++ resolved
@@ -20,11 +20,8 @@
   and translation with options --tsv and --tsv-fields n.
 
 ### Fixed
-<<<<<<< HEAD
 - Providing a single value to vector-like options using the equals sign, e.g. --models=model.npz
-=======
 - CMake-based compilation on Windows
->>>>>>> 44757877
 - Fix minor issues with compilation on MacOS
 - Fix warnings in Windows MSVC builds using CMake
 - Fix building server with Boost 1.72
