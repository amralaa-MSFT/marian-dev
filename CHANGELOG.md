# Changelog

All notable changes to this project will be documented in this file.

The format is based on [Keep a Changelog](http://keepachangelog.com/en/1.0.0/)
and this project adheres to [Semantic Versioning](http://semver.org/spec/v2.0.0.html).


## [Unreleased]

### Added
<<<<<<< HEAD
- Allow for fine-grained CPU intrinsics overrides when BUILD_ARCH != native e.g. -DBUILD_ARCH=x86-64 -DCOMPILE_AVX512=off
=======
- Adds custom bias epilogue kernel.
- Adds support for fusing relu and bias addition into gemms when using cuda 11.
>>>>>>> a17ee300
- Better suppression of unwanted output symbols, specifically "\n" from SentencePiece with byte-fallback. Can be deactivated with --allow-special
- Display decoder time statistics with marian-decoder --stat-freq 10 ...
- Support for MS-internal binary shortlist
- Local/global sharding with MPI training via `--sharding local`
- fp16 support for factors.
- Correct training with fp16 via `--fp16`.
- Dynamic cost-scaling with `--cost-scaling`.
- Dynamic gradient-scaling with `--dynamic-gradient-scaling`.
- Add unit tests for binary files.
- Fix compilation with OMP

### Fixed
- Fixed an issue when loading intgemm16 models from unaligned memory.
- Fix building marian with gcc 9.3+ and FBGEMM
- Find MKL installed under Ubuntu 20.04 via apt-get
- Support for CUDA 11.
- General improvements and fixes for MPI handling, was essentially non-functional before (syncing, random seeds, deadlocks during saving, validation etc.)
- Allow to compile -DUSE_MPI=on with -DUSE_STATIC_LIBS=on although MPI gets still linked dynamically since it has so many dependencies.
- Fix building server with Boost 1.75
- Missing implementation for cos/tan expression operator
- Fixed loading binary models on architectures where `size_t` != `uint64_t`.
- Missing float template specialisation for elem::Plus
- Broken links to MNIST data sets

### Changed
- For BUILD_ARCH != native enable all intrinsics types by default, can be disabled like this: -DCOMPILE_AVX512=off
- Moved FBGEMM pointer to commit c258054 for gcc 9.3+ fix
- Change compile options a la -DCOMPILE_CUDA_SM35 to -DCOMPILE_KEPLER, -DCOMPILE_MAXWELL,
-DCOMPILE_PASCAL, -DCOMPILE_VOLTA, -DCOMPILE_TURING and -DCOMPILE_AMPERE
- Disable -DCOMPILE_KEPLER, -DCOMPILE_MAXWELL by default.
- Dropped support for legacy graph groups.
- Developer documentation framework based on Sphinx+Doxygen+Breathe+Exhale
- Expresion graph documentation (#788)
- Graph operators documentation (#801)

## [1.10.0] - 2021-02-06

### Added
- Added `intgemm8(ssse3|avx|avx512)?`, `intgemm16(sse2|avx|avx512)?` types to marian-conv with uses intgemm backend. Types intgemm8 and intgemm16 are hardware-agnostic, the other ones hardware-specific.
- Shortlist is now always multiple-of-eight.
- Added intgemm 8/16bit integer binary architecture agnostic format.
- Add --train-embedder-rank for fine-tuning any encoder(-decoder) model for multi-lingual similarity via softmax-margin loss
- Add --logical-epoch that allows to redefine the displayed epoch counter as a multiple of n data epochs, updates or labels. Also allows to define width of fractional part with second argument.
- Add --metrics chrf for computing ChrF according to https://www.aclweb.org/anthology/W15-3049/ and SacreBLEU reference implementation
- Add --after option which is meant to replace --after-batches and --after-epochs and can take label based criteria
- Add --transformer-postprocess-top option to enable correctly normalized prenorm behavior
- Add --task transformer-base-prenorm and --task transformer-big-prenorm
- Turing and Ampere GPU optimisation support, if the CUDA version supports it.
- Printing word-level scores in marian-scorer
- Optimize LayerNormalization on CPU by 6x through vectorization (ffast-math) and fixing performance regression introduced with strides in 77a420
- Decoding multi-source models in marian-server with --tsv
- GitHub workflows on Ubuntu, Windows, and MacOS
- LSH indexing to replace short list
- ONNX support for transformer models (very experimental)
- Add topk operator like PyTorch's topk
- Use *cblas_sgemm_batch* instead of a for loop of *cblas_sgemm* on CPU as the batched_gemm implementation
- Supporting relative paths in shortlist and sqlite options
- Training and scoring from STDIN
- Support for reading from TSV files from STDIN and other sources during training
  and translation with options --tsv and --tsv-fields n.
- Internal optional parameter in n-best list generation that skips empty hypotheses.
- Quantized training (fixed point or log-based quantization) with --quantize-bits N command
- Support for using Apple Accelerate as the BLAS library

### Fixed
- Segfault of spm_train when compiled with -DUSE_STATIC_LIBS=ON seems to have gone away with update to newer SentencePiece version.
- Fix bug causing certain reductions into scalars to be 0 on the GPU backend. Removed unnecessary warp shuffle instructions.
- Do not apply dropout in embeddings layers during inference with dropout-src/trg
- Print "server is listening on port" message after it is accepting connections
- Fix compilation without BLAS installed
- Providing a single value to vector-like options using the equals sign, e.g. --models=model.npz
- Fix quiet-translation in marian-server
- CMake-based compilation on Windows
- Fix minor issues with compilation on MacOS
- Fix warnings in Windows MSVC builds using CMake
- Fix building server with Boost 1.72
- Make mini-batch scaling depend on mini-batch-words and not on mini-batch-words-ref
- In concatenation make sure that we do not multiply 0 with nan (which results in nan)
- Change Approx.epsilon(0.01) to Approx.margin(0.001) in unit tests. Tolerance is now
  absolute and not relative. We assumed incorrectly that epsilon is absolute tolerance.
- Fixed bug in finding .git/logs/HEAD when Marian is a submodule in another project.
- Properly record cmake variables in the cmake build directory instead of the source tree.
- Added default "none" for option shuffle in BatchGenerator, so that it works in executables where shuffle is not an option.
- Added a few missing header files in shortlist.h and beam_search.h.
- Improved handling for receiving SIGTERM during training. By default, SIGTERM triggers 'save (now) and exit'. Prior to this fix, batch pre-fetching did not check for this sigal, potentially delaying exit considerably. It now pays attention to that. Also, the default behaviour of save-and-exit can now be disabled on the command line with --sigterm exit-immediately.
- Fix the runtime failures for FASTOPT on 32-bit builds (wasm just happens to be 32-bit) because it uses hashing with an inconsistent mix of uint64_t and size_t.

### Changed
- Remove `--clip-gemm` which is obsolete and was never used anyway
- Removed `--optimize` switch, instead we now determine compute type based on binary model.
- Updated SentencePiece repository to version 8336bbd0c1cfba02a879afe625bf1ddaf7cd93c5 from https://github.com/google/sentencepiece.
- Enabled compilation of SentencePiece by default since no dependency on protobuf anymore.
- Changed default value of --sentencepiece-max-lines from 10000000 to 2000000 since apparently the new version doesn't sample automatically anymore (Not quite clear how that affects quality of the vocabulary).
- Change mini-batch-fit search stopping criterion to stop at ideal binary search threshold.
- --metric bleu now always detokenizes SacreBLEU-style if a vocabulary knows how to, use bleu-segmented to compute BLEU on word ids. bleu-detok is now a synonym for bleu.
- Move label-smoothing computation into Cross-entropy node
- Move Simple-WebSocket-Server to submodule
- Python scripts start with #!/usr/bin/env python3 instead of python
- Changed compile flags -Ofast to -O3 and remove --ffinite-math
- Moved old graph groups to depracated folder
- Make cublas and cusparse handle inits lazy to save memory when unused
- Replaced exception-based implementation for type determination in FastOpt::makeScalar

## [1.9.0] - 2020-03-10

### Added
- An option to print cached variables from CMake
- Add support for compiling on Mac (and clang)
- An option for resetting stalled validation metrics
- Add CMAKE options to disable compilation for specific GPU SM types
- An option to print word-level translation scores
- An option to turn off automatic detokenization from SentencePiece
- Separate quantization types for 8-bit FBGEMM for AVX2 and AVX512
- Sequence-level unliklihood training
- Allow file name templated valid-translation-output files
- Support for lexical shortlists in marian-server
- Support for 8-bit matrix multiplication with FBGEMM
- CMakeLists.txt now looks for SSE 4.2
- Purging of finished hypotheses during beam-search. A lot faster for large batches.
- Faster option look-up, up to 20-30% faster translation
- Added --cite and --authors flag
- Added optional support for ccache
- Switch to change abort to exception, only to be used in library mode
- Support for 16-bit packed models with FBGEMM
- Multiple separated parameter types in ExpressionGraph, currently inference-only
- Safe handling of sigterm signal
- Automatic vectorization of elementwise operations on CPU for tensors dims that
  are divisible by 4 (AVX) and 8 (AVX2)
- Replacing std::shared_ptr<T> with custom IntrusivePtr<T> for small objects like
  Tensors, Hypotheses and Expressions.
- Fp16 inference working for translation
- Gradient-checkpointing

### Fixed
- Replace value for INVALID_PATH_SCORE with std::numer_limits<float>::lowest()
  to avoid overflow with long sequences
- Break up potential circular references for GraphGroup*
- Fix empty source batch entries with batch purging
- Clear RNN chache in transformer model, add correct hash functions to nodes
- Gather-operation for all index sizes
- Fix word weighting with max length cropping
- Fixed compilation on CPUs without support for AVX
- FastOpt now reads "n" and "y" values as strings, not as boolean values
- Fixed multiple reduction kernels on GPU
- Fixed guided-alignment training with cross-entropy
- Replace IntrusivePtr with std::uniq_ptr in FastOpt, fixes random segfaults
  due to thread-non-safty of reference counting.
- Make sure that items are 256-byte aligned during saving
- Make explicit matmul functions respect setting of cublasMathMode
- Fix memory mapping for mixed paramter models
- Removed naked pointer and potential memory-leak from file_stream.{cpp,h}
- Compilation for GCC >= 7 due to exception thrown in destructor
- Sort parameters by lexicographical order during allocation to ensure consistent
  memory-layout during allocation, loading, saving.
- Output empty line when input is empty line. Previous behavior might result in
  hallucinated outputs.
- Compilation with CUDA 10.1

### Changed
- Combine two for-loops in nth_element.cpp on CPU
- Revert LayerNorm eps to old position, i.e. sigma' = sqrt(sigma^2 + eps)
- Downgrade NCCL to 2.3.7 as 2.4.2 is buggy (hangs with larger models)
- Return error signal on SIGTERM
- Dropped support for CUDA 8.0, CUDA 9.0 is now minimal requirement
- Removed autotuner for now, will be switched back on later
- Boost depdendency is now optional and only required for marian_server
- Dropped support for g++-4.9
- Simplified file stream and temporary file handling
- Unified node intializers, same function API.
- Remove overstuff/understuff code

## [1.8.0] - 2019-09-04

### Added
- Alias options and new --task option
- Automatic detection of CPU intrisics when building with -arch=native
- First version of BERT-training and BERT-classifier, currently not compatible with TF models
- New reduction operators
- Use Cmake's ExternalProject to build NCCL and potentially other external libs
- Code for Factored Vocabulary, currently not usable yet without outside tools

### Fixed
- Issue with relative paths in automatically generated decoder config files
- Bug with overlapping CXX flags and building spm_train executable
- Compilation with gcc 8
- Overwriting and unsetting vector options
- Windows build with recent changes
- Bug with read-ahead buffer
- Handling of "dump-config: false" in YAML config
- Errors due to warnings
- Issue concerning failed saving with single GPU training and --sync-sgd option.
- NaN problem when training with Tensor Cores on Volta GPUs
- Fix pipe-handling
- Fix compilation with GCC 9.1
- Fix CMake build types

### Changed
- Error message when using left-to-right and right-to-left models together in ensembles
- Regression tests included as a submodule
- Update NCCL to 2.4.2
- Add zlib source to Marian's source tree, builds now as object lib
- -DUSE_STATIC_LIBS=on now also looks for static versions of CUDA libraries
- Include NCCL build from github.com/marian-nmt/nccl and compile within source tree
- Set nearly all warnings as errors for Marian's own targets. Disable warnings for 3rd party
- Refactored beam search

## [1.7.0] - 2018-11-27

### Added
- Word alignment generation in scorer
- Attention output generation in decoder and scorer with `--alignment soft`
- Support for SentencePiece vocabularies and run-time segmentation/desegmentation
- Support for SentencePiece vocabulary training during model training
- Group training files by filename when creating vocabularies for joint vocabularies
- Updated examples
- Synchronous multi-node training (early version)

### Fixed
- Delayed output in line-by-line translation

### Changed
- Generated word alignments include alignments for target EOS tokens
- Boost::program_options has been replaced by another CLI library
- Replace boost::file_system with Pathie
- Expansion of unambiguous command-line arguments is no longer supported

## [1.6.0] - 2018-08-08

### Added
- Faster training (20-30%) by optimizing gradient popagation of biases
- Returning Moses-style hard alignments during decoding single models,
  ensembles and n-best lists
- Hard alignment extraction strategy taking source words that have the
  attention value greater than the threshold
- Refactored sync sgd for easier communication and integration with NCCL
- Smaller memory-overhead for sync-sgd
- NCCL integration (version 2.2.13)
- New binary format for saving/load of models, can be used with _*.bin_
  extension (can be memory mapped)
- Memory-mapping of graphs for inferece with `ExpressionGraph::mmap(const void*
  ptr)` function. (assumes _*.bin_ model is mapped or in buffer)
- Added SRU (--dec-cell sru) and ReLU (--dec-cell relu) cells to inventory of
  RNN cells
- RNN auto-regression layers in transformer (`--transformer-decoder-autreg
  rnn`), work with gru, lstm, tanh, relu, sru cells
- Recurrently stacked layers in transformer (`--transformer-tied-layers 1 1 1 2
  2 2` means 6 layers with 1-3 and 4-6 tied parameters, two groups of
  parameters)
- Seamless training continuation with exponential smoothing

### Fixed
- A couple of bugs in "selection" (transpose, shift, cols, rows) operators
  during back-prob for a very specific case: one of the operators is the first
  operator after a branch, in that case gradient propgation might be
  interrupted. This did not affect any of the existing models as such a case
  was not present, but might have caused future models to not train properly
- Bug in mini-batch-fit, tied embeddings would result in identical embeddings
  in fake source and target batch. Caused under-estimation of memory usage and
  re-allocation

## [1.5.0] - 2018-06-17

### Added
- Average Attention Networks for Transformer model
- 16-bit matrix multiplication on CPU
- Memoization for constant nodes for decoding
- Autotuning for decoding

### Fixed
- GPU decoding optimizations, about 2x faster decoding of transformer models
- Multi-node MPI-based training on GPUs

## [1.4.0] - 2018-03-13

### Added
- Data weighting with `--data-weighting` at sentence or word level
- Persistent SQLite3 corpus storage with `--sqlite file.db`
- Experimental multi-node asynchronous training
- Restoring optimizer and training parameters such as learning rate, validation
  results, etc.
- Experimental multi-CPU training/translation/scoring with `--cpu-threads=N`
- Restoring corpus iteration after training is restarted
- N-best-list scoring in marian-scorer

### Fixed
- Deterministic data shuffling with specific seed for SQLite3 corpus storage
- Mini-batch fitting with binary search for faster fitting
- Better batch packing due to sorting


## [1.3.1] - 2018-02-04

### Fixed
- Missing final validation when done with training
- Differing summaries for marian-scorer when used with multiple GPUs

## [1.3.0] - 2018-01-24

### Added
- SQLite3 based corpus storage for on-disk shuffling etc. with `--sqlite`
- Asynchronous maxi-batch preloading
- Using transpose in SGEMM to tie embeddings in output layer

## [1.2.1] - 2018-01-19

### Fixed
- Use valid-mini-batch size during validation with "translation" instead of
  mini-batch
- Normalize gradients with multi-gpu synchronous SGD
- Fix divergence between saved models and validated models in asynchronous SGD

## [1.2.0] - 2018-01-13

### Added
- Option `--pretrained-model` to be used for network weights initialization
  with a pretrained model
- Version number saved in the model file
- CMake option `-DCOMPILE_SERVER=ON`
- Right-to-left training, scoring, decoding with `--right-left`

### Fixed
- Fixed marian-server compilation with Boost 1.66
- Fixed compilation on g++-4.8.4
- Fixed compilation without marian-server if openssl is not available

## [1.1.3] - 2017-12-06

### Added
- Added back gradient-dropping

### Fixed
- Fixed parameters initialization for `--tied-embeddings` during translation

## [1.1.2] - 2017-12-05

### Fixed
- Fixed ensembling with language model and batched decoding
- Fixed attention reduction kernel with large matrices (added missing
  `syncthreads()`), which should fix stability with large batches and beam-size
  during batched decoding

## [1.1.1] - 2017-11-30

### Added
- Option `--max-length-crop` to be used together with `--max-length N` to crop
  sentences to length N rather than omitting them.
- Experimental model with convolution over input characters

### Fixed
- Fixed a number of bugs for vocabulary and directory handling

## [1.1.0] - 2017-11-21

### Added
- Batched translation for all model types, significant translation speed-up
- Batched translation during validation with translation
- `--maxi-batch-sort` option for `marian-decoder`
- Support for CUBLAS_TENSOR_OP_MATH mode for cublas in cuda 9.0
- The "marian-vocab" tool to create vocabularies

## [1.0.0] - 2017-11-13

### Added
- Multi-gpu validation, scorer and in-training translation
- summary-mode for scorer
- New "transformer" model based on [Attention is all you
  need](https://arxiv.org/abs/1706.03762)
- Options specific for the transformer model
- Linear learning rate warmup with and without initial value
- Cyclic learning rate warmup
- More options for learning rate decay, including: optimizer history reset,
  repeated warmup
- Continuous inverted square root decay of learning (`--lr-decay-inv-sqrt`)
  rate based on number of updates
- Exposed optimizer parameters (e.g. momentum etc. for Adam)
- Version of deep RNN-based models compatible with Nematus (`--type nematus`)
- Synchronous SGD training for multi-gpu (enable with `--sync-sgd`)
- Dynamic construction of complex models with different encoders and decoders,
  currently only available through the C++ API
- Option `--quiet` to suppress output to stderr
- Option to choose different variants of optimization criterion: mean
  cross-entropy, perplexity, cross-entropy sum
- In-process translation for validation, uses the same memory as training
- Label Smoothing
- CHANGELOG.md
- CONTRIBUTING.md
- Swish activation function default for Transformer
  (https://arxiv.org/pdf/1710.05941.pdf)

### Changed
- Changed shape organization to follow numpy.
- Changed option `--moving-average` to `--exponential-smoothing` and inverted
  formula to `s_t = (1 - \alpha) * s_{t-1} + \alpha * x_t`, `\alpha` is now
  `1-e4` by default
- Got rid of thrust for compile-time mathematical expressions
- Changed boolean option `--normalize` to `--normalize [arg=1] (=0)`. New
  behaviour is backwards-compatible and can also be specified as
  `--normalize=0.6`
- Renamed "s2s" binary to "marian-decoder"
- Renamed "rescorer" binary to "marian-scorer"
- Renamed "server" binary to "marian-server"
- Renamed option name `--dynamic-batching` to `--mini-batch-fit`
- Unified cross-entropy-based validation, supports now perplexity and other CE
- Changed `--normalize (bool)` to `--normalize (float)arg`, allow to change
  length normalization weight as `score / pow(length, arg)`

### Removed
- Temporarily removed gradient dropping (`--drop-rate X`) until refactoring.<|MERGE_RESOLUTION|>--- conflicted
+++ resolved
@@ -9,12 +9,9 @@
 ## [Unreleased]
 
 ### Added
-<<<<<<< HEAD
 - Allow for fine-grained CPU intrinsics overrides when BUILD_ARCH != native e.g. -DBUILD_ARCH=x86-64 -DCOMPILE_AVX512=off
-=======
 - Adds custom bias epilogue kernel.
 - Adds support for fusing relu and bias addition into gemms when using cuda 11.
->>>>>>> a17ee300
 - Better suppression of unwanted output symbols, specifically "\n" from SentencePiece with byte-fallback. Can be deactivated with --allow-special
 - Display decoder time statistics with marian-decoder --stat-freq 10 ...
 - Support for MS-internal binary shortlist
