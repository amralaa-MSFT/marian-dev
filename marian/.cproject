--- conflicted
+++ resolved
@@ -37,16 +37,12 @@
 							</tool>
 							<tool id="nvcc.linker.base.635344589" name="NVCC Linker" superClass="nvcc.linker.base">
 								<option id="nvcc.linker.option.libs.1878015233" name="Libraries (-l)" superClass="nvcc.linker.option.libs" valueType="libs">
-									<listOptionValue builtIn="false" value="boost_chrono"/>
-									<listOptionValue builtIn="false" value="boost_system"/>
-									<listOptionValue builtIn="false" value="boost_timer"/>
 									<listOptionValue builtIn="false" value="cudnn"/>
 									<listOptionValue builtIn="false" value="cuda"/>
 									<listOptionValue builtIn="false" value="cublas"/>
 								</option>
 								<option id="nvcc.linker.option.paths.1326041662" name="Library search path (-L)" superClass="nvcc.linker.option.paths" valueType="libPaths">
 									<listOptionValue builtIn="false" value="/usr/local/cuda/lib"/>
-									<listOptionValue builtIn="false" value="&quot;${workspace_loc:/}/boost/lib64&quot;"/>
 									<listOptionValue builtIn="false" value="/usr/lib"/>
 								</option>
 								<inputType id="nvcc.linker.input.1742167733" superClass="nvcc.linker.input">
@@ -60,19 +56,11 @@
 							</tool>
 						</toolChain>
 					</folderInfo>
-<<<<<<< HEAD
-					<fileInfo id="com.nvidia.cuda.ide.seven_five.configuration.debug.1479727693.1232903988" name="mnist_benchmark.cu" rcbsApplicability="disable" resourcePath="src/mnist_benchmark.cu" toolsToInvoke="nvcc.compiler.base.1979453423.1712466877">
-						<tool id="nvcc.compiler.base.1979453423.1712466877" name="NVCC Compiler" superClass="nvcc.compiler.base.1979453423"/>
-					</fileInfo>
-					<sourceEntries>
-						<entry excluding="src/mnist_benchmark.cu|src/validate_encoder_decoder.cu|src/validate_mnist_batch.cu|src/train_mnist.cu|src/validate_mnist.cu|src/npz_converter.cpp" flags="VALUE_WORKSPACE_PATH|RESOLVED" kind="sourcePath" name=""/>
-=======
 					<fileInfo id="com.nvidia.cuda.ide.seven_five.configuration.debug.1479727693.1303731853" name="test.cu" rcbsApplicability="disable" resourcePath="src/test.cu" toolsToInvoke="nvcc.compiler.base.1979453423.1311284147">
 						<tool id="nvcc.compiler.base.1979453423.1311284147" name="NVCC Compiler" superClass="nvcc.compiler.base.1979453423"/>
 					</fileInfo>
 					<sourceEntries>
 						<entry excluding="src/test.cu|src/validate_mnist_batch.cu|src/train_mnist.cu|src/validate_mnist.cu|src/npz_converter.cpp" flags="VALUE_WORKSPACE_PATH|RESOLVED" kind="sourcePath" name=""/>
->>>>>>> add31dea
 					</sourceEntries>
 				</configuration>
 			</storageModule>
