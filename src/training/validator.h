#pragma once

#include "3rd_party/threadpool.h"
#include "common/config.h"
#include "common/timer.h"
#include "common/utils.h"
#include "common/regex.h"
#include "common/utils.h"
#include "data/batch_generator.h"
#include "data/corpus.h"
#include "graph/expression_graph.h"
#include "training/training_state.h"
#include "translator/beam_search.h"
#include "translator/history.h"
#include "translator/output_collector.h"
#include "translator/output_printer.h"
#include "translator/scorers.h"
#include "models/bert.h"

#include <cstdio>
#include <cstdlib>
#include <limits>

namespace marian {

/**
 * @brief Base class for validators
 */
class ValidatorBase : public TrainingObserver {
protected:
  bool lowerIsBetter_{true};
  float lastBest_;
  size_t stalled_{0};
  std::mutex mutex_;
  ThreadPool threadPool_;

public:
  ValidatorBase(bool lowerIsBetter) : lowerIsBetter_(lowerIsBetter), lastBest_{initScore()} {}

  virtual float validate(const std::vector<Ptr<ExpressionGraph>>& graphs,
                         const TrainingState& state) = 0;
  virtual std::string type() = 0;

  float lastBest() { return lastBest_; }
  size_t stalled() { return stalled_; }

  virtual float initScore();
  virtual void actAfterLoaded(TrainingState& state) override;
};

template <class DataSet, class BuilderType> // @TODO: BuilderType doesn't really serve a purpose here? Review and remove.
class Validator : public ValidatorBase {
public:
  Validator(std::vector<Ptr<Vocab>> vocabs, Ptr<Options> options, bool lowerIsBetter = true)
      : ValidatorBase(lowerIsBetter),
        vocabs_(vocabs),
        // options_ is a clone of global options, so it can be safely modified within the class
        options_(New<Options>(options->clone())) {
    // set options common for all validators
    options_->set("inference", true);
    options_->set("shuffle", "none"); // don't shuffle validation sets

    if(options_->has("valid-max-length")) {
      options_->set("max-length", options_->get<size_t>("valid-max-length"));
      options_->set("max-length-crop", true); // @TODO: make this configureable
    }
    if(options_->has("valid-mini-batch"))
      options_->set("mini-batch", options_->get<size_t>("valid-mini-batch"));
    options_->set("mini-batch-sort", "src");
    options_->set("maxi-batch", 10);
  }

  typedef typename DataSet::batch_ptr BatchPtr;

protected:
  // Create the BatchGenerator. Note that ScriptValidator does not use batchGenerator_.
  void createBatchGenerator(bool /*isTranslating*/) {
    // Create corpus
    auto validPaths = options_->get<std::vector<std::string>>("valid-sets");
    auto corpus = New<DataSet>(validPaths, vocabs_, options_);

    // Create batch generator
    batchGenerator_ = New<data::BatchGenerator<DataSet>>(corpus, options_);
  }
public:

  virtual float validate(const std::vector<Ptr<ExpressionGraph>>& graphs,
                         const TrainingState& ) override {
    for(auto graph : graphs)
      graph->setInference(true);

    batchGenerator_->prepare();

    // Validate on batches
    float val = validateBG(graphs);
    updateStalled(graphs, val);

    for(auto graph : graphs)
      graph->setInference(false);

    return val;
  };

protected:
  std::vector<Ptr<Vocab>> vocabs_;
  Ptr<Options> options_;
  Ptr<BuilderType> builder_; // @TODO: remove, this is not guaranteed to be state-free, hence not thread-safe, but we are using validators with multi-threading.
  Ptr<data::BatchGenerator<DataSet>> batchGenerator_;

  virtual float validateBG(const std::vector<Ptr<ExpressionGraph>>&)
      = 0;

  void updateStalled(const std::vector<Ptr<ExpressionGraph>>& graphs,
                     float val) {
    if((lowerIsBetter_ && lastBest_ > val)
       || (!lowerIsBetter_ && lastBest_ < val)) {
      stalled_ = 0;
      lastBest_ = val;
      if(options_->get<bool>("keep-best"))
        keepBest(graphs);
    } else /* if (lastBest_ != val) */ { // (special case 0 at start)  @TODO: needed? Seems stall count gets reset each time it does improve. If not needed, remove "if(...)" again.
      stalled_++;
    }
  }

  virtual void keepBest(const std::vector<Ptr<ExpressionGraph>>& graphs) {
    auto model = options_->get<std::string>("model");
    std::string suffix = model.substr(model.size() - 4);
    ABORT_IF(suffix != ".npz" && suffix != ".bin", "Unknown model suffix {}", suffix);

    builder_->save(graphs[0], model + ".best-" + type() + suffix, true);
  }
};

class CrossEntropyValidator : public Validator<data::Corpus, models::ICriterionFunction> {
  using Validator::BatchPtr;

public:
  CrossEntropyValidator(std::vector<Ptr<Vocab>> vocabs, Ptr<Options> options);

  std::string type() override { return options_->get<std::string>("cost-type"); }

protected:
  virtual float validateBG(const std::vector<Ptr<ExpressionGraph>>& graphs) override;
};

// Used for validating with classifiers. Compute prediction accuracy versus ground truth for a set of classes
class AccuracyValidator : public Validator<data::Corpus, models::IModel> {
public:
  AccuracyValidator(std::vector<Ptr<Vocab>> vocabs, Ptr<Options> options);

  std::string type() override { return "accuracy"; }

protected:
  virtual float validateBG(const std::vector<Ptr<ExpressionGraph>>& graphs) override;
};

class BertAccuracyValidator : public Validator<data::Corpus, models::IModel> {
private:
  bool evalMaskedLM_{true};

public:
  BertAccuracyValidator(std::vector<Ptr<Vocab>> vocabs, Ptr<Options> options, bool evalMaskedLM);

  std::string type() override {
    if(evalMaskedLM_)
      return "bert-lm-accuracy";
    else
      return "bert-sentence-accuracy";
  }

protected:
  virtual float validateBG(const std::vector<Ptr<ExpressionGraph>>& graphs) override;
};


class ScriptValidator : public Validator<data::Corpus, models::IModel> {
public:
  ScriptValidator(std::vector<Ptr<Vocab>> vocabs, Ptr<Options> options);

<<<<<<< HEAD
    ABORT_IF(!options_->hasAndNotEmpty("valid-script-path"),
             "valid-script metric but no script given");
  }

  virtual float validate(const std::vector<Ptr<ExpressionGraph>>& graphs,
                         const TrainingState& /*ignored*/) override {
    using namespace data;
    auto model = options_->get<std::string>("model");
    std::string suffix = model.substr(model.size() - 4);
    ABORT_IF(suffix != ".npz" && suffix != ".bin", "Unknown model suffix {}", suffix);

    builder_->save(graphs[0], model + ".dev" + suffix, true);

    auto valStr = utils::exec(options_->get<std::string>("valid-script-path"),
                              options_->get<std::vector<std::string>>("valid-script-args"));
    float val = (float)std::atof(valStr.c_str());
    updateStalled(graphs, val);

    return val;
  };
=======
  virtual float validate(const std::vector<Ptr<ExpressionGraph>>& graphs) override;
>>>>>>> 9a4f7843

  std::string type() override { return "valid-script"; }

protected:
  virtual float validateBG(const std::vector<Ptr<ExpressionGraph>>& /*graphs*/) override {
    return 0;
  }
};

// validator that translates and computes BLEU (or any metric) with an external script
class TranslationValidator : public Validator<data::Corpus, models::IModel> {
public:
<<<<<<< HEAD
  TranslationValidator(std::vector<Ptr<Vocab>> vocabs, Ptr<Options> options)
      : Validator(vocabs, options, false),
        quiet_(options_->get<bool>("quiet-translation")) {
    builder_ = models::createModelFromOptions(options_, models::usage::translation);

    if(!options_->hasAndNotEmpty("valid-script-path"))
      LOG_VALID(warn, "No post-processing script given for validating translator");

    createBatchGenerator(/*isTranslating=*/true);
  }

  virtual float validate(const std::vector<Ptr<ExpressionGraph>>& graphs,
                         const TrainingState& /*ignored*/) override {
    using namespace data;

    // Generate batches
    batchGenerator_->prepare(false);

    // Create scorer
    auto model = options_->get<std::string>("model");

    // Temporary options for translation
    auto mopts = New<Options>();
    mopts->merge(options_);
    mopts->set("inference", true);
=======
  TranslationValidator(std::vector<Ptr<Vocab>> vocabs, Ptr<Options> options);
>>>>>>> 9a4f7843

  virtual float validate(const std::vector<Ptr<ExpressionGraph>>& graphs) override;

  std::string type() override { return "translation"; }

protected:
  bool quiet_{false};

  virtual float validateBG(const std::vector<Ptr<ExpressionGraph>>& /*graphs*/) override {
    return 0;
  }
};

// validator that translates and computes BLEU internally, with or without decoding
// @TODO: combine with TranslationValidator (above) to avoid code duplication
class BleuValidator : public Validator<data::Corpus, models::IModel> {
public:
<<<<<<< HEAD
  BleuValidator(std::vector<Ptr<Vocab>> vocabs, Ptr<Options> options, bool detok = false)
      : Validator(vocabs, options, false),
        detok_(detok),
        quiet_(options_->get<bool>("quiet-translation")) {
    builder_ = models::createModelFromOptions(options_, models::usage::translation);

    // @TODO: replace bleu-detok by a separate parameter to enable (various forms of) detok
    auto vocab = vocabs_.back();
    ABORT_IF(detok_ && vocab->type() != "SentencePieceVocab" && vocab->type() != "FactoredVocab",
             "Detokenizing BLEU validator expects the target vocabulary to be SentencePieceVocab or FactoredVocab. "
             "Current vocabulary type is {}", vocab->type());

    createBatchGenerator(/*isTranslating=*/true);
  }

  virtual float validate(const std::vector<Ptr<ExpressionGraph>>& graphs,
                         const TrainingState& state) override {
    using namespace data;

    // Generate batches
    batchGenerator_->prepare(false);

    // Create scorer
    auto model = options_->get<std::string>("model");

    // @TODO: check if required - Temporary options for translation
    auto mopts = New<Options>();
    mopts->merge(options_);
    mopts->set("inference", true);

    std::vector<Ptr<Scorer>> scorers;
    for(auto graph : graphs) {
      auto builder = models::createModelFromOptions(options_, models::usage::translation);
      Ptr<Scorer> scorer = New<ScorerWrapper>(builder, "", 1.0f, model);
      scorers.push_back(scorer);
    }

    for(auto graph : graphs)
      graph->setInference(true);

    if(!quiet_)
      LOG(info, "Translating validation set...");

    // 0: 1-grams matched, 1: 1-grams total,
    // ...,
    // 6: 4-grams matched, 7: 4-grams total,
    // 8: reference length
    std::vector<float> stats(9, 0.f);

    timer::Timer timer;
    {
      auto printer = New<OutputPrinter>(options_, vocabs_.back());

      Ptr<OutputCollector> collector;
      if(options_->hasAndNotEmpty("valid-translation-output")) {
        auto fileName = options_->get<std::string>("valid-translation-output");
        fileName = fmt::format(fileName.c_str(),
                               fmt::arg("E",state.epochs),
                               fmt::arg("U",state.batches),
                               fmt::arg("B",state.batchesEpoch),
                               fmt::arg("W",state.labelsTotal), // alias for T
                               fmt::arg("T",state.labelsTotal));
        collector = New<OutputCollector>(fileName); // for debugging
      }
      else {
        collector = New<OutputCollector>(/* null */); // don't print, but log
      }

      if(quiet_)
        collector->setPrintingStrategy(New<QuietPrinting>());
      else
        collector->setPrintingStrategy(New<GeometricPrinting>());

      threadPool_.reserve(graphs.size());

      size_t sentenceId = 0;
      TaskBarrier taskBarrier;
      for(auto batch : *batchGenerator_) {
        auto task = [=, &stats](size_t id) {
          thread_local Ptr<ExpressionGraph> graph;
          thread_local Ptr<Scorer> scorer;

          if(!graph) {
            graph = graphs[id % graphs.size()];
            scorer = scorers[id % graphs.size()];
          }

          auto search = New<BeamSearch>(options_,
                                        std::vector<Ptr<Scorer>>{scorer},
                                        vocabs_.back());
          auto histories = search->search(graph, batch);

          size_t no = 0;
          std::lock_guard<std::mutex> statsLock(mutex_);
          for(auto history : histories) {
            auto result = history->top();
            const auto& words = std::get<0>(result);
            updateStats(stats, words, batch, no, vocabs_.back()->getEosId());

            std::stringstream best1;
            std::stringstream bestn;
            printer->print(history, best1, bestn);
            collector->Write((long)history->getLineNum(),
                             best1.str(),
                             bestn.str(),
                             /*nbest=*/ false);
            no++;
          }
        };

        taskBarrier.push_back(threadPool_.enqueue(task, sentenceId));
        sentenceId++;
      }
      // ~TaskBarrier waits until all are done
    }

    if(!quiet_)
      LOG(info, "Total translation time: {:.5f}s", timer.elapsed());

    for(auto graph : graphs)
      graph->setInference(false);

    float val = calcBLEU(stats);
    updateStalled(graphs, val);

    return val;
  };
=======
  BleuValidator(std::vector<Ptr<Vocab>> vocabs, Ptr<Options> options, bool detok = false);

  virtual float validate(const std::vector<Ptr<ExpressionGraph>>& graphs) override;
>>>>>>> 9a4f7843

  // @TODO: why do we return this string, but not pass it to the constructor?
  std::string type() override { return detok_ ? "bleu-detok" : "bleu"; }

protected:
  // Tokenizer function adapted from multi-bleu-detok.pl, corresponds to sacreBLEU.py
  static std::string tokenize(const std::string& text) {
    std::string normText = text;

    // language-independent part:
    normText = regex::regex_replace(normText, regex::regex("<skipped>"), ""); // strip "skipped" tags
    normText = regex::regex_replace(normText, regex::regex("-\\n"), "");      // strip end-of-line hyphenation and join lines
    normText = regex::regex_replace(normText, regex::regex("\\n"), " ");      // join lines
    normText = regex::regex_replace(normText, regex::regex("&quot;"), "\"");  // convert SGML tag for quote to "
    normText = regex::regex_replace(normText, regex::regex("&amp;"), "&");    // convert SGML tag for ampersand to &
    normText = regex::regex_replace(normText, regex::regex("&lt;"), "<");     //convert SGML tag for less-than to >
    normText = regex::regex_replace(normText, regex::regex("&gt;"), ">");     //convert SGML tag for greater-than to <

    // language-dependent part (assuming Western languages):
    normText = " " + normText + " ";
    normText = regex::regex_replace(normText, regex::regex("([\\{-\\~\\[-\\` -\\&\\(-\\+\\:-\\@\\/])"), " $1 "); // tokenize punctuation
    normText = regex::regex_replace(normText, regex::regex("([^0-9])([\\.,])"), "$1 $2 "); // tokenize period and comma unless preceded by a digit
    normText = regex::regex_replace(normText, regex::regex("([\\.,])([^0-9])"), " $1 $2"); // tokenize period and comma unless followed by a digit
    normText = regex::regex_replace(normText, regex::regex("([0-9])(-)"), "$1 $2 ");       // tokenize dash when preceded by a digit
    normText = regex::regex_replace(normText, regex::regex("\\s+"), " "); // one space only between words
    normText = regex::regex_replace(normText, regex::regex("^\\s+"), ""); // no leading space
    normText = regex::regex_replace(normText, regex::regex("\\s+$"), ""); // no trailing space

    return normText;
  }

  static std::string tokenizeContinuousScript(const std::string& sUTF8) {
    // We want BLEU-like scores that are comparable across different tokenization schemes.
    // For continuous scripts (Chinese, Japanese, Thai), we would need a language-specific
    // statistical word segmenter, which is outside the scope of Marian. As a practical
    // compromise, we segment continuous-script sequences into individual characters, while
    // leaving Western scripts as words. This way we can use the same settings for Western
    // languages, where Marian would report SacreBLEU scores, and Asian languages, where
    // scores are not standard but internally comparable across tokenization schemes.
    // @TODO: Check what sacrebleu.py is doing, and whether we can replicate that here faithfully.
    auto in = utils::utf8ToUnicodeString(sUTF8);
    auto out = in.substr(0, 0); // (out should be same type as in, don't want to bother with exact type)
    for (auto c : in) {
      auto isCS = utils::isContinuousScript(c);
      if (isCS) // surround continuous-script chars by spaces on each side
        out.push_back(' '); // (duplicate spaces are ignored when splitting later)
      out.push_back(c);
      if (isCS)
        out.push_back(' ');
    }
    return utils::utf8FromUnicodeString(out);
  }

  std::vector<std::string> decode(const Words& words, bool addEOS = false);

  // Update document-wide sufficient statistics for BLEU with single sentence n-gram stats.
  template <typename T>
  void updateStats(std::vector<float>& stats,
                   const std::vector<T>& cand,
                   const std::vector<T>& ref) {

    std::map<std::vector<T>, size_t> rgrams;
    for(size_t i = 0; i < ref.size(); ++i) {
      // template deduction for std::min<T> seems to be weird under VS due to
      // macros in windows.h hence explicit type to avoid macro parsing.
      for(size_t l = 1; l <= std::min<size_t>(4ul, ref.size() - i); ++l) {
        std::vector<T> ngram(l);
        std::copy(ref.begin() + i, ref.begin() + i + l, ngram.begin());
        rgrams[ngram]++;
      }
    }

    std::map<std::vector<T>, size_t> tgrams;
    for(size_t i = 0; i < cand.size() - 1; ++i) {
      for(size_t l = 1; l <= std::min<size_t>(4ul, cand.size() - 1 - i); ++l) {
        std::vector<T> ngram(l);
        std::copy(cand.begin() + i, cand.begin() + i + l, ngram.begin());
        tgrams[ngram]++;
      }
    }

    for(auto& ngramcount : tgrams) {
      size_t l = ngramcount.first.size();
      size_t tc = ngramcount.second;
      size_t rc = rgrams[ngramcount.first];

      stats[2 * l - 2] += std::min<size_t>(tc, rc);
      stats[2 * l - 1] += tc;
    }

    stats[8] += ref.size();
  }

  // Extract matching target reference from batch and pass on to update BLEU stats
  void updateStats(std::vector<float>& stats,
                   const Words& cand,
                   const Ptr<data::Batch> batch,
                   size_t no,
                   Word eos);

  float calcBLEU(const std::vector<float>& stats);

  virtual float validateBG(const std::vector<Ptr<ExpressionGraph>>& /*graphs*/) override {
    return 0;
  }

private:
  bool detok_;
  bool quiet_{ false };
};

/**
 * @brief Creates validators from options
 *
 * If no validation metrics are specified in the options, a cross entropy
 * validator is created by default.
 *
 * @param vocabs Source and target vocabularies
 * @param config Config options
 *
 * @return Vector of validator objects
 */
std::vector<Ptr<ValidatorBase/*<data::Corpus>*/>> Validators(
    std::vector<Ptr<Vocab>> vocabs,
    Ptr<Options> config);
}  // namespace marian<|MERGE_RESOLUTION|>--- conflicted
+++ resolved
@@ -178,30 +178,7 @@
 public:
   ScriptValidator(std::vector<Ptr<Vocab>> vocabs, Ptr<Options> options);
 
-<<<<<<< HEAD
-    ABORT_IF(!options_->hasAndNotEmpty("valid-script-path"),
-             "valid-script metric but no script given");
-  }
-
-  virtual float validate(const std::vector<Ptr<ExpressionGraph>>& graphs,
-                         const TrainingState& /*ignored*/) override {
-    using namespace data;
-    auto model = options_->get<std::string>("model");
-    std::string suffix = model.substr(model.size() - 4);
-    ABORT_IF(suffix != ".npz" && suffix != ".bin", "Unknown model suffix {}", suffix);
-
-    builder_->save(graphs[0], model + ".dev" + suffix, true);
-
-    auto valStr = utils::exec(options_->get<std::string>("valid-script-path"),
-                              options_->get<std::vector<std::string>>("valid-script-args"));
-    float val = (float)std::atof(valStr.c_str());
-    updateStalled(graphs, val);
-
-    return val;
-  };
-=======
   virtual float validate(const std::vector<Ptr<ExpressionGraph>>& graphs) override;
->>>>>>> 9a4f7843
 
   std::string type() override { return "valid-script"; }
 
@@ -214,35 +191,7 @@
 // validator that translates and computes BLEU (or any metric) with an external script
 class TranslationValidator : public Validator<data::Corpus, models::IModel> {
 public:
-<<<<<<< HEAD
-  TranslationValidator(std::vector<Ptr<Vocab>> vocabs, Ptr<Options> options)
-      : Validator(vocabs, options, false),
-        quiet_(options_->get<bool>("quiet-translation")) {
-    builder_ = models::createModelFromOptions(options_, models::usage::translation);
-
-    if(!options_->hasAndNotEmpty("valid-script-path"))
-      LOG_VALID(warn, "No post-processing script given for validating translator");
-
-    createBatchGenerator(/*isTranslating=*/true);
-  }
-
-  virtual float validate(const std::vector<Ptr<ExpressionGraph>>& graphs,
-                         const TrainingState& /*ignored*/) override {
-    using namespace data;
-
-    // Generate batches
-    batchGenerator_->prepare(false);
-
-    // Create scorer
-    auto model = options_->get<std::string>("model");
-
-    // Temporary options for translation
-    auto mopts = New<Options>();
-    mopts->merge(options_);
-    mopts->set("inference", true);
-=======
   TranslationValidator(std::vector<Ptr<Vocab>> vocabs, Ptr<Options> options);
->>>>>>> 9a4f7843
 
   virtual float validate(const std::vector<Ptr<ExpressionGraph>>& graphs) override;
 
@@ -260,139 +209,9 @@
 // @TODO: combine with TranslationValidator (above) to avoid code duplication
 class BleuValidator : public Validator<data::Corpus, models::IModel> {
 public:
-<<<<<<< HEAD
-  BleuValidator(std::vector<Ptr<Vocab>> vocabs, Ptr<Options> options, bool detok = false)
-      : Validator(vocabs, options, false),
-        detok_(detok),
-        quiet_(options_->get<bool>("quiet-translation")) {
-    builder_ = models::createModelFromOptions(options_, models::usage::translation);
-
-    // @TODO: replace bleu-detok by a separate parameter to enable (various forms of) detok
-    auto vocab = vocabs_.back();
-    ABORT_IF(detok_ && vocab->type() != "SentencePieceVocab" && vocab->type() != "FactoredVocab",
-             "Detokenizing BLEU validator expects the target vocabulary to be SentencePieceVocab or FactoredVocab. "
-             "Current vocabulary type is {}", vocab->type());
-
-    createBatchGenerator(/*isTranslating=*/true);
-  }
-
-  virtual float validate(const std::vector<Ptr<ExpressionGraph>>& graphs,
-                         const TrainingState& state) override {
-    using namespace data;
-
-    // Generate batches
-    batchGenerator_->prepare(false);
-
-    // Create scorer
-    auto model = options_->get<std::string>("model");
-
-    // @TODO: check if required - Temporary options for translation
-    auto mopts = New<Options>();
-    mopts->merge(options_);
-    mopts->set("inference", true);
-
-    std::vector<Ptr<Scorer>> scorers;
-    for(auto graph : graphs) {
-      auto builder = models::createModelFromOptions(options_, models::usage::translation);
-      Ptr<Scorer> scorer = New<ScorerWrapper>(builder, "", 1.0f, model);
-      scorers.push_back(scorer);
-    }
-
-    for(auto graph : graphs)
-      graph->setInference(true);
-
-    if(!quiet_)
-      LOG(info, "Translating validation set...");
-
-    // 0: 1-grams matched, 1: 1-grams total,
-    // ...,
-    // 6: 4-grams matched, 7: 4-grams total,
-    // 8: reference length
-    std::vector<float> stats(9, 0.f);
-
-    timer::Timer timer;
-    {
-      auto printer = New<OutputPrinter>(options_, vocabs_.back());
-
-      Ptr<OutputCollector> collector;
-      if(options_->hasAndNotEmpty("valid-translation-output")) {
-        auto fileName = options_->get<std::string>("valid-translation-output");
-        fileName = fmt::format(fileName.c_str(),
-                               fmt::arg("E",state.epochs),
-                               fmt::arg("U",state.batches),
-                               fmt::arg("B",state.batchesEpoch),
-                               fmt::arg("W",state.labelsTotal), // alias for T
-                               fmt::arg("T",state.labelsTotal));
-        collector = New<OutputCollector>(fileName); // for debugging
-      }
-      else {
-        collector = New<OutputCollector>(/* null */); // don't print, but log
-      }
-
-      if(quiet_)
-        collector->setPrintingStrategy(New<QuietPrinting>());
-      else
-        collector->setPrintingStrategy(New<GeometricPrinting>());
-
-      threadPool_.reserve(graphs.size());
-
-      size_t sentenceId = 0;
-      TaskBarrier taskBarrier;
-      for(auto batch : *batchGenerator_) {
-        auto task = [=, &stats](size_t id) {
-          thread_local Ptr<ExpressionGraph> graph;
-          thread_local Ptr<Scorer> scorer;
-
-          if(!graph) {
-            graph = graphs[id % graphs.size()];
-            scorer = scorers[id % graphs.size()];
-          }
-
-          auto search = New<BeamSearch>(options_,
-                                        std::vector<Ptr<Scorer>>{scorer},
-                                        vocabs_.back());
-          auto histories = search->search(graph, batch);
-
-          size_t no = 0;
-          std::lock_guard<std::mutex> statsLock(mutex_);
-          for(auto history : histories) {
-            auto result = history->top();
-            const auto& words = std::get<0>(result);
-            updateStats(stats, words, batch, no, vocabs_.back()->getEosId());
-
-            std::stringstream best1;
-            std::stringstream bestn;
-            printer->print(history, best1, bestn);
-            collector->Write((long)history->getLineNum(),
-                             best1.str(),
-                             bestn.str(),
-                             /*nbest=*/ false);
-            no++;
-          }
-        };
-
-        taskBarrier.push_back(threadPool_.enqueue(task, sentenceId));
-        sentenceId++;
-      }
-      // ~TaskBarrier waits until all are done
-    }
-
-    if(!quiet_)
-      LOG(info, "Total translation time: {:.5f}s", timer.elapsed());
-
-    for(auto graph : graphs)
-      graph->setInference(false);
-
-    float val = calcBLEU(stats);
-    updateStalled(graphs, val);
-
-    return val;
-  };
-=======
   BleuValidator(std::vector<Ptr<Vocab>> vocabs, Ptr<Options> options, bool detok = false);
 
   virtual float validate(const std::vector<Ptr<ExpressionGraph>>& graphs) override;
->>>>>>> 9a4f7843
 
   // @TODO: why do we return this string, but not pass it to the constructor?
   std::string type() override { return detok_ ? "bleu-detok" : "bleu"; }
