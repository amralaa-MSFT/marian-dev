--- conflicted
+++ resolved
@@ -10,12 +10,7 @@
 }
 
 void SingletonGraph::execute(Ptr<data::Batch> batch) {
-<<<<<<< HEAD
-  auto costNode = builder_->build(graph_, batch).getLogits();
-
-=======
-  auto lossNode = builder_->build(graph_, batch);
->>>>>>> c6404422
+  auto lossNode = builder_->build(graph_, batch).getRationalLoss();
   graph_->forward();
   graph_->backward();
 
