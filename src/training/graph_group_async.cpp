#include "training/graph_group_async.h"
#include "data/corpus_base.h"
#include "functional/functional.h"
#include "tensors/tensor_operators.h"

namespace marian {

AsyncGraphGroup::AsyncGraphGroup(Ptr<Options> config, Ptr<IMPIWrapper> mpi)
    : GraphGroup(config),
      ExponentialSmoothing(options_),
      devices_{Config::getDevices(options_)},
      shardSync_(devices_.size()),
      optimizerDelay_((size_t)options_->get<double>("optimizer-delay")) {
  ABORT_IF(mpi->numMPIProcesses() != 1, "AsyncGraphGroup presently does not support multiple MPI processes");
  ABORT_IF((double)optimizerDelay_ != options_->get<double>("optimizer-delay"), "AsyncGraphGroup presently does not implement fractional values for --optimizer-delay");
  pool_.reset(new ThreadPool(devices_.size(), devices_.size()));

  for(auto device : devices_) {
    auto graph = New<ExpressionGraph>();
    graph->setDevice(device);
    graph->getBackend()->setClip(options_->get<float>("clip-gemm"));
    graph->reserveWorkspaceMB(options_->get<size_t>("workspace"));
    graphs_.push_back(graph);
    shardOpt_.push_back(Optimizer(options_));

    builders_.push_back(models::from_options(options_, models::usage::training));
  }
}

void AsyncGraphGroup::setScheduler(Ptr<Scheduler> scheduler) {
  scheduler_ = scheduler;
  // optimizer has to be registered last to see changes of learning rate
  scheduler_->registerTrainingObserver(scheduler_);

  for(auto opt : shardOpt_)
    scheduler_->registerTrainingObserver(opt);
}

void AsyncGraphGroup::fetchParams(Tensor oldParams,
                                  const std::vector<Tensor>& params,
                                  int /*device_id*/) {
  // @TODO read guard on parameters
  int pos = 0;

  std::vector<std::thread> threads;
  for(int idx = 0; idx < devices_.size(); idx++) {
    threads.emplace_back(std::thread(
        [&](int idx, int pos) {
          // individual mutex per-shard
          std::lock_guard<std::mutex> guard(shardSync_[idx]);
          oldParams->subtensor((int)pos, (int)params[idx]->size())->copyFrom(params[idx]);
        },
        idx,
        pos));

    pos += shardSize_;
  }
  for(auto&& t : threads) {
    t.join();
  }
}

void AsyncGraphGroup::pushGradients(Tensor newGrads,
                                    int /*device_id*/) {
  // add instead of copy?
  std::vector<std::thread> threads;
  int pos = 0;
  for(int idx = 0; idx < devices_.size(); idx++) {
    threads.emplace_back(std::thread(
        [&](int idx, int pos) {
          // individual mutex per-shard
          std::lock_guard<std::mutex> guard(shardSync_[idx]);
          grads_[idx]->copyFrom(newGrads->subtensor(pos, (int)grads_[idx]->size()));

          shardOpt_[idx]->update(params_[idx], grads_[idx]);

          if(mvAvg_)
            updateAvgParams(
                paramsAvg_[idx], params_[idx], scheduler_->numberOfBatches());
        },
        idx,
        pos));

    pos += shardSize_;
  }
  for(auto&& t : threads)
    t.join();
}

void AsyncGraphGroup::init(Ptr<data::Batch> batch) {
  // initialize the parameters
  {
    ThreadPool pool(graphs_.size(), graphs_.size());
    for(size_t i = 0; i < graphs_.size(); ++i) {
      auto init = [&](size_t i) {
        builders_[i]->build(graphs_[i], batch);
        graphs_[i]->forward();
      };
      pool.enqueue(init, i);
    }
  }

  if(params_.empty()) {
    int totalSize = (int)graphs_[0]->params()->vals()->size();
    shardSize_ = (int)ceil(totalSize / (float)devices_.size());

    int pos = 0;
    // parameter sharding
    for(auto graph : graphs_) {
      int __size__ = std::min(shardSize_, totalSize);
      totalSize -= __size__;

      Tensor param;
      Ptr<TensorAllocator> allocator
          = New<TensorAllocator>(graph->getBackend());
      allocator->reserveExact(__size__ * sizeof(float));
      allocator->allocate(param, {1, __size__});
      paramsAlloc_.push_back(allocator);

      param->copyFrom(graphs_[0]->params()->vals()->subtensor(pos, __size__));
      params_.push_back(param);

      pos += __size__;
    }
  }
  if(grads_.empty()) {
    int totalSize = (int)graphs_[0]->params()->vals()->size();

    for(auto graph : graphs_) {
      int __size__ = std::min(shardSize_, totalSize);
      totalSize -= __size__;
      Tensor grad;
      Ptr<TensorAllocator> allocator
          = New<TensorAllocator>(graph->getBackend());

      allocator->reserveExact(__size__ * sizeof(float));
      allocator->allocate(grad, {1, __size__});
      gradsAlloc_.push_back(allocator);
      grads_.push_back(grad);
    }
  }
  if(mvAvg_ && paramsAvg_.empty()) {
    Ptr<ExpressionGraph> graphAvg;
    std::string name = options_->get<std::string>("model");
    if(filesystem::exists(name + ".orig.npz")) {
      // Load the averaged parameters into a temporary graph
      graphAvg = New<ExpressionGraph>();
      graphAvg->setDevice({0, DeviceType::cpu});
      graphAvg->load(name, false);
      graphAvg->forward();
    }

    int totalSize = (int)graphs_[0]->params()->vals()->size();

    int i = 0;
    int pos = 0;
    for(auto graph : graphs_) {
      int __size__ = std::min(shardSize_, totalSize);
      totalSize -= __size__;
      Tensor paramAvg;
      Ptr<TensorAllocator> allocator
          = New<TensorAllocator>(graph->getBackend());

      allocator->reserveExact(__size__ * sizeof(float));
      allocator->allocate(paramAvg, {1, __size__});

      if(graphAvg)
        paramAvg->copyFrom(graphAvg->params()->vals()->subtensor(pos, __size__));
      else
        paramAvg->copyFrom(params_[i++]);

      paramsAllocAvg_.push_back(allocator);
      paramsAvg_.push_back(paramAvg);

      pos += __size__;
    }

    if(graphAvg)
      graphAvg.reset();
  }
}

void AsyncGraphGroup::execute(Ptr<data::Batch> batch) {
  if(first_) {
    init(batch);
    first_ = false;
  }

  auto task = [this](Ptr<data::Batch> batch) {
    static size_t i = 0;
    thread_local Ptr<ExpressionGraph> graph;
    thread_local Ptr<models::ModelBase> builder;
    thread_local size_t t = 0;
    thread_local size_t num_seen_words = 0;
    thread_local size_t num_seen_sentences = 0;
    thread_local int t_id = 0;
    thread_local StaticLoss loss;

    thread_local Tensor accGradients;
    thread_local Ptr<TensorAllocator> accAlloc;

    if(!graph) {
      std::lock_guard<std::mutex> lock(sync_);
      t_id = (int)i;
      graph = graphs_[i];
      builder = builders_[i++];
    }

<<<<<<< HEAD
    auto costNode = builder->build(graph, batch).getLogits();
=======
    Ptr<RationalLoss> dynamicLoss = builder->build(graph, batch);
>>>>>>> c6404422

    if(t % optimizerDelay_ == 0) {
      fetchParams(graph->params()->vals(), params_, t_id);
    }

    graph->forward();
    loss += *dynamicLoss;
    graph->backward();

    Tensor gradients;
    if(optimizerDelay_ > 1) {
      if(t == 0) {
        accAlloc = New<TensorAllocator>(graph->getBackend());
        accAlloc->reserveExact(graph->params()->grads()->memory()->size());
        accAlloc->allocate(accGradients, graph->params()->grads()->shape());
        accGradients->set(0);
      }

      using namespace functional;
      Element(_1 += _2, accGradients, graph->params()->grads());
      gradients = accGradients;

      // Keep track of how many words we've calculated the error from
      num_seen_words += batch->words();
      num_seen_sentences += batch->size();
    } else {
      gradients = graph->params()->grads();
    }

    t++;

    if(t % optimizerDelay_ == 0) {
      pushGradients(gradients, t_id);
      // Reset the counter of seen target words after gradient update
      if(optimizerDelay_ > 1)
        gradients->set(0);
    }

    if(t % optimizerDelay_ == 0 && scheduler_) {
      std::unique_lock<std::mutex> lock(schedulerMutex_);

      // Wait until the thread that wants to do validation is finished.
      pool_->wait_for_one(lock);

      if(optimizerDelay_ > 1) {
        std::vector<size_t> fakeLength = {1, 1};
        std::vector<Ptr<Vocab>> vocabs;
        auto fb = data::CorpusBatch::fakeBatch(fakeLength, vocabs, num_seen_sentences, NULL);
        fb->front()->setWords(num_seen_words);
        
        scheduler_->update(loss, fb);

        num_seen_words = 0;
        num_seen_sentences = 0;
      } else {
        scheduler_->update(loss, batch);
      }

      loss.reset();

      if(scheduler_->saving() || scheduler_->validating()) {
        // Wait with validation or saving until all other threads are done with
        // update.
        // We want to reuse the graphs for validation, so they need to be in
        // a safe state.
        pool_->wait_for_others(lock);

        if(mvAvg_)
          for(auto g : graphs_)
            fetchParams(g->params()->vals(), paramsAvg_, t_id);

        if(scheduler_->validating())
          scheduler_->validate(graphs_);

        if(scheduler_->saving())
          this->save(graph);

        // Validation or saving is done, tell other threads to continue work.
        pool_->notify_others();
      }
    }
  };

  pool_->enqueue(task, batch);
}

void AsyncGraphGroup::load() {
  if(!options_->get<bool>("no-reload")) {
    std::string name = options_->get<std::string>("model");

    if(filesystem::exists(name)) {
      if(scheduler_)
        scheduler_->load(name);

      std::string nameGraph = name;
      if(mvAvg_ && filesystem::exists(name + ".orig.npz"))
        // Load the original parameters from model.npz.orig.npz
        nameGraph += ".orig.npz";

      size_t i = 0;
      for(auto graph : graphs_)
        builders_[i++]->load(graph, nameGraph);

      // @TODO: probably we want to have the list of DeviceIds as an attribute
      std::vector<Ptr<Backend>> backends;
      for(auto graph : graphs_)
        backends.push_back(graph->getBackend());
      shardOpt_[0]->load(name + ".optimizer.npz", shardOpt_, backends,
        /*scatterStateFn=*/[&](const std::vector<float>& data, const OptimizerBase::ScatterStateSetFunc& setFn) {
          size_t dataSize = data.size();
          size_t numLocalDevices = graphs_.size();
          size_t shardSize = (dataSize + numLocalDevices - 1) / numLocalDevices;// (size_t)(ceil(dataSize / (float)numLocalDevices));
          for (size_t i = 0; i < numLocalDevices; i++) {
            size_t begin = i * shardSize;
            size_t end = std::min(begin + shardSize, dataSize);
            setFn(i, data.begin() + begin, data.begin() + end);
          }
        });
    } else if(options_->has("pretrained-model")) {
      std::string nameInit = options_->get<std::string>("pretrained-model");
      LOG(info,
          "Initialize model weights with the pre-trained model {}",
          nameInit);
      size_t i = 0;
      for(auto graph : graphs_)
        builders_[i++]->load(graph, nameInit, false);
    }
  }
}

void AsyncGraphGroup::save(bool final /* = false */) {
  if(final && scheduler_) {
    if(mvAvg_ && !paramsAvg_.empty()) {
      // Save original parameters to model.orig.npz
      std::string name = options_->get<std::string>("model");
      builders_[0]->save(graphs_[0], name + ".orig.npz");
      // Switch to averaged parameters
      for(auto g : graphs_)
        fetchParams(g->params()->vals(), paramsAvg_, 0 /* safe? */);
    }

    scheduler_->validate(graphs_, true);
  }

  save(graphs_[0], final);
}

void AsyncGraphGroup::save(Ptr<ExpressionGraph> graph, bool final /*=false*/) {
  size_t idx = 0;
  for(size_t i = 0; i < graphs_.size(); ++i) {
    if(graph == graphs_[i]) {
      idx = i;
      break;
    }
  }

  std::string name = options_->get<std::string>("model");

  if(options_->get<bool>("overwrite")) {
    builders_[idx]->save(graphs_[idx], name, true);
    if(scheduler_)
      scheduler_->save(name);
  } else {
    if(!final) {
      std::string numberOfBatches
          = scheduler_ ? std::to_string(scheduler_->numberOfBatches())
                       : "unknown";
      std::string nameOverwrite = name;
      nameOverwrite.replace(
          name.size() - 4, 4, ".iter" + numberOfBatches + ".npz");
      builders_[idx]->save(graphs_[idx], nameOverwrite);
    }

    builders_[idx]->save(graphs_[idx], name, true);
    if(scheduler_)
      scheduler_->save(name);
  }

  shardOpt_[idx]->save(name + ".optimizer.npz", shardOpt_,
    /*gatherStateFn=*/[&](const OptimizerBase::GatherStateGetFunc& getFn) {
      std::vector<float> data;
      for (size_t i = 0; i < graphs_.size(); i++) {
        auto tmp = getFn(i);
        data.insert(data.end(), tmp.begin(), tmp.end());
      }
      return data;
    });
}

void AsyncGraphGroup::finalize() {
  pool_->join_all();  // call before destructing thread pool
  pool_.reset(nullptr);
  finalized_ = true;
}

}  // namespace marian<|MERGE_RESOLUTION|>--- conflicted
+++ resolved
@@ -206,11 +206,7 @@
       builder = builders_[i++];
     }
 
-<<<<<<< HEAD
-    auto costNode = builder->build(graph, batch).getLogits();
-=======
-    Ptr<RationalLoss> dynamicLoss = builder->build(graph, batch);
->>>>>>> c6404422
+    Ptr<RationalLoss> dynamicLoss = builder->build(graph, batch).getRationalLoss();
 
     if(t % optimizerDelay_ == 0) {
       fetchParams(graph->params()->vals(), params_, t_id);
