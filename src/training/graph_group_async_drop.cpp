#include "training/graph_group_async.h"
#include "training/graph_group_async_drop.h"

#include "functional/functional.h"
#include "tensors/tensor_operators.h"
#include "training/gradient_dropping/dropper.h"
#include "training/gradient_dropping/sparse_tensor.h"

namespace marian {

void AsyncGraphGroupDrop::fetchParams(Tensor oldParams,
                                      const std::vector<Tensor>& params,
                                      int device_id) {
  // Full fetch when fetching moving average OR still in warm-up period.
  if(&params == &paramsAvg_ || fetchStep_[device_id]++ <= dropping_warmup) {
    AsyncGraphGroup::fetchParams(oldParams, params, device_id);
    return;
  }

  std::vector<std::thread> threads;
  int pos = 0;
  for(int idx = 0; idx < devices_.size(); idx++) {
    threads.emplace_back(std::thread(
        [=](int idx, int pos) {
          auto sparseGrad = sparseGrads_[device_id][idx];
          auto sparseShard = sparseShards_[device_id][idx];

          // individual mutex per-shard
          std::lock_guard<std::mutex> guard(shardSync_[idx]);

          sparseShard->gather(params[idx]);
          sparseGrad->copyFrom(sparseShard);
          sparseGrad->scatterUpdate(
              oldParams->subtensor(pos, params[idx]->size()));
        },
        idx,
        pos));

    pos += shardSize_;
  }
<<<<<<< HEAD
#if 0
  for(auto&& t : threads)
    t.join();
  // BUGBUG [compiler]: This fails to compile on VS 2015, for the comparison of the iterator with end()
#else
  for (size_t i = 0; i < threads.size(); i++)
      threads[i].join();
#endif
  fetchStep_[device_id]++;
=======
  for(auto&& t : threads)
    t.join();
>>>>>>> 8b0e2f95
}

void AsyncGraphGroupDrop::pushGradients(Tensor newGrads,
                                        size_t batch_words,
                                        int device_id) {
  if(pushStep_[device_id]++ < dropping_warmup) {
    AsyncGraphGroup::pushGradients(newGrads, batch_words, device_id);
    return;
  }

  // add instead of copy?
  std::vector<std::thread> threads;
  int pos = 0;
  for(int idx = 0; idx < devices_.size(); idx++) {
    threads.emplace_back(std::thread(
        [=](int idx, int pos) {
          auto dropper = droppers_[device_id][idx];
          auto sparseGrad = sparseGrads_[device_id][idx];
          auto sparseShard = sparseShards_[device_id][idx];
          auto tensor = newGrads->subtensor(pos, grads_[idx]->size());
          // individual mutex per-shard
          std::lock_guard<std::mutex> guard(shardSync_[idx]);

          // drop the gradients
          dropper->dropGraph(
              tensor, sparseGrad, droping_rate, dropping_momentum);

          // send the sharded sparse tensor
          sparseShard->copyFrom(sparseGrad);

          // convert back to dense, store it in grads_[idx]
          // sparseShard indices is equal to the indices of the sparse gradient
          // which will be used for sparse fetching
          sparseShard->toDense(grads_[idx]);

          // optimize
          if(scaleLearningRate_) {
            shardOpt_[idx]->update(
                params_[idx], grads_[idx], batch_words / avgBatchWords_);
          } else {
            shardOpt_[idx]->update(params_[idx], grads_[idx]);
          }

          if(movingAvg_)
            updateMovingAverage(
                paramsAvg_[idx], params_[idx], scheduler_->numberOfBatches());
        },
        idx,
        pos));

    pos += shardSize_;
  }
  for(auto&& t : threads)
    t.join();
}

void AsyncGraphGroupDrop::init(Ptr<data::Batch> batch) {
  AsyncGraphGroup::init(batch);
  // extra inits for gradient dropping
  if(drop_first) {
    for(int i = 0; i < devices_.size(); i++) {
      // warm-up counter
      fetchStep_.push_back(0);
      pushStep_.push_back(0);
      fetch_ready.push_back(false);

      // Size of the sparse tensor
      int totalSize = graphs_[0]->params()->vals()->size();
      int sparseCap = totalSize * 1.2 * (1.0 - droping_rate);

      // prepare droppers
      std::vector<GradientDrop> tmpDropper;
      for(auto device : devices_)
        tmpDropper.push_back(PrepareGradientDrop(graphs_[i]->getDevice()));
      droppers_.push_back(tmpDropper);

      // sparsetensor to store sparsified gradients per-device per-shard
      std::vector<SparseTensor> tmp;
      for(int j = 0; j < devices_.size(); j++)
        tmp.push_back(SparseTensor(new SparseTensorBase(
            sparseCap / devices_.size(), graphs_[i]->getBackend())));
      sparseGrads_.push_back(tmp);

      std::vector<SparseTensor> tmp2;
      for(int j = 0; j < devices_.size(); j++)
        tmp2.push_back(SparseTensor(new SparseTensorBase(
            sparseCap / devices_.size(), graphs_[j]->getBackend())));
      sparseShards_.push_back(tmp2);
    }
    drop_first = false;
  }
}
}<|MERGE_RESOLUTION|>--- conflicted
+++ resolved
@@ -38,20 +38,8 @@
 
     pos += shardSize_;
   }
-<<<<<<< HEAD
-#if 0
-  for(auto&& t : threads)
-    t.join();
-  // BUGBUG [compiler]: This fails to compile on VS 2015, for the comparison of the iterator with end()
-#else
-  for (size_t i = 0; i < threads.size(); i++)
-      threads[i].join();
-#endif
-  fetchStep_[device_id]++;
-=======
-  for(auto&& t : threads)
-    t.join();
->>>>>>> 8b0e2f95
+  for(size_t i = 0; i < threads.size(); i++)
+    threads[i].join();
 }
 
 void AsyncGraphGroupDrop::pushGradients(Tensor newGrads,
