#include "data/vocab.h"
#include "3rd_party/exception.h"
#include "3rd_party/yaml-cpp/yaml.h"
#include "common/logging.h"
#include "common/regex.h"
#include "common/utils.h"
#include "common/filesystem.h"

#include <algorithm>
#include <fstream>
#include <iostream>
#include <sstream>
#include <unordered_map>
#include <unordered_set>

namespace marian {

Vocab::Vocab() {}

size_t Vocab::operator[](const std::string& word) const {
  auto it = str2id_.find(word);
  if(it != str2id_.end())
    return it->second;
  else
    return unkId_;
}

Words Vocab::operator()(const std::vector<std::string>& lineTokens,
                        bool addEOS) const {
  Words words(lineTokens.size());
  std::transform(lineTokens.begin(),
                 lineTokens.end(),
                 words.begin(),
                 [&](const std::string& w) { return (*this)[w]; });
  if(addEOS)
    words.push_back(eosId_);
  return words;
}

Words Vocab::operator()(const std::string& line, bool addEOS) const {
  std::vector<std::string> lineTokens;
  utils::split(line, lineTokens, " ");
  return (*this)(lineTokens, addEOS);
}

std::vector<std::string> Vocab::operator()(const Words& sentence,
                                           bool ignoreEOS) const {
  std::vector<std::string> decoded;
  for(size_t i = 0; i < sentence.size(); ++i) {
    if((sentence[i] != eosId_ || !ignoreEOS)) {
      decoded.push_back((*this)[sentence[i]]);
    }
  }
  return decoded;
}

const std::string& Vocab::operator[](Word id) const {
  ABORT_IF(id >= id2str_.size(), "Unknown word id: ", id);
  return id2str_[id];
}

size_t Vocab::size() const {
  return id2str_.size();
}

int Vocab::loadOrCreate(const std::string& vocabPath,
                        const std::string& trainPath,
                        int max) {
  if(vocabPath.empty()) {
    if(filesystem::exists(trainPath + ".json")) {
      return load(trainPath + ".json", max);
    }
    if(filesystem::exists(trainPath + ".yaml")) {
      return load(trainPath + ".yaml", max);
    }
    if(filesystem::exists(trainPath + ".yml")) {
      return load(trainPath + ".yml", max);
    }
    create(trainPath + ".yml", trainPath);
    return load(trainPath + ".yml", max);
  } else {
    if(!filesystem::exists(vocabPath))
      create(vocabPath, trainPath);
    return load(vocabPath, max);
  }
}

// helper to insert a word into str2id_[] and id2str_[]
Word Vocab::insertWord(Word id, const std::string& str) {
  str2id_[str] = id;
  if(id >= id2str_.size())
    id2str_.resize(id + 1);
  id2str_[id] = str;
  return id;
};

int Vocab::load(const std::string& vocabPath, int max) {
  bool isJson = regex::regex_search(vocabPath, regex::regex("\\.(json|yaml|yml)$"));
  LOG(info,
      "[data] Loading vocabulary from {} file {}",
      isJson ? "JSON/Yaml" : "text",
      vocabPath);
  ABORT_IF(!filesystem::exists(vocabPath),
           "Vocabulary file {} does not exits",
           vocabPath);

  std::map<std::string, Word> vocab;
  // read from JSON (or Yaml) file
  if(isJson) {
    YAML::Node vocabNode = YAML::Load(io::InputFileStream(vocabPath));
    for(auto&& pair : vocabNode)
      vocab.insert({pair.first.as<std::string>(), pair.second.as<Word>()});
  }
  // read from flat text file
  else {
    io::InputFileStream in(vocabPath);
    std::string line;
<<<<<<< HEAD
    while(utils::getline(in, line)) {
=======
    while(io::getline(in, line)) {
>>>>>>> f19e270d
      ABORT_IF(line.empty(),
               "Vocabulary file {} must not contain empty lines",
               vocabPath);
      vocab.insert({line, vocab.size()});
    }
    ABORT_IF(in.bad(), "Vocabulary file {} could not be read", vocabPath);
  }

  std::unordered_set<Word> seenSpecial;

  id2str_.reserve(vocab.size());
  for(auto&& pair : vocab) {
    auto str = pair.first;
    auto id = pair.second;

    if(SPEC2SYM.count(str)) {
      seenSpecial.insert(id);
    }

    // note: this requires ids to be sorted by frequency
    if(!max || id < (Word)max) {
      insertWord(id, str);
    }
  }
  ABORT_IF(id2str_.empty(), "Empty vocabulary: ", vocabPath);

  // look up ids for </s> and <unk>, which are required
  // The name backCompatStr is alternatively accepted for Yaml vocabs if id
  // equals backCompatId.
  auto getRequiredWordId = [&](const std::string& str,
                               const std::string& backCompatStr,
                               Word backCompatId) {
    // back compat with Nematus Yaml dicts
    if(isJson) {
      // if word id 0 or 1 is either empty or has the Nematus-convention string,
      // then use it
      if(backCompatId < id2str_.size()
         && (id2str_[backCompatId].empty()
             || id2str_[backCompatId] == backCompatStr)) {
        LOG(info,
            "[data] Using unused word id {} for {}",
            backCompatStr,
            backCompatId,
            str);
        return backCompatId;
      }
    }
    auto iter = str2id_.find(str);
    ABORT_IF(iter == str2id_.end(),
             "Vocabulary file {} is expected to contain an entry for {}",
             vocabPath,
             str);
    return iter->second;
  };
  eosId_ = getRequiredWordId(DEFAULT_EOS_STR, NEMATUS_EOS_STR, DEFAULT_EOS_ID);
  unkId_ = getRequiredWordId(DEFAULT_UNK_STR, NEMATUS_UNK_STR, DEFAULT_UNK_ID);

  // some special symbols for hard attention
  if(!seenSpecial.empty()) {
    auto requireWord = [&](Word id, const std::string& str) {
      auto iter = str2id_.find(str);
      // word already in vocab: must be at right index, else fail
      if(iter != str2id_.end())
        ABORT_IF(iter->second != id,
                 "special vocabulary entry '{}' is expected to have id {}",
                 str,
                 id);
      else
        insertWord(id, str);
    };
    // @TODO: the hard-att code has not yet been updated to accept EOS at any id
    requireWord(DEFAULT_EOS_ID, DEFAULT_EOS_STR);
    for(auto id : seenSpecial)
      requireWord(id, SYM2SPEC.at(id));
  }

  return std::max((int)id2str_.size(), max);
}

// for fakeBatch()
void Vocab::createFake() {
  eosId_ = insertWord(DEFAULT_EOS_ID, DEFAULT_EOS_STR);
  unkId_ = insertWord(DEFAULT_UNK_ID, DEFAULT_UNK_STR);
}

class Vocab::VocabFreqOrderer {
private:
  std::unordered_map<std::string, size_t>& counter_;

public:
  VocabFreqOrderer(std::unordered_map<std::string, size_t>& counter)
      : counter_(counter) {}

  bool operator()(const std::string& a, const std::string& b) const {
    return counter_[a] > counter_[b] || (counter_[a] == counter_[b] && a < b);
  }
};

void Vocab::create(const std::string& vocabPath, const std::string& trainPath) {
  LOG(info, "[data] Creating vocabulary {} from {}", vocabPath, trainPath);

  filesystem::Path path(vocabPath);
  auto dir = path.parentPath();
  if(dir.empty())
    dir = filesystem::currentPath();

  ABORT_IF(!dir.empty() && !filesystem::isDirectory(dir),
           "Specified vocab directory {} does not exist",
           (std::string)dir);

  ABORT_IF(!dir.empty() && !filesystem::canWrite(dir),
           "No write permission in vocab directory {}",
           (std::string)dir);

  ABORT_IF(filesystem::exists(vocabPath),
           "Vocab file '{}' exists. Not overwriting",
           (std::string)vocabPath);

  io::InputFileStream trainStrm(trainPath);
  io::OutputFileStream vocabStrm(vocabPath);
  create(trainStrm, vocabStrm);
}

void Vocab::create(io::InputFileStream& trainStrm,
                   io::OutputFileStream& vocabStrm,
                   size_t maxSize) {
  std::string line;
  std::unordered_map<std::string, size_t> counter;

  std::unordered_set<Word> seenSpecial;

  while(getline((std::istream&)trainStrm, line)) {
    std::vector<std::string> toks;
    utils::split(line, toks);

    for(const std::string& tok : toks) {
      if(SPEC2SYM.count(tok)) {
        seenSpecial.insert(SPEC2SYM.at(tok));
        continue;
      }

      auto iter = counter.find(tok);
      if(iter == counter.end())
        counter[tok] = 1;
      else
        iter->second++;
    }
  }

  std::vector<std::string> vocabVec;
  for(auto& p : counter)
    vocabVec.push_back(p.first);

  std::sort(vocabVec.begin(), vocabVec.end(), VocabFreqOrderer(counter));

  YAML::Node vocabYaml;
  vocabYaml.force_insert(DEFAULT_EOS_STR, DEFAULT_EOS_ID);
  vocabYaml.force_insert(DEFAULT_UNK_STR, DEFAULT_UNK_ID);

  for(auto word : seenSpecial)
    vocabYaml.force_insert(SYM2SPEC.at(word), word);

  Word maxSpec = 1;
  for(auto i : seenSpecial)
    if(i > maxSpec)
      maxSpec = i;

  auto vocabSize = vocabVec.size();
  if(maxSize > maxSpec)
    vocabSize = std::min(maxSize - maxSpec - 1, vocabVec.size());

  for(size_t i = 0; i < vocabSize; ++i)
    vocabYaml.force_insert(vocabVec[i], i + maxSpec + 1);

  vocabStrm << vocabYaml;
}
}  // namespace marian<|MERGE_RESOLUTION|>--- conflicted
+++ resolved
@@ -115,11 +115,7 @@
   else {
     io::InputFileStream in(vocabPath);
     std::string line;
-<<<<<<< HEAD
-    while(utils::getline(in, line)) {
-=======
     while(io::getline(in, line)) {
->>>>>>> f19e270d
       ABORT_IF(line.empty(),
                "Vocabulary file {} must not contain empty lines",
                vocabPath);
