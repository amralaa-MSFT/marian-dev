--- conflicted
+++ resolved
@@ -5,11 +5,7 @@
 #include "common/file_stream.h"
 #include "data/corpus_base.h"
 #include "data/types.h"
-<<<<<<< HEAD
-#include "3rd_party/mio/mio.hpp"
-=======
 #include "mio/mio.hpp"
->>>>>>> 8a53b761
 
 #include <random>
 #include <unordered_map>
@@ -21,16 +17,6 @@
 
 namespace marian {
 namespace data {
-// Magic signature for binary shortlist:
-// ASCII and Unicode text files never start with the following 64 bits
-const uint64_t BINARY_SHORTLIST_MAGIC = 0xF11A48D5013417F5;
-
-static bool isBinaryShortlist(const std::string& fileName){
-  uint64_t magic;
-  io::InputFileStream in(fileName);
-  in.read((char*)(&magic), sizeof(magic));
-  return in && (magic == BINARY_SHORTLIST_MAGIC);
-}
 
 class Shortlist {
 private:
@@ -294,202 +280,6 @@
   }
 };
 
-class BinaryShortlistGenerator : public ShortlistGenerator {
-private:
-  Ptr<Options> options_;
-  Ptr<const Vocab> srcVocab_;
-  Ptr<const Vocab> trgVocab_;
-
-  size_t srcIdx_;
-  bool shared_{false};
-
-  uint64_t firstNum_{100};  // baked into binary header
-  uint64_t bestNum_{100};   // baked into binary header
-
-  // shortlist is stored in a skip list
-  // [&shortLists_[wordToOffset_[word]], &shortLists_[wordToOffset_[word + 1]])
-  // is a sorted array of word indices in the shortlist for word
-  mio::mmap_source mmapMem_;
-  uint64_t wordToOffsetSize_;
-  uint64_t shortListsSize_;
-  const uint64_t *wordToOffset_;
-  const WordIndex *shortLists_;
-
-  struct Header {
-    uint64_t magic; // BINARY_SHORTLIST_MAGIC
-    uint64_t checksum; // util::hashMem<uint64_t, uint64_t> from &firstNum to end of file.
-    uint64_t firstNum; // Limits used to create the shortlist.
-    uint64_t bestNum;
-    uint64_t wordToOffsetSize; // Length of wordToOffset_ array.
-    uint64_t shortListsSize; // Length of shortLists_ array.
-  };
-
-  void contentCheck() {
-    bool failFlag = 0;
-    // The offset table has to be within the size of shortlists.
-    for(int i = 0; i < wordToOffsetSize_; i++)
-      failFlag |= wordToOffset_[i] >= shortListsSize_;
-    // The vocabulary indices have to be within the vocabulary size.
-    size_t vSize = trgVocab_->size();
-    for(int j = 0; j < shortListsSize_; j++)
-      failFlag |= shortLists_[j] >= vSize;
-    ABORT_IF(failFlag, "Error: shortlist indices are out of bounds");
-  }
-
-public:
-  // load shortlist from buffer
-  void load(const void* ptr_void, size_t blobSize, bool check = true) {
-    /* File layout:
-     * header
-     * wordToOffset array
-     * shortLists array
-     */
-    ABORT_IF(blobSize < sizeof(Header), "Shortlist length {} too short to have a header", blobSize);
-
-    const char *ptr = static_cast<const char*>(ptr_void);
-    const Header &header = *reinterpret_cast<const Header*>(ptr);
-    ptr += sizeof(Header);
-    ABORT_IF(header.magic != BINARY_SHORTLIST_MAGIC, "Incorrect magic in binary shortlist");
-
-    uint64_t expectedSize = sizeof(Header) + header.wordToOffsetSize * sizeof(uint64_t) + header.shortListsSize * sizeof(WordIndex);
-    ABORT_IF(expectedSize != blobSize, "Shortlist header claims file size should be {} but file is {}", expectedSize, blobSize);
-
-    if (check) {
-      uint64_t checksumActual = util::hashMem<uint64_t, uint64_t>(&header.firstNum, (blobSize - sizeof(header.magic) - sizeof(header.checksum)) / sizeof(uint64_t));
-      ABORT_IF(checksumActual != header.checksum, "checksum check failed: this binary shortlist is corrupted");
-    }
-    
-    firstNum_ = header.firstNum;
-    bestNum_ = header.bestNum;
-    LOG(info, "[data] Lexical short list firstNum {} and bestNum {}", firstNum_, bestNum_);
-
-    wordToOffsetSize_ = header.wordToOffsetSize;
-    shortListsSize_ = header.shortListsSize;
-
-    // Offsets right after header.
-    wordToOffset_ = reinterpret_cast<const uint64_t*>(ptr);
-    ptr += wordToOffsetSize_ * sizeof(uint64_t);
-
-    shortLists_ = reinterpret_cast<const WordIndex*>(ptr);
-
-    // Verify offsets and vocab ids are within bounds if requested by user.
-    if(check)
-      contentCheck();
-  }
-
-  // load shortlist from file
-  void load(const std::string& filename, bool check=true) {
-    std::error_code error;
-    mmapMem_.map(filename, error);
-    ABORT_IF(error, "Error mapping file: {}", error.message());
-    load(mmapMem_.data(), mmapMem_.mapped_length(), check);
-  }
-
-public:
-  BinaryShortlistGenerator(Ptr<Options> options,
-                           Ptr<const Vocab> srcVocab,
-                           Ptr<const Vocab> trgVocab,
-                           size_t srcIdx = 0,
-                           size_t /*trgIdx*/ = 1,
-                           bool shared = false)
-      : options_(options),
-        srcVocab_(srcVocab),
-        trgVocab_(trgVocab),
-        srcIdx_(srcIdx),
-        shared_(shared) {
-
-    std::vector<std::string> vals = options_->get<std::vector<std::string>>("shortlist");
-    ABORT_IF(vals.empty(), "No path to shortlist file given");
-    std::string fname = vals[0];
-    bool check = vals.size() > 1 ? std::stoi(vals[1]) : 1;
-    std::string dumpPath = vals.size() > 2 ? vals[2] : "";
-
-    LOG(info, "[data] Loading binary shortlist as {} {}", fname, check);
-    load(fname, check);
-
-    if(!dumpPath.empty())
-      dump(dumpPath);
-  }
-
-  ~BinaryShortlistGenerator(){
-    mmapMem_.unmap();
-  }
-
-  virtual Ptr<Shortlist> generate(Ptr<data::CorpusBatch> batch) const override {
-    auto srcBatch = (*batch)[srcIdx_];
-    size_t srcVocabSize = srcVocab_->size();
-    size_t trgVocabSize = trgVocab_->size();
-
-    // Since V=trgVocab_->size() is not large, anchor the time and space complexity to O(V).
-    // Attempt to squeeze the truth tables into CPU cache
-    std::vector<bool> srcTruthTable(srcVocabSize, 0);  // holds selected source words
-    std::vector<bool> trgTruthTable(trgVocabSize, 0);  // holds selected target words
-
-    // add firstNum most frequent words
-    for(WordIndex i = 0; i < firstNum_ && i < trgVocabSize; ++i)
-      trgTruthTable[i] = 1;
-
-    // collect unique words from source
-    // add aligned target words: mark trgTruthTable[word] to 1
-    for(auto word : srcBatch->data()) {
-      WordIndex srcIndex = word.toWordIndex();
-      if(shared_)
-        trgTruthTable[srcIndex] = 1;
-      // If srcIndex has not been encountered, add the corresponding target words
-      if (!srcTruthTable[srcIndex]) {
-        for (uint64_t j = wordToOffset_[srcIndex]; j < wordToOffset_[srcIndex+1]; j++)
-          trgTruthTable[shortLists_[j]] = 1;
-        srcTruthTable[srcIndex] = 1;
-      }
-    }
-
-    // Due to the 'multiple-of-eight' issue, the following O(N) patch is inserted
-    size_t trgTruthTableOnes = 0;   // counter for no. of selected target words
-    for (size_t i = 0; i < trgVocabSize; i++) {
-      if(trgTruthTable[i])
-        trgTruthTableOnes++;
-    }
-
-    // Ensure that the generated vocabulary items from a shortlist are a multiple-of-eight
-    // This is necessary until intgemm supports non-multiple-of-eight matrices.
-    for (size_t i = firstNum_; i < trgVocabSize && trgTruthTableOnes%8!=0; i++){
-      if (!trgTruthTable[i]){
-        trgTruthTable[i] = 1;
-        trgTruthTableOnes++;
-      }
-    }
-
-    // turn selected indices into vector and sort (Bucket sort: O(V))
-    std::vector<WordIndex> indices;
-    for (WordIndex i = 0; i < trgVocabSize; i++) {
-      if(trgTruthTable[i])
-        indices.push_back(i);
-    }
-
-    return New<Shortlist>(indices);
-  }
-
-  virtual void dump(const std::string& prefix) const override {
-      // Dump top most frequent words from target vocabulary
-      LOG(info, "[data] Saving shortlist dump to {}", prefix + ".{top,dic}");
-      io::OutputFileStream outTop(prefix + ".top");
-      for(WordIndex i = 0; i < firstNum_ && i < trgVocab_->size(); ++i)
-        outTop << (*trgVocab_)[Word::fromWordIndex(i)] << std::endl;
-
-      // Dump translation pairs from dictionary
-      io::OutputFileStream outDic(prefix + ".dic");
-      for(int i =1; i < wordToOffsetSize_; i++){
-        for (int slowIndex= wordToOffset_[i-1]; slowIndex< wordToOffset_[i]; slowIndex++) {
-          WordIndex srcId = i-1;
-          WordIndex trgId = shortLists_[slowIndex];
-          outDic << (*srcVocab_)[Word::fromWordIndex(srcId)]
-                 << "\t" << (*trgVocab_)[Word::fromWordIndex(trgId)] << std::endl;
-        }
-      }
-  }
-
-};
-
 class FakeShortlistGenerator : public ShortlistGenerator {
 private:
   std::vector<WordIndex> indices_;
@@ -551,5 +341,78 @@
                                                  size_t trgIdx = 1,
                                                  bool shared = false);
 
+// Magic signature for binary shortlist:
+// ASCII and Unicode text files never start with the following 64 bits
+const uint64_t BINARY_SHORTLIST_MAGIC = 0xF11A48D5013417F5;
+
+bool isBinaryShortlist(const std::string& fileName);
+
+class BinaryShortlistGenerator : public ShortlistGenerator {
+private:
+  Ptr<Options> options_;
+  Ptr<const Vocab> srcVocab_;
+  Ptr<const Vocab> trgVocab_;
+
+  size_t srcIdx_;
+  bool shared_{false};
+
+  uint64_t firstNum_{100};  // baked into binary header
+  uint64_t bestNum_{100};   // baked into binary header
+
+  // shortlist is stored in a skip list
+  // [&shortLists_[wordToOffset_[word]], &shortLists_[wordToOffset_[word+1]])
+  // is a sorted array of word indices in the shortlist for word
+  mio::mmap_source mmapMem_;
+  uint64_t wordToOffsetSize_;
+  uint64_t shortListsSize_;
+  const uint64_t *wordToOffset_;
+  const WordIndex *shortLists_;
+  std::vector<char> blob_;  // binary blob
+
+  struct Header {
+    uint64_t magic; // BINARY_SHORTLIST_MAGIC
+    uint64_t checksum; // util::hashMem<uint64_t, uint64_t> from &firstNum to end of file.
+    uint64_t firstNum; // Limits used to create the shortlist.
+    uint64_t bestNum;
+    uint64_t wordToOffsetSize; // Length of wordToOffset_ array.
+    uint64_t shortListsSize; // Length of shortLists_ array.
+  };
+
+  void contentCheck();
+  // load shortlist from buffer
+  void load(const void* ptr_void, size_t blobSize, bool check = true);
+  // load shortlist from file
+  void load(const std::string& filename, bool check=true);
+  // import text shortlist from file
+  void import(const std::string& filename, double threshold);
+  // save blob to file (called by dump)
+  void saveBlobToFile(const std::string& filename) const;
+
+public:
+  BinaryShortlistGenerator(Ptr<Options> options,
+                           Ptr<const Vocab> srcVocab,
+                           Ptr<const Vocab> trgVocab,
+                           size_t srcIdx = 0,
+                           size_t /*trgIdx*/ = 1,
+                           bool shared = false);
+
+  // construct directly from buffer
+  BinaryShortlistGenerator(const void* ptr_void,
+                           const size_t blobSize,
+                           Ptr<const Vocab> srcVocab,
+                           Ptr<const Vocab> trgVocab,
+                           size_t srcIdx = 0,
+                           size_t /*trgIdx*/ = 1,
+                           bool shared = false,
+                           bool check = true);
+
+  ~BinaryShortlistGenerator(){
+    mmapMem_.unmap();
+  }
+
+  virtual Ptr<Shortlist> generate(Ptr<data::CorpusBatch> batch) const override;
+  virtual void dump(const std::string& fileName) const override;
+};
+
 }  // namespace data
 }  // namespace marian