#pragma once

#include "marian.h"

#include "data/shortlist.h"
#include "models/model_factory.h"
#include "3rd_party/mio/mio.hpp"

namespace marian {

class ScorerState {
public:
  virtual Logits getLogProbs() const = 0;

  virtual void blacklist(Expr /*totalCosts*/, Ptr<data::CorpusBatch> /*batch*/){};
};

class Scorer {
protected:
  std::string name_;
  float weight_;

public:
  Scorer(const std::string& name, float weight)
      : name_(name), weight_(weight) {}

  std::string getName() { return name_; }
  float getWeight() { return weight_; }

  virtual void clear(Ptr<ExpressionGraph>) = 0;
  virtual Ptr<ScorerState> startState(Ptr<ExpressionGraph>,
                                      Ptr<data::CorpusBatch>)
      = 0;
  virtual Ptr<ScorerState> step(Ptr<ExpressionGraph>,
                                Ptr<ScorerState>,
                                const std::vector<IndexType>&,
                                const Words&,
<<<<<<< HEAD
                                int dimBatch,
=======
                                const std::vector<IndexType>& batchIndices,
>>>>>>> 9a4f7843
                                int beamSize)
      = 0;

  virtual void init(Ptr<ExpressionGraph>) {}

  virtual void setShortlistGenerator(Ptr<data::ShortlistGenerator const> /*shortlistGenerator*/){};
  virtual Ptr<data::Shortlist> getShortlist() { return nullptr; };

  virtual std::vector<float> getAlignment() { return {}; };
};

class ScorerWrapperState : public ScorerState {
protected:
  Ptr<DecoderState> state_;

public:
  ScorerWrapperState(Ptr<DecoderState> state) : state_(state) {}

  virtual Ptr<DecoderState> getState() { return state_; }

  virtual Logits getLogProbs() const override { return state_->getLogProbs(); };

  virtual void blacklist(Expr totalCosts, Ptr<data::CorpusBatch> batch) override {
    state_->blacklist(totalCosts, batch);
  }
};

// class to wrap IEncoderDecoder in a Scorer interface
class ScorerWrapper : public Scorer {
private:
  Ptr<IEncoderDecoder> encdec_;
  std::string fname_;
  const void* ptr_;

public:
  ScorerWrapper(Ptr<models::IModel> encdec,
                const std::string& name,
                float weight,
                const std::string& fname)
      : Scorer(name, weight),
        encdec_(std::static_pointer_cast<IEncoderDecoder>(encdec)),
        fname_(fname),
        ptr_{0} {}

  ScorerWrapper(Ptr<models::IModel> encdec,
                const std::string& name,
                float weight,
                const void* ptr)
      : Scorer(name, weight),
        encdec_(std::static_pointer_cast<IEncoderDecoder>(encdec)),
        ptr_{ptr} {}

  virtual void init(Ptr<ExpressionGraph> graph) override {
    graph->switchParams(getName());
    if(ptr_)
      encdec_->mmap(graph, ptr_);
    else
      encdec_->load(graph, fname_);
  }

  virtual void clear(Ptr<ExpressionGraph> graph) override {
    graph->switchParams(getName());
    encdec_->clear(graph);
  }

  virtual Ptr<ScorerState> startState(Ptr<ExpressionGraph> graph,
                                      Ptr<data::CorpusBatch> batch) override {
    graph->switchParams(getName());
    return New<ScorerWrapperState>(encdec_->startState(graph, batch));
  }

  virtual Ptr<ScorerState> step(Ptr<ExpressionGraph> graph,
                                Ptr<ScorerState> state,
                                const std::vector<IndexType>& hypIndices,
                                const Words& words,
<<<<<<< HEAD
                                int dimBatch,
                                int beamSize) override {
    graph->switchParams(getName());
    auto wrapperState = std::dynamic_pointer_cast<ScorerWrapperState>(state);
    auto newState = encdec_->step(graph, wrapperState->getState(), hypIndices, words, dimBatch, beamSize);
=======
                                const std::vector<IndexType>& batchIndices,
                                int beamSize) override {
    graph->switchParams(getName());
    auto wrapperState = std::dynamic_pointer_cast<ScorerWrapperState>(state);
    auto newState = encdec_->step(graph, wrapperState->getState(), hypIndices, words, batchIndices, beamSize);
>>>>>>> 9a4f7843
    return New<ScorerWrapperState>(newState);
  }

  virtual void setShortlistGenerator(
      Ptr<data::ShortlistGenerator const> shortlistGenerator) override {
    encdec_->setShortlistGenerator(shortlistGenerator);
  };

  virtual Ptr<data::Shortlist> getShortlist() override {
    return encdec_->getShortlist();
  };

  virtual std::vector<float> getAlignment() override {
    // This is called during decoding, where alignments only exist for the last time step. Hence front().
    // This makes as copy. @TODO: It should be OK to return this as a const&.
    return encdec_->getAlignment().front(); // [beam depth * max src length * batch size]
  }
};

Ptr<Scorer> scorerByType(const std::string& fname,
                         float weight,
                         const std::string& model,
                         Ptr<Options> config);

std::vector<Ptr<Scorer>> createScorers(Ptr<Options> options);

Ptr<Scorer> scorerByType(const std::string& fname,
                         float weight,
                         const void* ptr,
                         Ptr<Options> config);

std::vector<Ptr<Scorer>> createScorers(Ptr<Options> options, const std::vector<const void*>& ptrs);
std::vector<Ptr<Scorer>> createScorers(Ptr<Options> options, const std::vector<mio::mmap_source>& mmaps);

}  // namespace marian<|MERGE_RESOLUTION|>--- conflicted
+++ resolved
@@ -35,11 +35,7 @@
                                 Ptr<ScorerState>,
                                 const std::vector<IndexType>&,
                                 const Words&,
-<<<<<<< HEAD
-                                int dimBatch,
-=======
                                 const std::vector<IndexType>& batchIndices,
->>>>>>> 9a4f7843
                                 int beamSize)
       = 0;
 
@@ -115,19 +111,11 @@
                                 Ptr<ScorerState> state,
                                 const std::vector<IndexType>& hypIndices,
                                 const Words& words,
-<<<<<<< HEAD
-                                int dimBatch,
-                                int beamSize) override {
-    graph->switchParams(getName());
-    auto wrapperState = std::dynamic_pointer_cast<ScorerWrapperState>(state);
-    auto newState = encdec_->step(graph, wrapperState->getState(), hypIndices, words, dimBatch, beamSize);
-=======
                                 const std::vector<IndexType>& batchIndices,
                                 int beamSize) override {
     graph->switchParams(getName());
     auto wrapperState = std::dynamic_pointer_cast<ScorerWrapperState>(state);
     auto newState = encdec_->step(graph, wrapperState->getState(), hypIndices, words, batchIndices, beamSize);
->>>>>>> 9a4f7843
     return New<ScorerWrapperState>(newState);
   }
 
