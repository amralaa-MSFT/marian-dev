--- conflicted
+++ resolved
@@ -1,9 +1,6 @@
 #include "translator/beam_search.h"
-<<<<<<< HEAD
 #include "tensors/tensor_allocator.h"
-=======
 #include <sstream>
->>>>>>> 9fb0158e
 
 #include "data/factored_vocab.h"
 #include "translator/helpers.h"
@@ -288,7 +285,10 @@
 
 //**********************************************************************
 // main decoding function
-Histories BeamSearch::search(Ptr<ExpressionGraph> graph, Ptr<data::CorpusBatch> batch, std::function<void(const int, const std::string&)> callback) {
+Histories BeamSearch::search(Ptr<ExpressionGraph> graph, Ptr<data::CorpusBatch> batch, 
+                             void (*callback)(int, const char*, void*),
+                             void* userData) {
+
   const bool nbest = options_->get<bool>("n-best");
   auto factoredVocab = trgVocab_->tryAs<FactoredVocab>();
   size_t numFactorGroups = factoredVocab ? factoredVocab->getNumGroups() : 1;
@@ -550,7 +550,7 @@
             std::stringstream bestn;
             printer_->print(histories[batchIdx], best1, bestn);
             std::string result = nbest ? bestn.str() : best1.str();
-            callback(histories[batchIdx]->getLineNum(), result);
+            callback(histories[batchIdx]->getLineNum(), result.c_str(), userData);
         }
 
       } 
