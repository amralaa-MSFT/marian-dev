--- conflicted
+++ resolved
@@ -1,8 +1,4 @@
-<<<<<<< HEAD
- /* Part of this file was contributed by NVIDIA under license:
-=======
 /* Part of this file was contributed by NVIDIA under license:
->>>>>>> 4f57fdb4
  *   Copyright (C) 2020 NVIDIA Corporation
  *   SPDX-License-Identifier: MIT
  */
@@ -464,19 +460,12 @@
             factorGroupsToExpand.push_back(factorGroup);
           }
         }
-<<<<<<< HEAD
         
         // keep batch size constant for all factor groups in a time step
         if(processingLemmas) currentDimBatch = (IndexType) batchIndices.size(); 
         
         // Avoid unnecessary memcpy on GPU if no words can expand this factor.
         if(anyCanExpand) prevPathScores = graph->constant({(int)factorGroupsToExpand.size() * (int)maxBeamSize, 1, (int)currentDimBatch, 1}, inits::fromVector(prevScores));
-=======
-        if(factorGroup == 0)
-          currentDimBatch = (IndexType) batchIndices.size(); // keep batch size constant for all factor groups in a time step
-        // Avoid unnecessary memcpy on GPU  
-        if(anyCanExpand) prevPathScores = graph->constant({(int)maxBeamSize, 1, (int)currentDimBatch, 1}, inits::fromVector(prevScores));
->>>>>>> 4f57fdb4
       }
 
       if (!anyCanExpand) // all words cannot expand this factor: skip
