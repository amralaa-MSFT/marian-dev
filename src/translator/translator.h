#pragma once

#include "data/batch_generator.h"
#include "data/corpus.h"
#include "data/shortlist.h"
#include "data/text_input.h"

#include "3rd_party/threadpool.h"
#include "translator/history.h"
#include "translator/output_collector.h"
#include "translator/output_printer.h"

#include "models/model_task.h"
#include "translator/scorers.h"

namespace marian {

template <class Search>
class Translate : public ModelTask {
private:
  Ptr<Config> options_;
  std::vector<Ptr<ExpressionGraph>> graphs_;
  std::vector<std::vector<Ptr<Scorer>>> scorers_;

  Ptr<data::Corpus> corpus_;
  Ptr<Vocab> trgVocab_;
  Ptr<data::ShortlistGenerator> shortlistGenerator_;

public:
  Translate(Ptr<Config> options)
      : options_(options),
        corpus_(New<data::Corpus>(options_, true)),
        trgVocab_(New<Vocab>()) {

<<<<<<< HEAD
    corpus_->setInference(true);
=======
>>>>>>> 4d261b01
    auto vocabs = options_->get<std::vector<std::string>>("vocabs");
    trgVocab_->load(vocabs.back());

    auto srcVocab = corpus_->getVocabs()[0];

    if(options_->has("shortlist"))
      shortlistGenerator_ = New<data::LexicalShortlistGenerator>(
          options_, srcVocab, trgVocab_, 0, 1, vocabs.front() == vocabs.back());

    auto devices = options_->getDevices();

    ThreadPool threadPool(devices.size(), devices.size());
    scorers_.resize(devices.size());
    graphs_.resize(devices.size());

    size_t id = 0;
    for(auto device : devices) {
      auto task = [&](DeviceId device, size_t id) {
        auto graph
            = New<ExpressionGraph>(true, options_->get<bool>("optimize"));
        graph->setDevice(device);
        graph->getBackend()->setClip(options_->get<float>("clip-gemm"));
        graph->reserveWorkspaceMB(options_->get<size_t>("workspace"));
        graphs_[id] = graph;

        auto scorers = createScorers(options_);
        for(auto scorer : scorers) {
          scorer->init(graph);
          if(shortlistGenerator_)
            scorer->setShortlistGenerator(shortlistGenerator_);
        }

        scorers_[id] = scorers;
        graph->forward();
      };

      threadPool.enqueue(task, device, id++);
    }
  }

  void run() override {
    data::BatchGenerator<data::Corpus> bg(corpus_, options_);

    auto devices = options_->getDevices();

    ThreadPool threadPool(devices.size(), devices.size());

    size_t batchId = 0;
    auto collector = New<OutputCollector>(options_->get<std::string>("output"));
    auto printer = New<OutputPrinter>(options_, trgVocab_);
    if(options_->get<bool>("quiet-translation"))
      collector->setPrintingStrategy(New<QuietPrinting>());

    bg.prepare(false);

    // @TODO: unify this and get rid of Config object.
    auto tOptions = New<Options>();
    tOptions->merge(options_);

<<<<<<< HEAD
    decltype(bg.next()) batch;
    while(batch = bg.next()) {
=======
    for(auto batch : bg) {
>>>>>>> 4d261b01
      auto task = [=](size_t id) {
        thread_local Ptr<ExpressionGraph> graph;
        thread_local std::vector<Ptr<Scorer>> scorers;

        if(!graph) {
          graph = graphs_[id % devices.size()];
          scorers = scorers_[id % devices.size()];
        }

        auto search = New<Search>(
            tOptions, scorers, trgVocab_->getEosId(), trgVocab_->getUnkId());

        auto histories = search->search(graph, batch);

        for(auto history : histories) {
          std::stringstream best1;
          std::stringstream bestn;
          printer->print(history, best1, bestn);
          collector->Write((long)history->GetLineNum(),
                           best1.str(),
                           bestn.str(),
                           options_->get<bool>("n-best"));
        }
      };

      threadPool.enqueue(task, batchId++);

      // progress heartbeat for MS-internal Philly compute cluster
      //otherwise this job may be killed prematurely if no log for 4 hrs
      if (getenv("PHILLY_JOB_ID"))  // this environment variable exists when running on the cluster
      {
        auto progress = 0.f; //fake progress for now
        fprintf(stdout, "PROGRESS: %.2f%%\n", progress);
        fflush(stdout);
      }

    }
  }
};

template <class Search>
class TranslateService : public ModelServiceTask {
private:
  Ptr<Config> options_;
  std::vector<Ptr<ExpressionGraph>> graphs_;
  std::vector<std::vector<Ptr<Scorer>>> scorers_;

  std::vector<DeviceId> devices_;
  std::vector<Ptr<Vocab>> srcVocabs_;
  Ptr<Vocab> trgVocab_;

public:
  virtual ~TranslateService() {}

  TranslateService(Ptr<Config> options)
      : options_(options),
        devices_(options_->getDevices()),
        trgVocab_(New<Vocab>()) {
    init();
  }

  void init() override {
    // initialize vocabs
    auto vocabPaths = options_->get<std::vector<std::string>>("vocabs");
    std::vector<int> maxVocabs = options_->get<std::vector<int>>("dim-vocabs");
    for(size_t i = 0; i < vocabPaths.size() - 1; ++i) {
      Ptr<Vocab> vocab = New<Vocab>();
      vocab->load(vocabPaths[i], maxVocabs[i]);
      srcVocabs_.emplace_back(vocab);
    }
    trgVocab_->load(vocabPaths.back());

    // initialize scorers
    for(auto device : devices_) {
      auto graph = New<ExpressionGraph>(true, options_->get<bool>("optimize"));
      graph->setDevice(device);
      graph->getBackend()->setClip(options_->get<float>("clip-gemm"));
      graph->reserveWorkspaceMB(options_->get<size_t>("workspace"));
      graphs_.push_back(graph);

      auto scorers = createScorers(options_);
      for(auto scorer : scorers)
        scorer->init(graph);
      scorers_.push_back(scorers);
    }
  }

  std::string run(const std::string& input) override {
    auto corpus_ = New<data::TextInput>(
        std::vector<std::string>({input}), srcVocabs_, options_);
<<<<<<< HEAD
    corpus_->setInference(true);

    data::BatchGenerator<data::TextInput> bg(corpus_, options_);
=======

    data::BatchGenerator<data::TextInput> batchGenerator(corpus_, options_);
>>>>>>> 4d261b01

    auto collector = New<StringCollector>();
    auto printer = New<OutputPrinter>(options_, trgVocab_);
    size_t batchId = 0;

    // @TODO: unify this and get rid of Config object.
    auto tOptions = New<Options>();
    tOptions->merge(options_);

    batchGenerator.prepare(false);

    {
      ThreadPool threadPool_(devices_.size(), devices_.size());

<<<<<<< HEAD
      decltype(bg.next()) batch;
      while(batch = bg.next()) {
=======
      for(auto batch : batchGenerator) {
>>>>>>> 4d261b01

        auto task = [=](size_t id) {
          thread_local Ptr<ExpressionGraph> graph;
          thread_local std::vector<Ptr<Scorer>> scorers;

          if(!graph) {
            graph = graphs_[id % devices_.size()];
            scorers = scorers_[id % devices_.size()];
          }

          auto search = New<Search>(
              tOptions, scorers, trgVocab_->getEosId(), trgVocab_->getUnkId());
          auto histories = search->search(graph, batch);

          for(auto history : histories) {
            std::stringstream best1;
            std::stringstream bestn;
            printer->print(history, best1, bestn);
            collector->add((long)history->GetLineNum(), best1.str(), bestn.str());
          }
        };

        threadPool_.enqueue(task, batchId);
        batchId++;
      }
    }

    auto translations = collector->collect(options_->get<bool>("n-best"));
    return utils::join(translations, "\n");
  }
};
}  // namespace marian<|MERGE_RESOLUTION|>--- conflicted
+++ resolved
@@ -32,10 +32,6 @@
         corpus_(New<data::Corpus>(options_, true)),
         trgVocab_(New<Vocab>()) {
 
-<<<<<<< HEAD
-    corpus_->setInference(true);
-=======
->>>>>>> 4d261b01
     auto vocabs = options_->get<std::vector<std::string>>("vocabs");
     trgVocab_->load(vocabs.back());
 
@@ -95,12 +91,8 @@
     auto tOptions = New<Options>();
     tOptions->merge(options_);
 
-<<<<<<< HEAD
-    decltype(bg.next()) batch;
-    while(batch = bg.next()) {
-=======
     for(auto batch : bg) {
->>>>>>> 4d261b01
+
       auto task = [=](size_t id) {
         thread_local Ptr<ExpressionGraph> graph;
         thread_local std::vector<Ptr<Scorer>> scorers;
@@ -191,14 +183,8 @@
   std::string run(const std::string& input) override {
     auto corpus_ = New<data::TextInput>(
         std::vector<std::string>({input}), srcVocabs_, options_);
-<<<<<<< HEAD
-    corpus_->setInference(true);
-
-    data::BatchGenerator<data::TextInput> bg(corpus_, options_);
-=======
 
     data::BatchGenerator<data::TextInput> batchGenerator(corpus_, options_);
->>>>>>> 4d261b01
 
     auto collector = New<StringCollector>();
     auto printer = New<OutputPrinter>(options_, trgVocab_);
@@ -213,12 +199,7 @@
     {
       ThreadPool threadPool_(devices_.size(), devices_.size());
 
-<<<<<<< HEAD
-      decltype(bg.next()) batch;
-      while(batch = bg.next()) {
-=======
       for(auto batch : batchGenerator) {
->>>>>>> 4d261b01
 
         auto task = [=](size_t id) {
           thread_local Ptr<ExpressionGraph> graph;
