#pragma once

#include <string>

#include "data/batch_generator.h"
#include "data/corpus.h"
#include "data/shortlist.h"
#include "data/text_input.h"

#include "3rd_party/threadpool.h"

#include "translator/history.h"
#include "translator/output_collector.h"
#include "translator/output_printer.h"

#include "models/model_task.h"
#include "translator/scorers.h"

// currently for diagnostics only, will try to mmap files ending in *.bin suffix when enabled.
// @TODO: add this as an actual feature.
#define MMAP 0

#if MMAP
#include "3rd_party/mio/mio.hpp"
#endif

namespace marian {

template <class Search>
class Translate : public ModelTask {
private:
  Ptr<Options> options_;
  std::vector<Ptr<ExpressionGraph>> graphs_;
  std::vector<std::vector<Ptr<Scorer>>> scorers_;

  Ptr<data::Corpus> corpus_;
  Ptr<Vocab> trgVocab_;
  Ptr<const data::ShortlistGenerator> shortlistGenerator_;

  size_t numDevices_;

#if MMAP
  std::vector<mio::mmap_source> mmaps_;
#endif

public:
  Translate(Ptr<Options> options)
    : options_(New<Options>(options->clone())) { // @TODO: clone should return Ptr<Options> same as "with"?
    // This is currently safe as the translator is either created stand-alone or
    // or config is created anew from Options in the validator

    options_->set("inference", true,
                  "shuffle", "none");

    corpus_ = New<data::Corpus>(options_, true);

    auto vocabs = options_->get<std::vector<std::string>>("vocabs");
    trgVocab_ = New<Vocab>(options_, vocabs.size() - 1);
    trgVocab_->load(vocabs.back());
    auto srcVocab = corpus_->getVocabs()[0];

    if(options_->hasAndNotEmpty("shortlist"))
      shortlistGenerator_ = New<data::LexicalShortlistGenerator>(
          options_, srcVocab, trgVocab_, 0, 1, vocabs.front() == vocabs.back());

    auto devices = Config::getDevices(options_);
    numDevices_ = devices.size();

    ThreadPool threadPool(numDevices_, numDevices_);
    scorers_.resize(numDevices_);
    graphs_.resize(numDevices_);

#if MMAP
    auto models = options->get<std::vector<std::string>>("models");
    for(auto model : models) {
      marian::filesystem::Path modelPath(model);
      ABORT_IF(modelPath.extension() != marian::filesystem::Path(".bin"),
              "Non-binarized models cannot be mmapped");
      mmaps_.push_back(std::move(mio::mmap_source(model)));
    }
#endif

    size_t id = 0;
    for(auto device : devices) {
      auto task = [&](DeviceId device, size_t id) {
        auto graph = New<ExpressionGraph>(true);
        auto prec = options_->get<std::vector<std::string>>("precision", {"float32"});
        graph->setDefaultElementType(typeFromString(prec[0]));
        graph->setDevice(device);
        graph->getBackend()->setClip(options_->get<float>("clip-gemm"));
<<<<<<< HEAD
        if (device.type == DeviceType::cpu) {
          graph->getBackend()->setGemmPrecision(options_);
          graph->getBackend()->setLegacyBatchedGemm(options_->get<bool>("use-legacy-batching"));
=======
        if (device.type == DeviceType::cpu) { // Specific GEMM precisions are only supported on the CPU for now.
          std::string gemmPrecision = options_->get<std::string>("gemm-precision", {"float32"});
          graph->getBackend()->setGemmPrecision(gemmPrecision);
>>>>>>> c41b18c1
        }
        graph->reserveWorkspaceMB(options_->get<size_t>("workspace"));
        graphs_[id] = graph;

#if MMAP
        auto scorers = createScorers(options_, mmaps_);
#else
        auto scorers = createScorers(options_);
#endif
        for(auto scorer : scorers) {
          scorer->init(graph);
          if(shortlistGenerator_)
            scorer->setShortlistGenerator(shortlistGenerator_);
        }

        scorers_[id] = scorers;
        graph->forward();
      };

      threadPool.enqueue(task, device, id++);
    }

    if(options_->get<bool>("output-sampling", false)) {
      if(options_->get<size_t>("beam-size") > 1)
        LOG(warn,
            "[warning] Output sampling and beam search (beam-size > 1) are contradictory methods "
            "and using them together is not recommended. Set beam-size to 1");
      if(options_->get<std::vector<std::string>>("models").size() > 1)
        LOG(warn,
            "[warning] Output sampling and model ensembling are contradictory methods and using "
            "them together is not recommended. Use a single model");
    }
  }

  void run() override {
    data::BatchGenerator<data::Corpus> bg(corpus_, options_);

    ThreadPool threadPool(numDevices_, numDevices_);

    size_t batchId = 0;
    auto collector = New<OutputCollector>(options_->get<std::string>("output"));
    auto printer = New<OutputPrinter>(options_, trgVocab_);
    if(options_->get<bool>("quiet-translation"))
      collector->setPrintingStrategy(New<QuietPrinting>());

    bg.prepare();

    bool doNbest = options_->get<bool>("n-best");
    for(auto batch : bg) {
      auto task = [=](size_t id) {
        thread_local Ptr<ExpressionGraph> graph;
        thread_local std::vector<Ptr<Scorer>> scorers;

        if(!graph) {
          graph = graphs_[id % numDevices_];
          scorers = scorers_[id % numDevices_];
        }

        auto search = New<Search>(options_, scorers, trgVocab_);
        auto histories = search->search(graph, batch);

        for(auto history : histories) {
          std::stringstream best1;
          std::stringstream bestn;
          printer->print(history, best1, bestn);
          collector->Write((long)history->getLineNum(),
                           best1.str(),
                           bestn.str(),
                           doNbest);
        }


        // progress heartbeat for MS-internal Philly compute cluster
        // otherwise this job may be killed prematurely if no log for 4 hrs
        if (getenv("PHILLY_JOB_ID")   // this environment variable exists when running on the cluster
            && id % 1000 == 0)  // hard beat once every 1000 batches
        {
          auto progress = 0.f; //fake progress for now
          fprintf(stderr, "PROGRESS: %.2f%%\n", progress);
          fflush(stderr);
        }
      };

      threadPool.enqueue(task, batchId++);

    }
  }
};

template <class Search>
class TranslateService : public ModelServiceTask {
private:
  Ptr<Options> options_;
  std::vector<Ptr<ExpressionGraph>> graphs_;
  std::vector<std::vector<Ptr<Scorer>>> scorers_;

  std::vector<Ptr<Vocab>> srcVocabs_;
  Ptr<Vocab> trgVocab_;
  Ptr<const data::ShortlistGenerator> shortlistGenerator_;

  size_t numDevices_;

public:
  virtual ~TranslateService() {}

  TranslateService(Ptr<Options> options)
    : options_(New<Options>(options->clone())) {
    // initialize vocabs
    options_->set("inference", true);
    options_->set("shuffle", "none");

    auto vocabPaths = options_->get<std::vector<std::string>>("vocabs");
    std::vector<int> maxVocabs = options_->get<std::vector<int>>("dim-vocabs");

    for(size_t i = 0; i < vocabPaths.size() - 1; ++i) {
      Ptr<Vocab> vocab = New<Vocab>(options_, i);
      vocab->load(vocabPaths[i], maxVocabs[i]);
      srcVocabs_.emplace_back(vocab);
    }

    trgVocab_ = New<Vocab>(options_, vocabPaths.size() - 1);
    trgVocab_->load(vocabPaths.back());

    // load lexical shortlist
    if(options_->hasAndNotEmpty("shortlist"))
      shortlistGenerator_ = New<data::LexicalShortlistGenerator>(
          options_, srcVocabs_.front(), trgVocab_, 0, 1, vocabPaths.front() == vocabPaths.back());

    // get device IDs
    auto devices = Config::getDevices(options_);
    numDevices_ = devices.size();

    // initialize scorers
    for(auto device : devices) {
      auto graph = New<ExpressionGraph>(true);

      auto precison = options_->get<std::vector<std::string>>("precision", {"float32"});
      graph->setDefaultElementType(typeFromString(precison[0])); // only use first type, used for parameter type in graph
      graph->setDevice(device);
      graph->getBackend()->setClip(options_->get<float>("clip-gemm"));
<<<<<<< HEAD
      if (device.type == DeviceType::cpu) {
        graph->getBackend()->setGemmPrecision(options_);
        graph->getBackend()->setLegacyBatchedGemm(options_->get<bool>("use-legacy-batching"));
=======
      if (device.type == DeviceType::cpu) { // Specific GEMM precisions are only supported on the CPU for now.
        std::string gemmPrecision = options_->get<std::string>("gemm-precision", {"float32"});
        graph->getBackend()->setGemmPrecision(gemmPrecision);
>>>>>>> c41b18c1
      }
      graph->reserveWorkspaceMB(options_->get<size_t>("workspace"));
      graphs_.push_back(graph);

      auto scorers = createScorers(options_);
      for(auto scorer : scorers) {
        scorer->init(graph);
        if(shortlistGenerator_)
          scorer->setShortlistGenerator(shortlistGenerator_);
      }
      scorers_.push_back(scorers);
    }
  }

  std::string run(const std::string& input) override {
    // split tab-separated input into fields if necessary
    auto inputs = options_->get<bool>("tsv", false)
                      ? convertTsvToLists(input, options_->get<size_t>("tsv-fields", 1))
                      : std::vector<std::string>({input});
    auto corpus_ = New<data::TextInput>(inputs, srcVocabs_, options_);
    data::BatchGenerator<data::TextInput> batchGenerator(corpus_, options_);

    auto collector = New<StringCollector>(options_->get<bool>("quiet-translation", false));
    auto printer = New<OutputPrinter>(options_, trgVocab_);
    size_t batchId = 0;

    batchGenerator.prepare();

    {
      ThreadPool threadPool_(numDevices_, numDevices_);

      for(auto batch : batchGenerator) {
        auto task = [=](size_t id) {
          thread_local Ptr<ExpressionGraph> graph;
          thread_local std::vector<Ptr<Scorer>> scorers;

          if(!graph) {
            graph = graphs_[id % numDevices_];
            scorers = scorers_[id % numDevices_];
          }

          auto search = New<Search>(options_, scorers, trgVocab_);
          auto histories = search->search(graph, batch);

          for(auto history : histories) {
            std::stringstream best1;
            std::stringstream bestn;
            printer->print(history, best1, bestn);
            collector->add((long)history->getLineNum(), best1.str(), bestn.str());
          }
        };

        threadPool_.enqueue(task, batchId);
        batchId++;
      }
    }

    auto translations = collector->collect(options_->get<bool>("n-best"));
    return utils::join(translations, "\n");
  }

private:
  // Converts a multi-line input with tab-separated source(s) and target sentences into separate lists
  // of sentences from source(s) and target sides, e.g.
  // "src1 \t trg1 \n src2 \t trg2" -> ["src1 \n src2", "trg1 \n trg2"]
  std::vector<std::string> convertTsvToLists(const std::string& inputText, size_t numFields) {
    std::vector<std::string> outputFields(numFields);

    std::string line;
    std::vector<std::string> lineFields(numFields);
    std::istringstream inputStream(inputText);
    bool first = true;
    while(std::getline(inputStream, line)) {
      utils::splitTsv(line, lineFields, numFields);
      for(size_t i = 0; i < numFields; ++i) {
        if(!first)
          outputFields[i] += "\n";  // join sentences with a new line sign
        outputFields[i] += lineFields[i];
      }
      if(first)
        first = false;
    }

    return outputFields;
  }
};
}  // namespace marian<|MERGE_RESOLUTION|>--- conflicted
+++ resolved
@@ -88,15 +88,8 @@
         graph->setDefaultElementType(typeFromString(prec[0]));
         graph->setDevice(device);
         graph->getBackend()->setClip(options_->get<float>("clip-gemm"));
-<<<<<<< HEAD
-        if (device.type == DeviceType::cpu) {
+        if (device.type == DeviceType::cpu) { // Specific GEMM precisions are only supported on the CPU for now.
           graph->getBackend()->setGemmPrecision(options_);
-          graph->getBackend()->setLegacyBatchedGemm(options_->get<bool>("use-legacy-batching"));
-=======
-        if (device.type == DeviceType::cpu) { // Specific GEMM precisions are only supported on the CPU for now.
-          std::string gemmPrecision = options_->get<std::string>("gemm-precision", {"float32"});
-          graph->getBackend()->setGemmPrecision(gemmPrecision);
->>>>>>> c41b18c1
         }
         graph->reserveWorkspaceMB(options_->get<size_t>("workspace"));
         graphs_[id] = graph;
@@ -237,15 +230,8 @@
       graph->setDefaultElementType(typeFromString(precison[0])); // only use first type, used for parameter type in graph
       graph->setDevice(device);
       graph->getBackend()->setClip(options_->get<float>("clip-gemm"));
-<<<<<<< HEAD
-      if (device.type == DeviceType::cpu) {
+      if (device.type == DeviceType::cpu) { // Specific GEMM precisions are only supported on the CPU for now.
         graph->getBackend()->setGemmPrecision(options_);
-        graph->getBackend()->setLegacyBatchedGemm(options_->get<bool>("use-legacy-batching"));
-=======
-      if (device.type == DeviceType::cpu) { // Specific GEMM precisions are only supported on the CPU for now.
-        std::string gemmPrecision = options_->get<std::string>("gemm-precision", {"float32"});
-        graph->getBackend()->setGemmPrecision(gemmPrecision);
->>>>>>> c41b18c1
       }
       graph->reserveWorkspaceMB(options_->get<size_t>("workspace"));
       graphs_.push_back(graph);
