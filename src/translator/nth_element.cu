/* All or part of this file was contributed by Intel under license:
 *   Copyright (C) 2017-2018 Intel Corporation
 *   SPDX-License-Identifier: MIT
 */

#include <iostream>

#include "translator/nth_element.h"

#include <cuda.h>
#include "tensors/gpu/cuda_helpers.h"

namespace marian {

#define UNROLL_MAXARG_LOOP(n, max)       \
  if(tid < (n) && tid + (n) < (max)) {   \
    if(sdata[tid + (n)] > sdata[tid]) {  \
      sdata[tid] = sdata[tid + (n)];     \
      indices[tid] = indices[tid + (n)]; \
    }                                    \
  }

template <typename T>
__global__ void gMaxElement(float* d_out,
                            int* d_ind,
                            T* d_in, // this is the probs array, only one with type float or half
                            int numBatches,
                            int* batchFirstElementIdxs,
                            float disabledPathScore) // disabledPathScore is used to blank out found values, type-dependent
{
  extern __shared__ float sdata[];
  __shared__ int indices[512];

  int tid = threadIdx.x;

  for(int batchIdx = 0; batchIdx < numBatches; ++batchIdx) {
    int begin = batchFirstElementIdxs[batchIdx];
    int end = batchFirstElementIdxs[batchIdx + 1];

    int i = begin + blockIdx.x * (blockDim.x * 2) + tid;

    sdata[tid] = disabledPathScore;

    if(i < end) {
      sdata[tid] = (float)d_in[i];
      indices[tid] = i;
    }

    if(i + blockDim.x < end) {
      float a = (float)d_in[i];
      float b = (float)d_in[i + blockDim.x];
      if(a > b) {
        sdata[tid] = a;
        indices[tid] = i;
      } else {
        sdata[tid] = b;
        indices[tid] = i + blockDim.x;
      }
    }

    while(i + 2 * gridDim.x * blockDim.x < end) {
      i += 2 * gridDim.x * blockDim.x;

      float a = (float)d_in[i];
      if(a > sdata[tid]) {
        sdata[tid] = a;
        indices[tid] = i;
      }

      if(i + blockDim.x < end) {
        float b = (float)d_in[i + blockDim.x];
        if(b > sdata[tid]) {
          sdata[tid] = b;
          indices[tid] = i + blockDim.x;
        }
      }
    }

    __syncthreads();

    for(int s = (blockDim.x >> 1); s > 32; s >>= 1) {
      if(tid < s && tid + s < end) {
        if(sdata[tid + s] > sdata[tid]) {
          sdata[tid] = sdata[tid + s];
          indices[tid] = indices[tid + s];
        }
      }
      __syncthreads();
    }

    UNROLL_MAXARG_LOOP(32, end);
    UNROLL_MAXARG_LOOP(16, end);
    UNROLL_MAXARG_LOOP(8, end);
    UNROLL_MAXARG_LOOP(4, end);
    UNROLL_MAXARG_LOOP(2, end);
    UNROLL_MAXARG_LOOP(1, end);

    if(tid == 0) {
      d_out[blockIdx.x + batchIdx * gridDim.x] = sdata[0];
      d_ind[blockIdx.x + batchIdx * gridDim.x] = indices[0];
    }
    __syncthreads();
  }
}

template <typename T>
__global__ void gMaxElementUpdate(float* binCosts,
                                  int* binIdxs,
                                  T* probs, // should work well enough with half, uses float everywhere else
                                  int* batchFirstElements,
                                  float* outCosts,
                                  int* outIdxs,
                                  int* cumulativeBeamSizes,
                                  int NUM_BLOCKS,
                                  float disabledPathScore) {
  extern __shared__ float sdata[];
  __shared__ int indices[512];
  __shared__ float bestBinCost;
  __shared__ int bestBinCostIdx;

  const int tid = threadIdx.x;
  const int batchIdx = blockIdx.x;
  const int N = batchFirstElements[batchIdx + 1] - batchFirstElements[batchIdx];
  int num_bins = int(N / (2 * 512)) + int(N % (2 * 512) != 0);
  if(num_bins > 500) {
    num_bins = 500;
  }

  for(int pos = cumulativeBeamSizes[batchIdx];
      pos < cumulativeBeamSizes[batchIdx + 1];
      ++pos) {
    int i = tid;

    sdata[tid] = disabledPathScore;

    if(i < num_bins) {
      sdata[tid] = binCosts[batchIdx * NUM_BLOCKS + i];
      indices[tid] = i;
    }

    if(i + blockDim.x < num_bins) {
      float a = binCosts[batchIdx * NUM_BLOCKS + i];
      float b = binCosts[batchIdx * NUM_BLOCKS + i + blockDim.x];
      if(a > b) {
        sdata[tid] = a;
        indices[tid] = i;
      } else {
        sdata[tid] = b;
        indices[tid] = i + blockDim.x;
      }
    }

    while(i + 2 * blockDim.x < num_bins) {
      i += 2 * blockDim.x;

      float a = binCosts[batchIdx * NUM_BLOCKS + i];
      if(a > sdata[tid]) {
        sdata[tid] = a;
        indices[tid] = i;
      }

      if(i + blockDim.x < num_bins) {
        float b = binCosts[batchIdx * NUM_BLOCKS + i + blockDim.x];
        if(b > sdata[tid]) {
          sdata[tid] = b;
          indices[tid] = i + blockDim.x;
        }
      }
    }

    __syncthreads();

    for(int s = (blockDim.x >> 1); s > 32; s >>= 1) {
      if(tid < s && tid + s < num_bins) {
        if(sdata[tid + s] > sdata[tid]) {
          sdata[tid] = sdata[tid + s];
          indices[tid] = indices[tid + s];
        }
      }
      __syncthreads();
    }

    UNROLL_MAXARG_LOOP(32, num_bins);
    UNROLL_MAXARG_LOOP(16, num_bins);
    UNROLL_MAXARG_LOOP(8, num_bins);
    UNROLL_MAXARG_LOOP(4, num_bins);
    UNROLL_MAXARG_LOOP(2, num_bins);
    UNROLL_MAXARG_LOOP(1, num_bins);

    if(tid == 0) {
      bestBinCost = sdata[0];
      bestBinCostIdx = batchIdx * NUM_BLOCKS + indices[0];

      probs[binIdxs[bestBinCostIdx]] = disabledPathScore;

      outIdxs[pos] = binIdxs[bestBinCostIdx];
      outCosts[pos] = bestBinCost;
    }

    __syncthreads();

    i = batchFirstElements[batchIdx]
        + (bestBinCostIdx - batchIdx * NUM_BLOCKS) * (blockDim.x * 2) + tid;
    const int dist = num_bins * 2 * blockDim.x;

    sdata[tid] = disabledPathScore;

    if(i < batchFirstElements[batchIdx + 1]) {
      sdata[tid] = (float)probs[i];
      indices[tid] = i;
    }

    if(i + blockDim.x < batchFirstElements[batchIdx + 1]) {
      float a = (float)probs[i];
      float b = (float)probs[i + blockDim.x];
      if(a > b) {
        sdata[tid] = a;
        indices[tid] = i;
      } else {
        sdata[tid] = b;
        indices[tid] = i + blockDim.x;
      }
    }

    while(i + dist < batchFirstElements[batchIdx + 1]) {
      i += dist;

      float a = (float)probs[i];
      if(a > sdata[tid]) {
        sdata[tid] = a;
        indices[tid] = i;
      }

      if(i + blockDim.x < batchFirstElements[batchIdx + 1]) {
        float b = (float)probs[i + blockDim.x];
        if(b > sdata[tid]) {
          sdata[tid] = b;
          indices[tid] = i + blockDim.x;
        }
      }
    }

    __syncthreads();

    for(int s = (blockDim.x >> 1); s > 32; s >>= 1) {
      if(tid < s && tid + s < batchFirstElements[batchIdx + 1]) {
        if(sdata[tid + s] > sdata[tid]) {
          sdata[tid] = sdata[tid + s];
          indices[tid] = indices[tid + s];
        }
      }
      __syncthreads();
    }

    UNROLL_MAXARG_LOOP(32, batchFirstElements[batchIdx + 1]);
    UNROLL_MAXARG_LOOP(16, batchFirstElements[batchIdx + 1]);
    UNROLL_MAXARG_LOOP(8, batchFirstElements[batchIdx + 1]);
    UNROLL_MAXARG_LOOP(4, batchFirstElements[batchIdx + 1]);
    UNROLL_MAXARG_LOOP(2, batchFirstElements[batchIdx + 1]);
    UNROLL_MAXARG_LOOP(1, batchFirstElements[batchIdx + 1]);

    if(tid == 0) {
      binCosts[bestBinCostIdx] = sdata[0];
      binIdxs[bestBinCostIdx] = indices[0];
    }
    __syncthreads();
  }
}

__global__ void gGetValueByKey(float* d_in, float* d_out, int* indeces, int n) {
  int tid = threadIdx.x + blockDim.x * blockIdx.x;
  if(tid < n) {
    int index = indeces[tid];
    d_out[tid] = d_in[index];
  }
}

class NthElementGPU {
public:
  NthElementGPU() = delete;
  NthElementGPU(const NthElementGPU& copy) = delete;

  NthElementGPU(size_t maxBeamSize,
                size_t maxBatchSize,
                DeviceId deviceId)
      : deviceId_(deviceId),
        maxBeamSize_(maxBeamSize), maxBatchSize_(maxBatchSize),
        NUM_BLOCKS(std::min(
            500,
            int(maxBeamSize* MAX_VOCAB_SIZE / (2 * BLOCK_SIZE))
                + int(maxBeamSize* MAX_VOCAB_SIZE % (2 * BLOCK_SIZE) != 0))) {
    // std::cerr << "NthElement::NthElement" << std::endl;

    cudaSetDevice(deviceId_.no);

    CUDA_CHECK(cudaMalloc((void**)&d_ind, maxBatchSize * NUM_BLOCKS * sizeof(int)));
    CUDA_CHECK(cudaMalloc((void**)&d_out, maxBatchSize * NUM_BLOCKS * sizeof(float)));

    CUDA_CHECK(cudaMalloc((void**)&d_res_idx, maxBatchSize * maxBeamSize * sizeof(int)));
    CUDA_CHECK(cudaMalloc((void**)&d_res,     maxBatchSize * maxBeamSize * sizeof(float)));

    CUDA_CHECK(cudaHostAlloc((void**)&h_res,     maxBeamSize * maxBatchSize * sizeof(float), cudaHostAllocDefault));
    CUDA_CHECK(cudaHostAlloc((void**)&h_res_idx, maxBeamSize * maxBatchSize * sizeof(int), cudaHostAllocDefault));

    CUDA_CHECK(cudaMalloc((void**)&d_breakdown, maxBeamSize * sizeof(float)));
    CUDA_CHECK(cudaMalloc((void**)&d_batchPosition, (maxBatchSize + 1) * sizeof(int)));
    CUDA_CHECK(cudaMalloc((void**)&d_cumBeamSizes,  (maxBatchSize + 1) * sizeof(int)));
  }

  ~NthElementGPU() {
<<<<<<< HEAD
#if __GNUC__ >= 7
#pragma GCC diagnostic push
#pragma GCC diagnostic ignored "-Wterminate"
#endif
    CUDA_CHECK(cudaSetDevice(deviceId_.no));
    CUDA_CHECK(cudaFree(d_cumBeamSizes));
    CUDA_CHECK(cudaFree(d_batchPosition));
    CUDA_CHECK(cudaFree(d_breakdown));
    CUDA_CHECK(cudaFreeHost(h_res_idx));
    CUDA_CHECK(cudaFreeHost(h_res));
    CUDA_CHECK(cudaFree(d_res));
    CUDA_CHECK(cudaFree(d_res_idx));
    CUDA_CHECK(cudaFree(d_out));
    CUDA_CHECK(cudaFree(d_ind));
#if __GNUC__ >= 7
#pragma GCC diagnostic pop
#endif
=======
    // No CUDA error checking as this is a destructor and we cannot do anything about errors anyway.
    cudaSetDevice(deviceId_.no);
    cudaFree(d_cumBeamSizes);
    cudaFree(d_batchPosition);
    cudaFree(d_breakdown);
    cudaFreeHost(h_res_idx);
    cudaFreeHost(h_res);
    cudaFree(d_res);
    cudaFree(d_res_idx);
    cudaFree(d_out);
    cudaFree(d_ind);
>>>>>>> 7ba804b2
  }

private:
  template <typename T>
  void selectNBest(T* probs,
                   const std::vector<int>& batchFirstElementIdxs,
                   const std::vector<int>& cumulativeBeamSizes,
                   float disabledPathScore) {

    cudaSetDevice(deviceId_.no);
    CUDA_CHECK(cudaMemcpyAsync(d_batchPosition,
                               batchFirstElementIdxs.data(),
                               batchFirstElementIdxs.size() * sizeof(int),
                               cudaMemcpyHostToDevice,
                               /* stream_ */ 0));
    CUDA_CHECK(cudaMemcpyAsync(d_cumBeamSizes,
                               cumulativeBeamSizes.data(),
                               cumulativeBeamSizes.size() * sizeof(int),
                               cudaMemcpyHostToDevice,
                               /* stream_ */ 0));

    const int numBatches = batchFirstElementIdxs.size() - 1;

    gMaxElement<<<NUM_BLOCKS,
                  BLOCK_SIZE,
                  BLOCK_SIZE * sizeof(float), // shared memory size
                  /* stream_ */ 0>>>(
        d_out, d_ind, probs, numBatches, d_batchPosition, disabledPathScore);

    gMaxElementUpdate<<<numBatches,
                        BLOCK_SIZE,
                        BLOCK_SIZE * sizeof(float),  // shared memory size
                        /* stream_ */ 0>>>(d_out,
                                           d_ind,
                                           probs,
                                           d_batchPosition,
                                           d_res,
                                           d_res_idx,
                                           d_cumBeamSizes,
                                           NUM_BLOCKS,
                                           disabledPathScore);
  }

public:
  void getNBestList(Tensor scores,
                    size_t N,
                    std::vector<float>& outCosts,
                    std::vector<unsigned>& outKeys,
                    const bool isFirst) {
    cudaSetDevice(deviceId_.no);

    const auto vocabSize = scores->shape()[-1];
    const auto inputN    = scores->shape()[-2];
    const auto dimBatch  = scores->shape()[-4];
    ABORT_IF(inputN != (isFirst ? 1 : N), "Input tensor has wrong beam dim??"); // @TODO: Remove isFirst argument altogether
    ABORT_IF(vocabSize > MAX_VOCAB_SIZE, "GetNBestList(): actual vocab size {} exceeds MAX_VOCAB_SIZE of {}", vocabSize, MAX_VOCAB_SIZE);
    ABORT_IF(dimBatch > maxBatchSize_, "GetNBestList(): actual batch size {} exceeds initialization parameter {}", dimBatch, maxBatchSize_);
    ABORT_IF(std::max(N, (size_t)inputN) > maxBeamSize_, "GetNBestList(): actual beam size {} exceeds initialization parameter {}", N, maxBeamSize_);

    const std::vector<size_t> beamSizes(dimBatch, N);
    std::vector<int> cumulativeBeamSizes(beamSizes.size() + 1, 0);    
    std::vector<int> batchFirstElementIdxs(beamSizes.size() + 1, 0);

     for(size_t batchIdx = 0; batchIdx < beamSizes.size(); ++batchIdx) {
#if 1
      cumulativeBeamSizes[batchIdx + 1] = (batchIdx + 1) * (int)N;
      batchFirstElementIdxs[batchIdx + 1] += (batchIdx + 1) * inputN * vocabSize;
      ABORT_IF(cumulativeBeamSizes[batchIdx + 1] != cumulativeBeamSizes[batchIdx] + (int)N, "cumulativeBeamSizes wrong??");
      ABORT_IF((isFirst ? batchIdx + 1 : cumulativeBeamSizes[batchIdx + 1]) != (batchIdx + 1) * inputN, "inputN wrong??");
#else
      cumulativeBeamSizes[batchIdx + 1] = cumulativeBeamSizes[batchIdx] + beamSizes[batchIdx];
      ABORT_IF(cumulativeBeamSizes[batchIdx + 1] != (batchIdx + 1) * N, "cumulativeBeamSizes wrong??");
      batchFirstElementIdxs[batchIdx + 1]
          += ((isFirst) ? (batchIdx + 1) : cumulativeBeamSizes[batchIdx + 1]) * vocabSize;
      ABORT_IF((isFirst ? batchIdx + 1 : cumulativeBeamSizes[batchIdx + 1]) != (batchIdx + 1) * inputN, "inputN wrong??");
#endif
    }

    if(scores->type() == Type::float32) {
      float disabledPathScore = NumericLimits<float>(scores->type()).lowest;
      selectNBest(scores->data<float>(), batchFirstElementIdxs, cumulativeBeamSizes, disabledPathScore);
#if COMPILE_FP16
    } else if(scores->type() == Type::float16) {
      float disabledPathScore = NumericLimits<float>(scores->type()).lowest;
      selectNBest(scores->data<half>(), batchFirstElementIdxs, cumulativeBeamSizes, disabledPathScore);
#endif
    } else {
      ABORT("getNBestList not implemented for type {}", scores->type());
    }
    getPairs(dimBatch * N, outKeys, outCosts);
    ABORT_IF(cumulativeBeamSizes.back() != dimBatch * N, "cumulativeBeamSizes.back() wrong??");
  }

private:
  void getPairs(size_t number,
                std::vector<unsigned>& outKeys,
                std::vector<float>& outValues) {
    cudaSetDevice(deviceId_.no);
    CUDA_CHECK(cudaMemcpyAsync(h_res,
                               d_res,
                               number * sizeof(float),
                               cudaMemcpyDeviceToHost,
                               /* stream_ */ 0));
    CUDA_CHECK(cudaMemcpyAsync(h_res_idx,
                               d_res_idx,
                               number * sizeof(int),
                               cudaMemcpyDeviceToHost,
                               /* stream_ */ 0));
    cudaStreamSynchronize(/* stream_ */ 0);

    for(size_t i = 0; i < number; ++i) {
      outKeys.push_back(h_res_idx[i]);
      outValues.push_back(h_res[i]);
    }

    //lastN = number;
  }

  DeviceId deviceId_;

  const int MAX_VOCAB_SIZE = 500000;
  size_t maxBeamSize_;
  size_t maxBatchSize_;

  const int BLOCK_SIZE = 512;
  const int NUM_BLOCKS;

  int* d_ind;           // [maxBatchSize * NUM_BLOCKS]
  float* d_out;         // [maxBatchSize * NUM_BLOCKS]

  int* d_res_idx;       // [maxBatchSize * maxBeamSize]
  float* d_res;         // [maxBatchSize * maxBeamSize]

  int* h_res_idx;       // [maxBeamSize * maxBatchSize]
  float* h_res;         // [maxBeamSize * maxBatchSize]

  float* d_breakdown;   // [maxBeamSize]
  int* d_batchPosition; // [maxBatchSize + 1]
  int* d_cumBeamSizes;  // [maxBatchSize + 1]
  //size_t lastN;
};

// factory function
// Returns a lambda with the same signature as the getNBestList() function.
GetNBestListFn createGetNBestListGPUFn(size_t beamSize, size_t dimBatch, DeviceId deviceId) {
  auto nth = New<NthElementGPU>(beamSize, dimBatch, deviceId);
  return [nth](Tensor logProbs, size_t N, std::vector<float>& outCosts, std::vector<unsigned>& outKeys, const bool isFirst) {
    return nth->getNBestList(logProbs, N, outCosts, outKeys, isFirst);
  };
}

}  // namespace marian<|MERGE_RESOLUTION|>--- conflicted
+++ resolved
@@ -308,25 +308,6 @@
   }
 
   ~NthElementGPU() {
-<<<<<<< HEAD
-#if __GNUC__ >= 7
-#pragma GCC diagnostic push
-#pragma GCC diagnostic ignored "-Wterminate"
-#endif
-    CUDA_CHECK(cudaSetDevice(deviceId_.no));
-    CUDA_CHECK(cudaFree(d_cumBeamSizes));
-    CUDA_CHECK(cudaFree(d_batchPosition));
-    CUDA_CHECK(cudaFree(d_breakdown));
-    CUDA_CHECK(cudaFreeHost(h_res_idx));
-    CUDA_CHECK(cudaFreeHost(h_res));
-    CUDA_CHECK(cudaFree(d_res));
-    CUDA_CHECK(cudaFree(d_res_idx));
-    CUDA_CHECK(cudaFree(d_out));
-    CUDA_CHECK(cudaFree(d_ind));
-#if __GNUC__ >= 7
-#pragma GCC diagnostic pop
-#endif
-=======
     // No CUDA error checking as this is a destructor and we cannot do anything about errors anyway.
     cudaSetDevice(deviceId_.no);
     cudaFree(d_cumBeamSizes);
@@ -338,7 +319,6 @@
     cudaFree(d_res_idx);
     cudaFree(d_out);
     cudaFree(d_ind);
->>>>>>> 7ba804b2
   }
 
 private:
