#include "common/config_validator.h"
#include "common/logging.h"
#include "common/regex.h"
#include "common/utils.h"
#include "common/filesystem.h"

namespace marian {

bool ConfigValidator::has(const std::string& key) const {
  return config_[key];
}

ConfigValidator::ConfigValidator(const YAML::Node& config) : config_(config) {}

ConfigValidator::~ConfigValidator() {}

void ConfigValidator::validateOptions(cli::mode mode) const {
  // clang-format off
  switch(mode) {
    case cli::mode::translation:
      validateOptionsTranslation();
      break;
    case cli::mode::scoring:
      validateOptionsParallelData();
      validateOptionsScoring();
      break;
    case cli::mode::training:
      validateOptionsParallelData();
      validateOptionsTraining();
      break;
  }
  // clang-format on

  validateModelExtension(mode);
  validateDevices(mode);
}

void ConfigValidator::validateOptionsTranslation() const {
  auto models = get<std::vector<std::string>>("models");
  auto configs = get<std::vector<std::string>>("config");

  ABORT_IF(models.empty() && configs.empty(),
           "You need to provide at least one model file or a config file");

  auto vocabs = get<std::vector<std::string>>("vocabs");
  ABORT_IF(vocabs.empty(), "Translating, but vocabularies are not given!");

  for(const auto& modelFile : models) {
    filesystem::Path modelPath(modelFile);
    ABORT_IF(!filesystem::exists(modelPath), "Model file does not exist: " + modelFile);
  }
}

void ConfigValidator::validateOptionsParallelData() const {
  auto trainSets = get<std::vector<std::string>>("train-sets");
  ABORT_IF(trainSets.empty(), "No train sets given in config file or on command line");

  auto vocabs = get<std::vector<std::string>>("vocabs");
  ABORT_IF(!vocabs.empty() && vocabs.size() != trainSets.size(),
           "There should be as many vocabularies as training sets");
}

void ConfigValidator::validateOptionsScoring() const {
  filesystem::Path modelPath(get<std::string>("model"));

  ABORT_IF(!filesystem::exists(modelPath), "Model file does not exist: " + modelPath.string());
  ABORT_IF(get<std::vector<std::string>>("vocabs").empty(),
           "Scoring, but vocabularies are not given!");
}

void ConfigValidator::validateOptionsTraining() const {
  auto trainSets = get<std::vector<std::string>>("train-sets");

  ABORT_IF(has("embedding-vectors")
               && get<std::vector<std::string>>("embedding-vectors").size() != trainSets.size(),
           "There should be as many embedding vector files as training sets");

  filesystem::Path modelPath(get<std::string>("model"));

  auto modelDir = modelPath.parentPath();
  if(modelDir.empty())
    modelDir = filesystem::currentPath();

  ABORT_IF(!modelDir.empty() && !filesystem::isDirectory(modelDir),
           "Model directory does not exist");

<<<<<<< HEAD
  ABORT_IF(!modelDir.empty() && !filesystem::canWrite(modelDir),
           "No write permission in model directory");

  ABORT_IF(
      has("valid-sets") && get<std::vector<std::string>>("valid-sets").size() != trainSets.size(),
      "There should be as many validation sets as training sets");
=======
  UTIL_THROW_IF2(has("valid-sets")
                     && get<std::vector<std::string>>("valid-sets").size()
                            != trainSets.size(),
                 "There should be as many validation sets as training sets");
>>>>>>> 78461299

  // validations for learning rate decaying
  ABORT_IF(get<double>("lr-decay") > 1.0, "Learning rate decay factor greater than 1.0 is unusual");

  auto strategy = get<std::string>("lr-decay-strategy");

  ABORT_IF((strategy == "epoch+batches" || strategy == "epoch+stalled")
               && get<std::vector<size_t>>("lr-decay-start").size() != 2,
           "Decay strategies 'epoch+batches' and 'epoch+stalled' require two values specified with "
           "--lr-decay-start option");
  ABORT_IF((strategy == "epoch" || strategy == "batches" || strategy == "stalled")
               && get<std::vector<size_t>>("lr-decay-start").size() != 1,
           "Single decay strategies require only one value specified with --lr-decay-start option");

  // validate ULR options
<<<<<<< HEAD
  ABORT_IF((has("ulr") && get<bool>("ulr") && (get<std::string>("ulr-query-vectors") == ""
                                               || get<std::string>("ulr-keys-vectors") == "")),
           "ULR enablign requires query and keys vectors specified with --ulr-query-vectors and "
           "--ulr-keys-vectors option");
}

void ConfigValidator::validateModelExtension(cli::mode mode) const {
  std::vector<std::string> models;
  if(mode == cli::mode::translation)
    models = get<std::vector<std::string>>("models");
  else
    models.push_back(get<std::string>("model"));

  for(const auto& modelPath : models) {
    bool hasProperExt = utils::endsWith(modelPath, ".npz") || utils::endsWith(modelPath, ".bin");
    ABORT_IF(!hasProperExt,
             "Unknown model format for file '{}'. Supported file extensions: .npz, .bin",
             modelPath);
  }
=======
  UTIL_THROW_IF2(
      (has("ulr")  && get<bool>("ulr") &&
      (get<std::string>("ulr-query-vectors") == ""
          || get<std::string>("ulr-keys-vectors") == "")),
      "ULR enablign requires query and keys vectors specified with "
      "--ulr-query-vectors and --ulr-keys-vectors option");
>>>>>>> 78461299
}

void ConfigValidator::validateDevices(cli::mode mode) const {
  std::string devices = utils::join(get<std::vector<std::string>>("devices"));
  utils::trim(devices);

  regex::regex pattern;
  std::string help;
  // @TODO: Is this format still supported? Remove this if not.
  if(mode == cli::mode::training && get<bool>("multi-node")) {
    // valid strings: '0: 1 2', '0:1 2 1:2 3'
    pattern = "( *[0-9]+ *: *[0-9]+( *[0-9]+)*)+";
    help = "Supported format for multi-node setting: '0:0 1 2 3 1:0 1 2 3'";
  } else {
    // valid strings: '0', '0 1 2 3', '3 2 0 1'
    pattern = "[0-9]+( *[0-9]+)*";
    help = "Supported formats: '0 1 2 3'";
  }

  ABORT_IF(!regex::regex_match(devices, pattern),
           "the argument '{}' for option '--devices' is invalid. {}",
           devices,
           help);
}

}  // namespace marian<|MERGE_RESOLUTION|>--- conflicted
+++ resolved
@@ -84,19 +84,9 @@
   ABORT_IF(!modelDir.empty() && !filesystem::isDirectory(modelDir),
            "Model directory does not exist");
 
-<<<<<<< HEAD
-  ABORT_IF(!modelDir.empty() && !filesystem::canWrite(modelDir),
-           "No write permission in model directory");
-
   ABORT_IF(
       has("valid-sets") && get<std::vector<std::string>>("valid-sets").size() != trainSets.size(),
       "There should be as many validation sets as training sets");
-=======
-  UTIL_THROW_IF2(has("valid-sets")
-                     && get<std::vector<std::string>>("valid-sets").size()
-                            != trainSets.size(),
-                 "There should be as many validation sets as training sets");
->>>>>>> 78461299
 
   // validations for learning rate decaying
   ABORT_IF(get<double>("lr-decay") > 1.0, "Learning rate decay factor greater than 1.0 is unusual");
@@ -112,7 +102,6 @@
            "Single decay strategies require only one value specified with --lr-decay-start option");
 
   // validate ULR options
-<<<<<<< HEAD
   ABORT_IF((has("ulr") && get<bool>("ulr") && (get<std::string>("ulr-query-vectors") == ""
                                                || get<std::string>("ulr-keys-vectors") == "")),
            "ULR enablign requires query and keys vectors specified with --ulr-query-vectors and "
@@ -132,14 +121,6 @@
              "Unknown model format for file '{}'. Supported file extensions: .npz, .bin",
              modelPath);
   }
-=======
-  UTIL_THROW_IF2(
-      (has("ulr")  && get<bool>("ulr") &&
-      (get<std::string>("ulr-query-vectors") == ""
-          || get<std::string>("ulr-keys-vectors") == "")),
-      "ULR enablign requires query and keys vectors specified with "
-      "--ulr-query-vectors and --ulr-keys-vectors option");
->>>>>>> 78461299
 }
 
 void ConfigValidator::validateDevices(cli::mode mode) const {
