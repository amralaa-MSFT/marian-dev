--- conflicted
+++ resolved
@@ -2,9 +2,9 @@
 
 namespace marian {
 
-Options::Options() 
+Options::Options()
 #if FASTOPT
-  : fastOptions_(options_) 
+  : fastOptions_(options_)
 #endif
 {}
 
@@ -66,7 +66,6 @@
     else
       ABORT("Wrong node type");
   }
-<<<<<<< HEAD
 #else
   if(!options_[key]) {
     return false;
@@ -78,21 +77,6 @@
       return !node.as<std::string>().empty();
     else
       ABORT("Wrong node type");
-=======
-
-  bool Options::hasAndNotEmpty(const std::string& key) const {
-    if(!has(key)) {
-      return false;
-    }
-    if(options_[key].IsSequence()) {
-      return options_[key].size() != 0;
-    }
-    try {
-      return !options_[key].as<std::string>().empty();
-    } catch(const YAML::BadConversion&) {
-      ABORT("Option '{}' is neither a sequence nor a text");
-    }
->>>>>>> dfa0748f
   }
 #endif
 }
