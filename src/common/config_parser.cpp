#include "common/config_parser.h"

#include "common/definitions.h"
#include "common/cli_helper.h"
#include "common/config_validator.h"
#include "common/file_stream.h"
#include "common/logging.h"
#include "common/utils.h"
#include "3rd_party/exception.h"

#include <algorithm>
#include <set>
#include <stdexcept>
#include <string>

#if MKL_FOUND
#include <mkl.h>
#else
#if BLAS_FOUND
#include <cblas.h>
#endif
#endif

namespace marian {

// TODO: move to CLIWrapper
// clang-format off
const std::set<std::string> PATHS = {
  "model",
  "models",
  "train-sets",
  "vocabs",
  "embedding-vectors",
  "valid-sets",
  "valid-script-path",
  "valid-log",
  "valid-translation-output",
  "input",            // except: stdin
  "output",           // except: stdout
  "pretrained-model",
  "data-weighting",
  "log"
  // TODO: Handle the special value in helper functions
  //"sqlite",         // except: temporary
  // TODO: This is a vector with a path and some numbers, handle this in helper
  // functions or separate shortlist path to a separate command-line option
  //"shortlist",
};
// clang-format on

void ConfigParser::addOptionsGeneral(cli::CLIWrapper& cli) {
  int defaultWorkspace = (mode_ == cli::mode::translation) ? 512 : 2048;

  cli.switchGroup("General options");

  // clang-format off
  cli.add<std::vector<std::string>>("--config,-c",
     "Configuration file(s). If multiple, later overrides earlier");
  cli.add<size_t>("--workspace,-w",
      "Preallocate  arg  MB of work space",
      defaultWorkspace);
  cli.add_nondefault<std::string>("--log",
     "Log training process information to file given by  arg");
  cli.add<std::string>("--log-level",
     "Set verbosity level of logging: trace, debug, info, warn, err(or), critical, off",
     "info");
  cli.add_nondefault<std::string>("--log-time-zone",
     "Set time zone for the date shown on logging");
  cli.add<bool>("--quiet",
     "Suppress all logging to stderr. Logging to files still works");
  cli.add<bool>("--quiet-translation",
     "Suppress logging for translation");
  cli.add<size_t>("--seed",
     "Seed for all random number generators. 0 means initialize randomly");
  cli.add<float>("--clip-gemm",
     "If not 0 clip GEMM input values to +/- arg");
  cli.add<bool>("--interpolate-env-vars",
     "allow the use of environment variables in paths, of the form ${VAR_NAME}");
  cli.add<bool>("--relative-paths",
     "All paths are relative to the config file location");
  cli.add<bool>("--dump-config",
     "Dump current (modified) configuration to stdout and exit");
  // clang-format on
}

void ConfigParser::addOptionsModel(cli::CLIWrapper& cli) {
  cli.switchGroup("Model options");

  // clang-format off
  if(mode_ == cli::mode::translation) {
    cli.add<std::vector<std::string>>("--models,-m",
      "Paths to model(s) to be loaded");
  } else {
    cli.add<std::string>("--model,-m",
      "Path prefix for model to be saved/resumed",
      "model.npz");

    if(mode_ == cli::mode::training) {
      cli.add_nondefault<std::string>("--pretrained-model",
        "Path prefix for pre-trained model to initialize model weights");
    }
  }

  cli.add<bool>("--ignore-model-config",
      "Ignore the model configuration saved in npz file");
  cli.add<std::string>("--type",
      "Model type: amun, nematus, s2s, multi-s2s, transformer",
      "amun");
  cli.add<std::vector<int>>("--dim-vocabs",
      "Maximum items in vocabulary ordered by rank, 0 uses all items in the provided/created vocabulary file",
      std::vector<int>({0, 0}));
  cli.add<int>("--dim-emb",
      "Size of embedding vector",
      512);
  cli.add<int>("--dim-rnn",
      "Size of rnn hidden state", 1024);
  cli.add<std::string>("--enc-type",
      "Type of encoder RNN : bidirectional, bi-unidirectional, alternating (s2s)",
      "bidirectional");
  cli.add<std::string>("--enc-cell",
      "Type of RNN cell: gru, lstm, tanh (s2s)", "gru");
  cli.add<int>("--enc-cell-depth",
      "Number of transitional cells in encoder layers (s2s)",
      1);
  cli.add<int>("--enc-depth",
      "Number of encoder layers (s2s)",
      1);
  cli.add<std::string>("--dec-cell",
      "Type of RNN cell: gru, lstm, tanh (s2s)",
      "gru");
  cli.add<int>("--dec-cell-base-depth",
      "Number of transitional cells in first decoder layer (s2s)",
      2);
  cli.add<int>("--dec-cell-high-depth",
      "Number of transitional cells in next decoder layers (s2s)",
      1);
  cli.add<int>("--dec-depth",
      "Number of decoder layers (s2s)",
      1);
  cli.add<bool>("--skip",
      "Use skip connections (s2s)");
  cli.add<bool>("--layer-normalization",
      "Enable layer normalization");
  cli.add<bool>("--right-left",
      "Train right-to-left model");
  cli.add<bool>("--best-deep",
      "Use Edinburgh deep RNN configuration (s2s)");
  cli.add_nondefault<std::vector<size_t>>("--special-vocab",
      "Model-specific special vocabulary ids");
  cli.add<bool>("--tied-embeddings",
      "Tie target embeddings and output embeddings in output layer");
  cli.add<bool>("--tied-embeddings-src",
      "Tie source and target embeddings");
  cli.add<bool>("--tied-embeddings-all",
      "Tie all embedding layers and output layer");

  // Transformer options
  cli.add<int>("--transformer-heads",
      "Number of heads in multi-head attention (transformer)",
      8);
  cli.add<bool>("--transformer-no-projection",
      "Omit linear projection after multi-head attention (transformer)");
  cli.add<int>("--transformer-dim-ffn",
      "Size of position-wise feed-forward network (transformer)",
      2048);
  cli.add<int>("--transformer-ffn-depth",
      "Depth of filters (transformer)",
      2);
  cli.add<std::string>("--transformer-ffn-activation",
      "Activation between filters: swish or relu (transformer)",
      "swish");
  cli.add<int>("--transformer-dim-aan",
      "Size of position-wise feed-forward network in AAN (transformer)",
      2048);
  cli.add<int>("--transformer-aan-depth",
      "Depth of filter for AAN (transformer)",
      2);
  cli.add<std::string>("--transformer-aan-activation",
      "Activation between filters in AAN: swish or relu (transformer)",
      "swish");
  cli.add<bool>("--transformer-aan-nogate",
      "Omit gate in AAN (transformer)");
  cli.add<std::string>("--transformer-decoder-autoreg",
      "Type of autoregressive layer in transformer decoder: self-attention, average-attention (transformer)",
      "self-attention");
  cli.add<std::vector<size_t>>("--transformer-tied-layers",
      "List of tied decoder layers (transformer)");
  cli.add<std::string>("--transformer-guided-alignment-layer",
      "Last or number of layer to use for guided alignment training in transformer",
      "last");
  cli.add<std::string>("--transformer-preprocess",
      "Operation before each transformer layer: d = dropout, a = add, n = normalize");
  cli.add<std::string>("--transformer-postprocess-emb",
      "Operation after transformer embedding layer: d = dropout, a = add, n = normalize",
      "d");
  cli.add<std::string>("--transformer-postprocess",
      "Operation after each transformer layer: d = dropout, a = add, n = normalize",
      "dan");

#ifdef CUDNN
  cli.add<int>("--char-stride",
      "Width of max-pooling layer after convolution layer in char-s2s model",
      5);
  cli.add<int>("--char-highway",
      "Number of highway network layers after max-pooling in char-s2s model",
      4);
  cli.add<std::vector<int>>("--char-conv-filters-num",
      "Numbers of convolution filters of correspoding width in char-s2s model",
      std::vector<int>({200, 200, 250, 250, 300, 300, 300, 300}));
  cli.add<std::vector<int>>("--char-conv-filters-widths",
      "Convolution window widths in char-s2s model",
      std::vector<int>({1, 2, 3, 4, 5, 6, 7, 8}));
#endif

  if(mode_ == cli::mode::training || mode_ == cli::mode::selfadaptive) {
    // TODO: add ->range(0,1);
    cli.add<float>("--dropout-rnn",
        "Scaling dropout along rnn layers and time (0 = no dropout)");
    cli.add<float>("--dropout-src",
        "Dropout source words (0 = no dropout)");
    cli.add<float>("--dropout-trg",
        "Dropout target words (0 = no dropout)");
    cli.add<float>("--grad-dropping-rate",
        "Gradient Dropping rate (0 = no gradient Dropping)");
    cli.add<float>("--grad-dropping-momentum",
        "Gradient Dropping momentum decay rate (0.0 to 1.0)");
    cli.add<size_t>("--grad-dropping-warmup",
        "Do not apply gradient dropping for the first arg steps",
        100);
    cli.add<float>("--transformer-dropout",
        "Dropout between transformer layers (0 = no dropout)");
    cli.add<float>("--transformer-dropout-attention",
        "Dropout for transformer attention (0 = no dropout)");
    cli.add<float>("--transformer-dropout-ffn",
        "Dropout for transformer filter (0 = no dropout)");
  }
  // clang-format on
}

void ConfigParser::addOptionsTraining(cli::CLIWrapper& cli) {
  cli.switchGroup("Training options");
  // clang-format off
  cli.add<std::string>("--cost-type",
      "Optimization criterion: ce-mean, ce-mean-words, ce-sum, perplexity", "ce-mean");
  cli.add<bool>("--overwrite",
      "Overwrite model with following checkpoints");
  cli.add<bool>("--no-reload",
      "Do not load existing model specified in --model arg");
  cli.add<std::vector<std::string>>("--train-sets,-t",
      "Paths to training corpora: source target");
  cli.add<std::vector<std::string>>("--vocabs,-v",
      "Paths to vocabulary files have to correspond to --train-sets. "
      "If this parameter is not supplied we look for vocabulary files "
      "source.{yml,json} and target.{yml,json}. "
      "If these files do not exist they are created");

  // scheduling options
  size_t defaultAfterEpochs = (mode_ == cli::mode::selfadaptive) ? 2 : 0;
  size_t defaultDispFreq = (mode_ == cli::mode::selfadaptive) ? 1 : 1000;

  cli.add<size_t>("--after-epochs,-e",
      "Finish after this many epochs, 0 is infinity",
      defaultAfterEpochs);
  cli.add<size_t>("--after-batches",
      "Finish after this many batch updates, 0 is infinity");
  cli.add<size_t>("--disp-freq",
      "Display information every  arg  updates",
      defaultDispFreq);
  cli.add<bool>("--disp-label-counts",
      "Display label counts when logging loss progress");
  cli.add<size_t>("--save-freq",
      "Save model file every  arg  updates",
      10000);

  addSuboptionsInputLength(cli);

  // data management options
  cli.add<bool>("--no-shuffle",
      "Skip shuffling of training data before each epoch");
  cli.add<bool>("--no-restore-corpus",
      "Skip restoring corpus state after training is restarted");
  cli.add<std::string>("--tempdir,-T",
      "Directory for temporary (shuffled) files and database",
      "/tmp");
  cli.add<std::string>("--sqlite",
      "Use disk-based sqlite3 database for training corpus storage, default"
      " is temporary with path creates persistent storage")
    ->implicit_val("temporary");
  cli.add<bool>("--sqlite-drop",
      "Drop existing tables in sqlite3 database");

  addSuboptionsDevices(cli);
  addSuboptionsBatching(cli);

  // optimizer options
  auto defaultOptimizer = (mode_ == cli::mode::selfadaptive) ? "sgd" : "adam";

  cli.add<std::string>("--optimizer,-o",
     "Optimization algorithm: sgd, adagrad, adam",
     defaultOptimizer);
  cli.add_nondefault<std::vector<float>>("--optimizer-params",
     "Parameters for optimization algorithm, e.g. betas for adam");
  cli.add<size_t>("--optimizer-delay",
     "SGD update delay, 1 = no delay",
     1);

  cli.add<bool>("--sync-sgd",
     "Use synchronous SGD instead of asynchronous for multi-gpu training");

  // learning rate options
  double defaultLearnRate = (mode_ == cli::mode::selfadaptive) ? 0.5 : 0.0001;

  cli.add<double>("--learn-rate,-l",
     "Learning rate",
     defaultLearnRate);
  cli.add<bool>("--lr-report",
     "Report learning rate for each update");

  cli.add<double>("--lr-decay",
     "Decay factor for learning rate: lr = lr * arg (0 to disable)");
  cli.add<std::string>("--lr-decay-strategy",
     "Strategy for learning rate decaying: epoch, batches, stalled, epoch+batches, epoch+stalled",
     "epoch+stalled");
  cli.add<std::vector<size_t>>("--lr-decay-start",
     "The first number of epoch/batches/stalled validations to start learning rate decaying",
     std::vector<size_t>({10,1}));
  cli.add<size_t>("--lr-decay-freq",
     "Learning rate decaying frequency for batches, requires --lr-decay-strategy to be batches",
     50000);
  cli.add<bool>("--lr-decay-reset-optimizer",
      "Reset running statistics of optimizer whenever learning rate decays");
  cli.add<bool>("--lr-decay-repeat-warmup",
     "Repeat learning rate warmup when learning rate is decayed");
  cli.add<size_t>("--lr-decay-inv-sqrt",
     "Decrease learning rate at arg / sqrt(no. updates) starting at arg");

  cli.add<size_t>("--lr-warmup",
     "Increase learning rate linearly for arg first steps");
  cli.add<float>("--lr-warmup-start-rate",
     "Start value for learning rate warmup");
  cli.add<bool>("--lr-warmup-cycle",
     "Apply cyclic warmup");
  cli.add<bool>("--lr-warmup-at-reload",
     "Repeat warmup after interrupted training");

  cli.add<double>("--label-smoothing",
     "Epsilon for label smoothing (0 to disable)");
  cli.add<double>("--clip-norm",
     "Clip gradient norm to  argcli.add<int>(0 to disable)",
     1.f);
  cli.add<float>("--exponential-smoothing",
     "Maintain smoothed version of parameters for validation and saving with smoothing factor. 0 to disable",
     0)->implicit_val("1e-4");

  // options for additional training data
  cli.add_nondefault<std::string>("--guided-alignment",
     "Path to a file with word alignments. Use guided alignment to guide attention");
  cli.add<std::string>("--guided-alignment-cost",
     "Cost type for guided alignment: ce (cross-entropy), mse (mean square error), mult (multiplication)",
     "ce");
  cli.add<double>("--guided-alignment-weight",
     "Weight for guided alignment cost",
     1);
  cli.add_nondefault<std::string>("--data-weighting",
     "Path to a file with sentence or word weights");
  cli.add<std::string>("--data-weighting-type",
     "Processing level for data weighting: sentence, word",
     "sentence");

  // embedding options
  cli.add_nondefault<std::vector<std::string>>("--embedding-vectors",
     "Paths to files with custom source and target embedding vectors");
  cli.add<bool>("--embedding-normalization",
     "Normalize values from custom embedding vectors to [-1, 1]");
  cli.add<bool>("--embedding-fix-src",
     "Fix source embeddings. Affects all encoders");
  cli.add<bool>("--embedding-fix-trg",
     "Fix target embeddings. Affects all decoders");

  cli.add<bool>("--multi-node",
     "Enable multi-node training through MPI");
  cli.add<bool>("--multi-node-overlap",
     "Overlap model computations with MPI communication",
     true);
  // clang-format on
}

void ConfigParser::addOptionsValidation(cli::CLIWrapper& cli) {
  cli.switchGroup("Validation set options");

  // clang-format off
  cli.add_nondefault<std::vector<std::string>>("--valid-sets",
      "Paths to validation corpora: source target");
  cli.add<size_t>("--valid-freq",
      "Validate model every  arg  updates",
      10000);
  cli.add<std::vector<std::string>>("--valid-metrics",
      "Metric to use during validation: cross-entropy, perplexity, valid-script, translation."
      " Multiple metrics can be specified",
      std::vector<std::string>({"cross-entropy"}));
  cli.add<size_t>("--early-stopping",
     "Stop if the first validation metric does not improve for  arg  consecutive validation steps",
     10);

  // decoding options
  cli.add<size_t>("--beam-size,-b",
      "Beam size used during search with validating translator",
      12);
  cli.add<float>("--normalize,-n",
      "Divide translation score by pow(translation length, arg)",
      0)->implicit_val("1");
  cli.add<float>("--max-length-factor",
      "Maximum target length as source length times factor",
      3);
  cli.add<float>("--word-penalty",
      "Subtract (arg * translation length) from translation score ");
  cli.add<bool>("--allow-unk",
      "Allow unknown words to appear in output");
  cli.add<bool>("--n-best",
      "Generate n-best list");

  // efficiency options
  cli.add<int>("--valid-mini-batch",
      "Size of mini-batch used during validation",
      32);
  cli.add<size_t>("--valid-max-length",
      "Maximum length of a sentence in a validating sentence pair",
      1000);

  // options for validation script
  cli.add_nondefault<std::string>("--valid-script-path",
     "Path to external validation script."
     " It should print a single score to stdout."
     " If the option is used with validating translation, the output"
     " translation file will be passed as a first argument");
  cli.add_nondefault<std::string>("--valid-translation-output",
     "Path to store the translation");

  cli.add<bool>("--keep-best",
      "Keep best model for each validation metric");
  cli.add_nondefault<std::string>("--valid-log",
     "Log validation scores to file given by  arg");
  // clang-format on
}

void ConfigParser::addOptionsTranslation(cli::CLIWrapper& cli) {
  cli.switchGroup("Translator options");

  // clang-format off
  cli.add<std::vector<std::string>>("--input,-i",
      "Paths to input file(s), stdin by default",
      std::vector<std::string>({"stdin"}));
<<<<<<< HEAD

  if(mode_ != cli::mode::selfadaptive)
    cli.add<std::vector<std::string>>("--vocabs,-v",
        "Paths to vocabulary files have to correspond to --input");
=======
  cli.add<std::string>("--output,-o",
      "Paths to output file(s), stdout by default",
      "stdout");
  cli.add<std::vector<std::string>>("--vocabs,-v",
      "Paths to vocabulary files have to correspond to --input");
>>>>>>> ac9e74ed

  // decoding options
  cli.add<size_t>("--beam-size,-b",
      "Beam size used during search with validating translator",
      12);
  cli.add<float>("--normalize,-n",
      "Divide translation score by pow(translation length, arg)",
      0)->implicit_val("1");
  cli.add<float>("--max-length-factor",
      "Maximum target length as source length times factor",
      3);
  cli.add<float>("--word-penalty",
      "Subtract (arg * translation length) from translation score");
  cli.add<bool>("--allow-unk",
      "Allow unknown words to appear in output");
  cli.add<bool>("--n-best",
      "Generate n-best list");
  cli.add_nondefault<std::string>("--alignment",
     "Return word alignment. Possible values: 0.0-1.0, hard, soft")
    ->implicit_val("1");

  if(mode_ != cli::mode::selfadaptive) {
    addSuboptionsDevices(cli);
    addSuboptionsInputLength(cli);
    addSuboptionsBatching(cli);
  }

  cli.add<bool>("--optimize",
      "Optimize speed aggressively sacrificing memory or precision");
  cli.add<bool>("--skip-cost",
      "Ignore model cost during translation, not recommended for beam-size > 1");

  cli.add_nondefault<std::vector<std::string>>("--shortlist",
     "Use softmax shortlist: path first best prune");
  cli.add_nondefault<std::vector<float>>("--weights",
      "Scorer weights");

  // TODO: the options should be available only in server
  cli.add_nondefault<size_t>("--port,-p",
      "Port number for web socket server");
  // clang-format on
}

void ConfigParser::addOptionsScoring(cli::CLIWrapper& cli) {
  cli.switchGroup("Scorer options");

  // clang-format off
  cli.add<bool>("--no-reload",
      "Do not load existing model specified in --model arg");
  // TODO: move options like vocabs and train-sets to a separate procedure as they are defined twice
  cli.add<std::vector<std::string>>("--train-sets,-t",
      "Paths to corpora to be scored: source target");
  cli.add<std::vector<std::string>>("--vocabs,-v",
      "Paths to vocabulary files have to correspond to --train-sets."
      " If this parameter is not supplied we look for vocabulary files source.{yml,json} and target.{yml,json}."
      " If these files do not exists they are created");
  cli.add<bool>("--n-best",
      "Score n-best list instead of plain text corpus");
  cli.add<std::string>("--n-best-feature",
      "Feature name to be inserted into n-best list", "Score");
  cli.add_nondefault<std::string>("--summary",
      "Only print total cost, possible values: cross-entropy (ce-mean), ce-mean-words, ce-sum, perplexity")
      ->implicit_val("cross-entropy");
  cli.add_nondefault<std::string>("--alignment",
     "Return word alignments. Possible values: 0.0-1.0, hard, soft")
     ->implicit_val("1"),

  addSuboptionsInputLength(cli);
  addSuboptionsDevices(cli);
  addSuboptionsBatching(cli);

  cli.add<bool>("--optimize",
      "Optimize speed aggressively sacrificing memory or precision");
  // clang-format on
}

void ConfigParser::addSuboptionsDevices(cli::CLIWrapper& cli) {
  // clang-format off
  cli.add<std::vector<std::string>>("--devices,-d",
      "GPUs to use for training",
      std::vector<std::string>({"0"}));
#ifdef USE_NCCL
  if(mode_ == cli::mode::training)
    cli.add<bool>("--no-nccl",
      "Disable inter-GPU communication via NCCL");
#endif
#ifdef CUDA_FOUND
  cli.add<size_t>("--cpu-threads",
      "Use CPU-based computation with this many independent threads, 0 means GPU-based computation")
      ->default_val("0")->implicit_val("1");
#else
  cli.add<size_t>("--cpu-threads",
      "Use CPU-based computation with this many independent threads, 0 means GPU-based computation")
      ->default_val("1");
#endif
  // clang-format on
}

void ConfigParser::addSuboptionsBatching(cli::CLIWrapper& cli) {
  bool transMode = mode_ == cli::mode::translation || mode_ == cli::mode::selfadaptive;
  int defaultMiniBatch = transMode ? 1 : 64;
  int defaultMaxiBatch = transMode ? 1 : 100;
  std::string defaultMaxiBatchSort
      = (mode_ == cli::mode::translation) ? "none" : "trg";

  // clang-format off
  cli.add<int>("--mini-batch",
      "Size of mini-batch used during update",
      defaultMiniBatch);
  cli.add<int>("--mini-batch-words",
      "Set mini-batch size based on words instead of sentences");

  if(mode_ == cli::mode::training) {
    cli.add<bool>("--mini-batch-fit",
      "Determine mini-batch size automatically based on sentence-length to fit reserved memory");
    cli.add<size_t>("--mini-batch-fit-step",
      "Step size for mini-batch-fit statistics",
      10);
  }

  cli.add<int>("--maxi-batch",
      "Number of batches to preload for length-based sorting",
      defaultMaxiBatch);
  cli.add<std::string>("--maxi-batch-sort",
      "Sorting strategy for maxi-batch: none, src, trg (not available for decoder)",
      defaultMaxiBatchSort);
  // clang-format on
}

void ConfigParser::addSuboptionsInputLength(cli::CLIWrapper& cli) {
  size_t defaultMaxLength = (mode_ == cli::mode::training) ? 50 : 1000;
  // clang-format off
  cli.add<size_t>("--max-length",
      "Maximum length of a sentence in a training sentence pair",
      defaultMaxLength);
  cli.add<bool>("--max-length-crop",
      "Crop a sentence to max-length instead of ommitting it if longer than max-length");
  // clang-format on
}

void ConfigParser::expandAliases(cli::CLIWrapper& cli) {
  YAML::Node config;

  if(config_["best-deep"].as<bool>()) {
    config["layer-normalization"] = true;
    config["tied-embeddings"] = true;
    config["enc-type"] = "alternating";
    config["enc-cell-depth"] = 2;
    config["enc-depth"] = 4;
    config["dec-cell-base-depth"] = 4;
    config["dec-cell-high-depth"] = 2;
    config["dec-depth"] = 4;
    config["skip"] = true;
  }

  // @TODO: Quite sure CLIWrapper should not do that;
  // that's semantics that seem to belong into the current class
  // and has not really anything to do with CLI proper.
  if(config)
    cli.overwriteDefault(config);
}

void ConfigParser::parseOptions(int argc, char** argv, bool doValidate) {
  cli::CLIWrapper cli(config_,
                      "Marian: Fast Neural Machine Translation in C++",
                      "General options",
                      "",
                      40);

  addOptionsGeneral(cli);
  addOptionsModel(cli);

  // clang-format off
  switch(mode_) {
    case cli::mode::training:
      addOptionsTraining(cli);
      addOptionsValidation(cli);
      break;
    case cli::mode::translation:
      addOptionsTranslation(cli);
      break;
    case cli::mode::scoring:
      addOptionsScoring(cli);
      break;
    case cli::mode::selfadaptive:
      addOptionsTraining(cli);
      addOptionsTranslation(cli);
      break;
  }
  // clang-format on

  // parse command-line options and fill wrapped YAML config
  cli.parse(argc, argv);

  // get paths to extra config files
  auto configPaths = findConfigPaths();
  if(!configPaths.empty()) {
    auto config = loadConfigFiles(configPaths);
    // combine loaded options with the main config object
    cli.overwriteDefault(config);
  }

  if(get<bool>("interpolate-env-vars")) {
    cli::processPaths(config_, cli::InterpolateEnvVars, PATHS);
  }

  if(doValidate) {
    try {
      ConfigValidator validator(config_);
      validator.validateOptions(mode_);
    } catch(util::Exception& e) {
      std::cerr << "Error: " << e.what() << std::endl << std::endl;
      std::cerr << "Usage: " + std::string(argv[0]) + " [options]" << std::endl;
      exit(1);
    }
  }

  // remove extra config files from the config to avoid redundancy
  config_.remove("config");

  if(get<bool>("dump-config")) {
    config_.remove("dump-config");
    YAML::Emitter emit;
    cli::OutputYaml(config_, emit);
    std::cout << emit.c_str() << std::endl;
    exit(0);
  }

  expandAliases(cli);
}

std::vector<std::string> ConfigParser::findConfigPaths() {
  std::vector<std::string> paths;

  bool interpolateEnvVars = get<bool>("interpolate-env-vars");
  bool loadConfig = !config_["config"].as<std::vector<std::string>>().empty();

  if(loadConfig) {
    paths = config_["config"].as<std::vector<std::string>>();
    for(auto& path : paths) {
      // (note: this updates the paths array)
      if(interpolateEnvVars)
        path = cli::InterpolateEnvVars(path);
    }
  } else if(mode_ == cli::mode::training) {
    auto path = config_["model"].as<std::string>() + ".yml";
    if(interpolateEnvVars)
      path = cli::InterpolateEnvVars(path);

    bool reloadConfig = filesystem::exists(path) && !get<bool>("no-reload");
    if(reloadConfig)
      paths = {path};
  }

  return paths;
}

YAML::Node ConfigParser::loadConfigFiles(
    const std::vector<std::string>& paths) {
  YAML::Node configAll;

  for(auto& path : paths) {
    // load single config file
    YAML::Node config = YAML::Load(io::InputFileStream(path));

    // expand relative paths if requested
    if(config["relative-paths"] && config["relative-paths"].as<bool>()) {
      // interpolate environment variables if requested in this config file or
      // via command-line options
      bool interpolateEnvVars = (config["interpolate-env-vars"]
                                 && config["interpolate-env-vars"].as<bool>())
                                || get<bool>("interpolate-env-vars");
      if(interpolateEnvVars)
        cli::processPaths(config, cli::InterpolateEnvVars, PATHS);

      // replace relative path w.r.t. the config file
      cli::makeAbsolutePaths(config, path, PATHS);
      // remove 'relative-paths' and do not spread it into other config files
      config.remove("relative-paths");
    }

    // merge with previous config files, later file overrides earlier
    for(const auto& it : config) {
      configAll[it.first.as<std::string>()] = YAML::Clone(it.second);
    }
  }

  return configAll;
}

YAML::Node ConfigParser::getConfig() const {
  return config_;
}

std::vector<DeviceId> ConfigParser::getDevices() {
  std::vector<DeviceId> devices;

  try {
    std::string devicesStr
        = utils::join(config_["devices"].as<std::vector<std::string>>());

    if(mode_ == cli::mode::training && get<bool>("multi-node")) {
      auto parts = utils::split(devicesStr, ":");
      for(size_t i = 1; i < parts.size(); ++i) {
        std::string part = parts[i];
        utils::trim(part);
        auto ds = utils::split(part, " ");
        if(i < parts.size() - 1)
          ds.pop_back();

        // does this make sense?
        devices.push_back({ds.size(), DeviceType::gpu});
        for(auto d : ds)
          devices.push_back({(size_t)std::stoull(d), DeviceType::gpu});
      }
    } else {
      for(auto d : utils::split(devicesStr))
        devices.push_back({(size_t)std::stoull(d), DeviceType::gpu});
    }

    if(config_["cpu-threads"].as<size_t>() > 0) {
      devices.clear();
      for(size_t i = 0; i < config_["cpu-threads"].as<size_t>(); ++i)
        devices.push_back({i, DeviceType::cpu});
    }

  } catch(...) {
    ABORT("Problem parsing devices, please report an issue on github");
  }

  return devices;
}

}  // namespace marian<|MERGE_RESOLUTION|>--- conflicted
+++ resolved
@@ -450,18 +450,14 @@
   cli.add<std::vector<std::string>>("--input,-i",
       "Paths to input file(s), stdin by default",
       std::vector<std::string>({"stdin"}));
-<<<<<<< HEAD
-
-  if(mode_ != cli::mode::selfadaptive)
+
+  if(mode_ != cli::mode::selfadaptive) {
+    cli.add<std::string>("--output,-o",
+        "Paths to output file(s), stdout by default",
+        "stdout");
     cli.add<std::vector<std::string>>("--vocabs,-v",
         "Paths to vocabulary files have to correspond to --input");
-=======
-  cli.add<std::string>("--output,-o",
-      "Paths to output file(s), stdout by default",
-      "stdout");
-  cli.add<std::vector<std::string>>("--vocabs,-v",
-      "Paths to vocabulary files have to correspond to --input");
->>>>>>> ac9e74ed
+  }
 
   // decoding options
   cli.add<size_t>("--beam-size,-b",
