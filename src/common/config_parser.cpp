--- conflicted
+++ resolved
@@ -499,18 +499,15 @@
       {"float32", "float32", "float32"});
   cli.add<std::vector<std::string>>("--cost-scaling",
       "Dynamic cost scaling for mixed precision training: "
-<<<<<<< HEAD
-      "power of 2, scaling window, scaling factor, tolerance, range, minimum factor")->implicit_val("7.f 2000 2.f 0.05f 10 1.f");
+      "power of 2, scaling window, scaling factor, tolerance, range, minimum factor")
+      ->implicit_val("7.f 2000 2.f 0.05f 10 1.f");
   cli.add<std::vector<std::string>>("--check-gradient-norm", 
-      "Skip parameter update based on gradient norm size")->implicit_val("100 4.f");
-  cli.add<bool>("--check-gradient-nan", "Skip parameter update based on NaN in gradient");
-  cli.add<bool>("--normalize-gradient", "Normalize gradient by multiplying with no. devices / total labels");
-=======
-      "power of 2, scaling window, scaling factor, tolerance, range, minimum factor")
-    ->implicit_val("7.f 2000 2.f 0.05f 10 1.f");
-  cli.add<bool>("--normalize-gradient",
+      "Skip parameter update based on gradient norm size")
+      ->implicit_val("100 4.f");
+  cli.add<bool>("--check-gradient-nan", 
+      "Skip parameter update based on NaN in gradient");
+  cli.add<bool>("--normalize-gradient", 
       "Normalize gradient by multiplying with no. devices / total labels");
->>>>>>> c0b66868
 
   // multi-node training
   cli.add<bool>("--multi-node",
