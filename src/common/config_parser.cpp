--- conflicted
+++ resolved
@@ -266,24 +266,18 @@
 #endif
   // scheduling options
   size_t defaultAfterEpochs = (mode_ == cli::mode::selfadaptive) ? 2 : 0;
-  size_t defaultDispFreq = (mode_ == cli::mode::selfadaptive) ? 1 : 1000;
+  std::string defaultDispFreq = (mode_ == cli::mode::selfadaptive) ? "1" : "1000u";
 
   cli.add<size_t>("--after-epochs,-e",
       "Finish after this many epochs, 0 is infinity",
       defaultAfterEpochs);
   cli.add<size_t>("--after-batches",
       "Finish after this many batch updates, 0 is infinity");
-<<<<<<< HEAD
-  cli.add<size_t>("--disp-freq",
-      "Display information every  arg  updates",
-      defaultDispFreq);
-=======
   cli.add<std::string/*SchedulerPeriod*/>("--disp-freq",
       "Display information every  arg  updates (append 't' for every  arg  target labels)",
-      "1000u");
+      defaultDispFreq);
   cli.add<size_t>("--disp-first",
       "Display nformation for the first  arg  updates");
->>>>>>> e78d8059
   cli.add<bool>("--disp-label-counts",
       "Display label counts when logging loss progress");
   cli.add<std::string/*SchedulerPeriod*/>("--save-freq",
@@ -474,17 +468,12 @@
   cli.add<std::string>("--output,-o",
       "Path to output file, stdout by default",
       "stdout");
-<<<<<<< HEAD
 
   if(mode_ != cli::mode::selfadaptive) {
     cli.add<std::vector<std::string>>("--vocabs,-v",
         "Paths to vocabulary files have to correspond to --input");
   }
 
-=======
-  cli.add<std::vector<std::string>>("--vocabs,-v",
-      "Paths to vocabulary files have to correspond to --input");
->>>>>>> e78d8059
   // decoding options
   cli.add<size_t>("--beam-size,-b",
       "Beam size used during search with validating translator",
@@ -596,17 +585,10 @@
 }
 
 void ConfigParser::addSuboptionsBatching(cli::CLIWrapper& cli) {
-<<<<<<< HEAD
   bool transMode = mode_ == cli::mode::translation || mode_ == cli::mode::selfadaptive;
   int defaultMiniBatch = transMode ? 1 : 64;
   int defaultMaxiBatch = transMode ? 1 : 100;
-  std::string defaultMaxiBatchSort
-      = (mode_ == cli::mode::translation) ? "none" : "trg";
-=======
-  int defaultMiniBatch = (mode_ == cli::mode::translation) ? 1 : 64;
-  int defaultMaxiBatch = (mode_ == cli::mode::translation) ? 1 : 100;
   std::string defaultMaxiBatchSort = (mode_ == cli::mode::translation) ? "none" : "trg";
->>>>>>> e78d8059
 
   // clang-format off
   cli.add<int>("--mini-batch",
