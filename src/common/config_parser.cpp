--- conflicted
+++ resolved
@@ -86,9 +86,10 @@
 
 void ConfigParser::addOptionsServer(cli::CLIWrapper& cli) {
   // clang-format off
+  size_t defaultPort = modeServer_ ? 8080 : 0;
   cli.add<size_t>("--port,-p",
       "Port number for web socket server",
-      8080);
+      defaultPort);
   // clang-format on
 }
 
@@ -332,15 +333,7 @@
 
   cli.add<std::string>("--optimizer",
      "Optimization algorithm: sgd, adagrad, adam",
-<<<<<<< HEAD
      defaultOptimizer);
-  cli.add_nondefault<std::vector<float>>("--optimizer-params",
-     "Parameters for optimization algorithm, e.g. betas for adam");
-  cli.add<size_t>("--optimizer-delay",
-     "SGD update delay, 1 = no delay",
-     1);
-=======
-     "adam");
   cli.add<std::vector<float>>("--optimizer-params",
      "Parameters for optimization algorithm, e.g. betas for Adam. "
      "Auto-adjusted to --mini-batch-words-ref if given");
@@ -348,24 +341,17 @@
      "SGD update delay (#batches between updates). 1 = no delay. "
      "Can be fractional, e.g. 0.1 to use only 10% of each batch",
      1.f);
->>>>>>> 63e1cfe4
 
   cli.add<bool>("--sync-sgd",
      "Use synchronous SGD instead of asynchronous for multi-gpu training");
 
   // learning rate options
-<<<<<<< HEAD
-  double defaultLearnRate = (mode_ == cli::mode::selfadaptive) ? 0.5 : 0.0001;
-
-  cli.add<double>("--learn-rate,-l",
-     "Learning rate",
-     defaultLearnRate);
-=======
+  double defaultLearnRate = (mode_ == cli::mode::selfadaptive) ? 0.5f : 0.0001f;
+
   cli.add<float>("--learn-rate,-l",
      "Learning rate. "
       "Auto-adjusted to --mini-batch-words-ref if given",
-     0.0001f);
->>>>>>> 63e1cfe4
+     defaultLearnRate);
   cli.add<bool>("--lr-report",
      "Report learning rate for each update");
 
@@ -556,13 +542,6 @@
      "Noise output layer with gumbel noise",
       false);
 
-<<<<<<< HEAD
-  // TODO: the options should be available only in server
-  cli.add_nondefault<size_t>("--port,-p",
-      "Port number for web socket server");
-
-=======
->>>>>>> 63e1cfe4
   // add ULR settings
   if(mode_ != cli::mode::selfadaptive)
     addSuboptionsULR(cli);
@@ -772,14 +751,13 @@
     case cli::mode::scoring:
       addOptionsScoring(cli);
       break;
-<<<<<<< HEAD
     case cli::mode::selfadaptive:
       addOptionsTraining(cli);
       addOptionsTranslation(cli);
-=======
+      addOptionsServer(cli);
+      break;
     default:
       ABORT("wrong CLI mode");
->>>>>>> 63e1cfe4
       break;
   }
   // clang-format on
