#include "common/authors.h"
#include "common/build_info.h"
#include "common/cli_helper.h"
#include "common/config.h"
#include "common/config_parser.h"
#include "common/config_validator.h"
#include "common/definitions.h"
#include "common/file_stream.h"
#include "common/logging.h"
#include "common/options.h"
#include "common/regex.h"
#include "common/utils.h"
#include <algorithm>
#include <set>
#include <stdexcept>
#include <string>

#if MKL_FOUND
#include <mkl.h>
#else
#if BLAS_FOUND
#include <cblas.h>
#endif
#endif

namespace marian {

// TODO: Move this to CLIWrapper and allow to mark options as paths in the same place they are
// defined
// clang-format off
const std::set<std::string> PATHS = {
  "model",
  "models",
  "train-sets",
  "vocabs",
  "embedding-vectors",
  "valid-sets",
  "valid-script-path",
  "valid-script-args",
  "valid-log",
  "valid-translation-output",
  "input",            // except: 'stdin', handled in makeAbsolutePaths and interpolateEnvVars
  "output",           // except: 'stdout', handled in makeAbsolutePaths and interpolateEnvVars
  "pretrained-model",
  "data-weighting",
  "log",
  "sqlite",           // except: 'temporary', handled in the processPaths function
  "shortlist",        // except: only the first element in the sequence is a path, handled in the
                      //  processPaths function
};
// clang-format on

std::string escapeCmdLine(int argc, char** argv){
  std::string cmdLine;
  for(int i = 0; i < argc; i++) {
    std::string arg = argv[i];
    std::string quote; // attempt to quote special chars
    if(arg.empty() || arg.find_first_of(" #`\"'\\${}|&^?*!()%><") != std::string::npos)
      quote = "'";
    arg = regex::regex_replace(arg, regex::regex("'"), "'\\''");
    if(!cmdLine.empty())
      cmdLine.push_back(' ');
    cmdLine += quote + arg + quote;
  }
  return cmdLine;
}

std::string const& ConfigParser::cmdLine() const {
  return cmdLine_;
}

ConfigParser::ConfigParser(cli::mode mode)
  : cli_(config_,"Marian: Fast Neural Machine Translation in C++",
         "General options", "", 40),
    mode_(mode == cli::mode::server ? cli::mode::translation : mode) {

  addOptionsGeneral(cli_);
  if (mode == cli::mode::server)
    addOptionsServer(cli_);
  addOptionsModel(cli_);

  // clang-format off
  switch(mode_) {
    case cli::mode::training:
      addOptionsTraining(cli_);
      addOptionsValidation(cli_);
      break;
    case cli::mode::translation:
      addOptionsTranslation(cli_);
      break;
    case cli::mode::scoring:
      addOptionsScoring(cli_);
      break;
    case cli::mode::embedding:
      addOptionsEmbedding(cli_);
      break;
    default:
      ABORT("wrong CLI mode");
      break;
  }

  addAliases(cli_);
  // clang-format on
}

void ConfigParser::addOptionsGeneral(cli::CLIWrapper& cli) {
  int defaultWorkspace = (mode_ == cli::mode::translation) ? 512 : 2048;

  cli.switchGroup("General options");

  // clang-format off
  cli.add<bool>("--authors",
    "Print list of authors and exit");
  cli.add<bool>("--cite",
    "Print citation and exit");
  cli.add<std::string>("--build-info",
    "Print CMake build options and exit. Set to 'all' to print advanced options")
    ->implicit_val("basic");
  cli.add<std::vector<std::string>>("--config,-c",
    "Configuration file(s). If multiple, later overrides earlier");
  cli.add<size_t>("--workspace,-w",
    "Preallocate  arg  MB of work space",
    defaultWorkspace);
  cli.add<std::string>("--log",
    "Log training process information to file given by  arg");
  cli.add<std::string>("--log-level",
    "Set verbosity level of logging: trace, debug, info, warn, err(or), critical, off",
    "info");
  cli.add<std::string>("--log-time-zone",
    "Set time zone for the date shown on logging");
  cli.add<bool>("--quiet",
    "Suppress all logging to stderr. Logging to files still works");
  cli.add<bool>("--quiet-translation",
    "Suppress logging for translation");
  cli.add<size_t>("--seed",
    "Seed for all random number generators. 0 means initialize randomly");
  cli.add<float>("--clip-gemm",
    "If not 0 clip GEMM input values to +/- arg");
  cli.add<bool>("--interpolate-env-vars",
    "allow the use of environment variables in paths, of the form ${VAR_NAME}");
  cli.add<bool>("--relative-paths",
    "All paths are relative to the config file location");
  cli.add<std::string>("--dump-config",
    "Dump current (modified) configuration to stdout and exit. Possible values: full, minimal, expand")
    ->implicit_val("full");
  if(mode_ == cli::mode::training) {
    // --sigterm is deliberately not a boolean, to allow for a consistent
    // pattern of specifying custom signal handling in the future.
    // (e.g., dump model but continue training upon SIGUSR1, or report current
    // training status upon SIGINFO.)
    cli.add<std::string>("--sigterm",
      "What to do with SIGTERM: save-and-exit or exit-immediately.",
      "save-and-exit");
  }
  // clang-format on
}

void ConfigParser::addOptionsServer(cli::CLIWrapper& cli) {
  // clang-format off
  auto previous_group = cli.switchGroup("Server options");
  cli.add<size_t>("--port,-p",
      "Port number for web socket server",
      8080);
  cli.switchGroup(previous_group);
  // clang-format on
}

void ConfigParser::addOptionsModel(cli::CLIWrapper& cli) {
  auto previous_group = cli.switchGroup("Model options");

  // clang-format off
  if(mode_ == cli::mode::translation) {
    cli.add<std::vector<std::string>>("--models,-m",
      "Paths to model(s) to be loaded. Supported file extensions: .npz, .bin");
  } else {
    cli.add<std::string>("--model,-m",
      "Path prefix for model to be saved/resumed. Supported file extensions: .npz, .bin",
      "model.npz");

    if(mode_ == cli::mode::training) {
      cli.add<std::string>("--pretrained-model",
        "Path prefix for pre-trained model to initialize model weights");
    }
  }

  cli.add<bool>("--ignore-model-config",
      "Ignore the model configuration saved in npz file");
  cli.add<std::string>("--type",
      "Model type: amun, nematus, s2s, multi-s2s, transformer",
      "amun");
  cli.add<std::vector<int>>("--dim-vocabs",
      "Maximum items in vocabulary ordered by rank, 0 uses all items in the provided/created vocabulary file",
      {0, 0});
  cli.add<int>("--dim-emb",
      "Size of embedding vector",
      512);
  cli.add<int>("--lemma-dim-emb",
      "Re-embedding dimension of lemma in factors",
      0);
  cli.add<int>("--dim-rnn",
      "Size of rnn hidden state", 1024);
  cli.add<std::string>("--enc-type",
      "Type of encoder RNN : bidirectional, bi-unidirectional, alternating (s2s)",
      "bidirectional");
  cli.add<std::string>("--enc-cell",
      "Type of RNN cell: gru, lstm, tanh (s2s)", "gru");
  cli.add<int>("--enc-cell-depth",
      "Number of transitional cells in encoder layers (s2s)",
      1);
  cli.add<int>("--enc-depth",
      "Number of encoder layers (s2s)",
      1);
  cli.add<std::string>("--dec-cell",
      "Type of RNN cell: gru, lstm, tanh (s2s)",
      "gru");
  cli.add<int>("--dec-cell-base-depth",
      "Number of transitional cells in first decoder layer (s2s)",
      2);
  cli.add<int>("--dec-cell-high-depth",
      "Number of transitional cells in next decoder layers (s2s)",
      1);
  cli.add<int>("--dec-depth",
      "Number of decoder layers (s2s)",
      1);
  cli.add<bool>("--skip",
      "Use skip connections (s2s)");
  cli.add<bool>("--layer-normalization",
      "Enable layer normalization");
  cli.add<bool>("--right-left",
      "Train right-to-left model");
  cli.add<std::vector<std::string>>("--input-types",
      "Provide type of input data if different than 'sequence'. "
      "Possible values: sequence, class, alignment, weight. "
      "You need to provide one type per input file (if --train-sets) or per TSV field (if --tsv).",
      {});
  cli.add<bool>("--best-deep",
      "Use Edinburgh deep RNN configuration (s2s)");
  cli.add<bool>("--tied-embeddings",
      "Tie target embeddings and output embeddings in output layer");
  cli.add<bool>("--tied-embeddings-src",
      "Tie source and target embeddings");
  cli.add<bool>("--tied-embeddings-all",
      "Tie all embedding layers and output layer");
  cli.add<bool>("--output-omit-bias",
      "Do not use a bias vector in decoder output layer");
  
  // Transformer options
  cli.add<int>("--transformer-heads",
      "Number of heads in multi-head attention (transformer)",
      8);
  cli.add<bool>("--transformer-no-projection",
      "Omit linear projection after multi-head attention (transformer)");
  cli.add<bool>("--transformer-pool",
      "Pool encoder states instead of using cross attention (selects first encoder state, best used with special token)");
  cli.add<int>("--transformer-dim-ffn",
      "Size of position-wise feed-forward network (transformer)",
      2048);
  cli.add<int>("--transformer-ffn-depth",
      "Depth of filters (transformer)",
      2);
  cli.add<std::string>("--transformer-ffn-activation",
      "Activation between filters: swish or relu (transformer)",
      "swish");
  cli.add<int>("--transformer-dim-aan",
      "Size of position-wise feed-forward network in AAN (transformer)",
      2048);
  cli.add<int>("--transformer-aan-depth",
      "Depth of filter for AAN (transformer)",
      2);
  cli.add<std::string>("--transformer-aan-activation",
      "Activation between filters in AAN: swish or relu (transformer)",
      "swish");
  cli.add<bool>("--transformer-aan-nogate",
      "Omit gate in AAN (transformer)");
  cli.add<std::string>("--transformer-decoder-autoreg",
      "Type of autoregressive layer in transformer decoder: self-attention, average-attention (transformer)",
      "self-attention");
  cli.add<std::vector<size_t>>("--transformer-tied-layers",
      "List of tied decoder layers (transformer)");
  cli.add<std::string>("--transformer-guided-alignment-layer",
      "Last or number of layer to use for guided alignment training in transformer",
      "last");
  cli.add<std::string>("--transformer-preprocess",
      "Operation before each transformer layer: d = dropout, a = add, n = normalize");
  cli.add<std::string>("--transformer-postprocess-emb",
      "Operation after transformer embedding layer: d = dropout, a = add, n = normalize",
      "d");
  cli.add<std::string>("--transformer-postprocess",
      "Operation after each transformer layer: d = dropout, a = add, n = normalize",
      "dan");
  cli.add<std::string>("--transformer-postprocess-top",
      "Final operation after a full transformer stack: d = dropout, a = add, n = normalize. The optional skip connection with 'a' by-passes the entire stack.",
      "");
  cli.add<bool>("--transformer-train-position-embeddings",
      "Train positional embeddings instead of using static sinusoidal embeddings");
  cli.add<bool>("--transformer-depth-scaling",
      "Scale down weight initialization in transformer layers by 1 / sqrt(depth)");

  cli.add<std::string>("--bert-mask-symbol", "Masking symbol for BERT masked-LM training", "[MASK]");
  cli.add<std::string>("--bert-sep-symbol", "Sentence separator symbol for BERT next sentence prediction training", "[SEP]");
  cli.add<std::string>("--bert-class-symbol", "Class symbol BERT classifier training", "[CLS]");
  cli.add<float>("--bert-masking-fraction", "Fraction of masked out tokens during training", 0.15f);
  cli.add<bool>("--bert-train-type-embeddings", "Train bert type embeddings, set to false to use static sinusoidal embeddings", true);
  cli.add<int>("--bert-type-vocab-size", "Size of BERT type vocab (sentence A and B)", 2);
#ifdef CUDNN
  cli.add<int>("--char-stride",
      "Width of max-pooling layer after convolution layer in char-s2s model",
      5);
  cli.add<int>("--char-highway",
      "Number of highway network layers after max-pooling in char-s2s model",
      4);
  cli.add<std::vector<int>>("--char-conv-filters-num",
      "Numbers of convolution filters of corresponding width in char-s2s model",
      {200, 200, 250, 250, 300, 300, 300, 300});
  cli.add<std::vector<int>>("--char-conv-filters-widths",
      "Convolution window widths in char-s2s model",
      {1, 2, 3, 4, 5, 6, 7, 8});
#endif

  if(mode_ == cli::mode::training) {
    // TODO: add ->range(0,1);
    cli.add<float>("--dropout-rnn",
        "Scaling dropout along rnn layers and time (0 = no dropout)");
    cli.add<float>("--dropout-src",
        "Dropout source words (0 = no dropout)");
    cli.add<float>("--dropout-trg",
        "Dropout target words (0 = no dropout)");
    cli.add<float>("--grad-dropping-rate",
        "Gradient Dropping rate (0 = no gradient Dropping)");
    cli.add<float>("--grad-dropping-momentum",
        "Gradient Dropping momentum decay rate (0.0 to 1.0)");
    cli.add<size_t>("--grad-dropping-warmup",
        "Do not apply gradient dropping for the first arg steps",
        100);
    cli.add<float>("--transformer-dropout",
        "Dropout between transformer layers (0 = no dropout)");
    cli.add<float>("--transformer-dropout-attention",
        "Dropout for transformer attention (0 = no dropout)");
    cli.add<float>("--transformer-dropout-ffn",
        "Dropout for transformer filter (0 = no dropout)");
  }
  cli.switchGroup(previous_group);
  // clang-format on
}

void ConfigParser::addOptionsTraining(cli::CLIWrapper& cli) {
  auto previous_group = cli.switchGroup("Training options");
  // clang-format off
  cli.add<std::string>("--cost-type", // @TODO: rename to loss-type
      "Optimization criterion: ce-mean, ce-mean-words, ce-sum, perplexity", "ce-sum");
  cli.add<std::string>("--multi-loss-type",
      "How to accumulate multi-objective losses: sum, scaled, mean", "sum");
  cli.add<bool>("--unlikelihood-loss",
      "Use word-level weights as indicators for sequence-level unlikelihood training");
  cli.add<bool>("--overwrite",
      "Do not create model checkpoints, only overwrite main model file with last checkpoint. "
      "Reduces disk usage");
  cli.add<bool>("--no-reload",
      "Do not load existing model specified in --model arg");
  cli.add<std::vector<std::string>>("--train-sets,-t",
      "Paths to training corpora: source target");
  cli.add<std::vector<std::string>>("--vocabs,-v",
      "Paths to vocabulary files have to correspond to --train-sets. "
      "If this parameter is not supplied we look for vocabulary files "
      "source.{yml,json} and target.{yml,json}. "
      "If these files do not exist they are created");
#ifdef USE_SENTENCEPIECE
  cli.add<std::vector<float>>("--sentencepiece-alphas",
      "Sampling factors for SentencePiece vocabulary; i-th factor corresponds to i-th vocabulary");
  cli.add<std::string>("--sentencepiece-options",
      "Pass-through command-line options to SentencePiece trainer");
  cli.add<size_t>("--sentencepiece-max-lines",
      "Maximum lines to train SentencePiece vocabulary, selected with sampling from all data. "
      "When set to 0 all lines are going to be used.",
      2000000);
#endif
  // scheduling options

  // @TODO: these should be re-defined as aliases for `--after` but the current frame work matches on value, so not doable.
  cli.add<size_t>("--after-epochs,-e",
      "Finish after this many epochs, 0 is infinity (deprecated, '--after-epochs N' corresponds to '--after Ne')"); // @TODO: replace with alias
  cli.add<size_t>("--after-batches",
      "Finish after this many batch updates, 0 is infinity (deprecated, '--after-batches N' corresponds to '--after Nu')"); // @TODO: replace with alias

  cli.add<std::string>("--after,-a",
      "Finish after this many chosen training units, 0 is infinity (e.g. 100e = 100 epochs, 10Gt = 10 billion target labels, 100Ku = 100,000 updates",
      "0e");
  cli.add<std::string/*SchedulerPeriod*/>("--disp-freq",
      "Display information every  arg  updates (append 't' for every  arg  target labels)",
      "1000u");
  cli.add<size_t>("--disp-first",
      "Display information for the first  arg  updates");
  cli.add<bool>("--disp-label-counts",
      "Display label counts when logging loss progress",
      true);
//   cli.add<int>("--disp-label-index",
//       "Display label counts based on i-th input stream (-1 is last)", -1);
  cli.add<std::string/*SchedulerPeriod*/>("--save-freq",
      "Save model file every  arg  updates (append 't' for every  arg  target labels)",
      "10000u");
  cli.add<std::vector<std::string>>("--logical-epoch",
      "Redefine logical epoch counter as multiple of data epochs (e.g. 1e), updates (e.g. 100Ku) or labels (e.g. 1Gt). "
      "Second parameter defines width of fractional display, 0 by default.",
      {"1e", "0"});

  addSuboptionsInputLength(cli);
  addSuboptionsTSV(cli);

  // data management options
  cli.add<std::string>("--shuffle",
      "How to shuffle input data (data: shuffles data and sorted batches; batches: "
      "data is read in order into batches, but batches are shuffled; none: no shuffling). "
      "Use with '--maxi-batch-sort none' in order to achieve exact reading order", "data");
  cli.add<bool>("--no-shuffle",
      "Shortcut for backwards compatiblity, equivalent to --shuffle none (deprecated)");
  cli.add<bool>("--no-restore-corpus",
      "Skip restoring corpus state after training is restarted");
  cli.add<std::string>("--tempdir,-T",
      "Directory for temporary (shuffled) files and database",
      "/tmp");
  cli.add<std::string>("--sqlite",
      "Use disk-based sqlite3 database for training corpus storage, default"
      " is temporary with path creates persistent storage")
    ->implicit_val("temporary");
  cli.add<bool>("--sqlite-drop",
      "Drop existing tables in sqlite3 database");

  addSuboptionsDevices(cli);
  addSuboptionsBatching(cli);

  // optimizer options
  cli.add<std::string>("--optimizer,-o",
     "Optimization algorithm: sgd, adagrad, adam",
     "adam");
  cli.add<std::vector<float>>("--optimizer-params",
     "Parameters for optimization algorithm, e.g. betas for Adam. "
     "Auto-adjusted to --mini-batch-words-ref if given");
  cli.add<float>("--optimizer-delay",
     "SGD update delay (#batches between updates). 1 = no delay. "
     "Can be fractional, e.g. 0.1 to use only 10% of each batch",
     1.f);

  cli.add<bool>("--sync-sgd",
     "Use synchronous SGD instead of asynchronous for multi-gpu training");

  // learning rate options
  cli.add<float>("--learn-rate,-l",
     "Learning rate. "
      "Auto-adjusted to --mini-batch-words-ref if given",
     0.0001f);
  cli.add<bool>("--lr-report",
     "Report learning rate for each update");

  cli.add<float>("--lr-decay",
     "Per-update decay factor for learning rate: lr <- lr * arg (0 to disable)");
  cli.add<std::string>("--lr-decay-strategy",
     "Strategy for learning rate decaying: epoch, batches, stalled, epoch+batches, epoch+stalled",
     "epoch+stalled");
  cli.add<std::vector<size_t>>("--lr-decay-start",
     "The first number of (epoch, batches, stalled) validations to start learning rate decaying (tuple)",
     {10, 1});
  cli.add<size_t>("--lr-decay-freq",
     "Learning rate decaying frequency for batches, requires --lr-decay-strategy to be batches",
     50000);
  cli.add<bool>("--lr-decay-reset-optimizer",
      "Reset running statistics of optimizer whenever learning rate decays");
  cli.add<bool>("--lr-decay-repeat-warmup",
     "Repeat learning rate warmup when learning rate is decayed");
  cli.add<std::vector<std::string/*SchedulerPeriod*/>>("--lr-decay-inv-sqrt",
     "Decrease learning rate at arg / sqrt(no. batches) starting at arg  (append 't' or 'e' for sqrt(target labels or epochs)). "
     "Add second argument to define the starting point (default: same as first value)",
     {"0"});

  cli.add<std::string/*SchedulerPeriod*/>("--lr-warmup",
     "Increase learning rate linearly for  arg  first batches (append 't' for  arg  first target labels)",
      "0");
  cli.add<float>("--lr-warmup-start-rate",
     "Start value for learning rate warmup");
  cli.add<bool>("--lr-warmup-cycle",
     "Apply cyclic warmup");
  cli.add<bool>("--lr-warmup-at-reload",
     "Repeat warmup after interrupted training");

  cli.add<double>("--label-smoothing",
     "Epsilon for label smoothing (0 to disable)");
  cli.add<double>("--factor-weight",
     "Weight for loss function for factors (factored vocab only) (1 to disable)", 1.0f);
  cli.add<float>("--clip-norm",
     "Clip gradient norm to  arg  (0 to disable)",
     1.f); // @TODO: this is currently wrong with ce-sum and should rather be disabled or fixed by multiplying with labels
  cli.add<float>("--exponential-smoothing",
     "Maintain smoothed version of parameters for validation and saving with smoothing factor. 0 to disable. "
      "Auto-adjusted to --mini-batch-words-ref if given.",
     0.f)->implicit_val("1e-4");
  cli.add<std::string>("--guided-alignment",
     "Path to a file with word alignments. Use guided alignment to guide attention or 'none'. "
     "If --tsv it specifies the index of a TSV field that contains the alignments (0-based)",
     "none");
  cli.add<std::string>("--guided-alignment-cost",
     "Cost type for guided alignment: ce (cross-entropy), mse (mean square error), mult (multiplication)",
     "mse");
  cli.add<double>("--guided-alignment-weight",
     "Weight for guided alignment cost",
     0.1);
  cli.add<std::string>("--data-weighting",
     "Path to a file with sentence or word weights. "
     "If --tsv it specifies the index of a TSV field that contains the weights (0-based)");
  cli.add<std::string>("--data-weighting-type",
     "Processing level for data weighting: sentence, word",
     "sentence");

  // embedding options
  cli.add<std::vector<std::string>>("--embedding-vectors",
     "Paths to files with custom source and target embedding vectors");
  cli.add<bool>("--embedding-normalization",
     "Normalize values from custom embedding vectors to [-1, 1]");
  cli.add<bool>("--embedding-fix-src",
     "Fix source embeddings. Affects all encoders");
  cli.add<bool>("--embedding-fix-trg",
     "Fix target embeddings. Affects all decoders");

  // mixed precision training
  cli.add<bool>("--fp16",
      "Shortcut for mixed precision training with float16 and cost-scaling, "
      "corresponds to: --precision float16 float32 float32 --cost-scaling 7 2000 2 0.05 10 1");
  cli.add<std::vector<std::string>>("--precision",
      "Mixed precision training for forward/backward pass and optimizaton. "
      "Defines types for: forward/backward, optimization, saving.",
      {"float32", "float32", "float32"});
  cli.add<std::vector<std::string>>("--cost-scaling",
      "Dynamic cost scaling for mixed precision training: "
      "power of 2, scaling window, scaling factor, tolerance, range, minimum factor")
    ->implicit_val("7.f 2000 2.f 0.05f 10 1.f");
  cli.add<bool>("--normalize-gradient",
      "Normalize gradient by multiplying with no. devices / total labels");

  cli.add<std::vector<std::string>>("--train-embedder-rank",
      "Override model configuration and train a embedding similarity ranker with the model encoder, "
      "parameters encode margin and an optional normalization factor")
    ->implicit_val("0.3f 0.0f");

  // multi-node training
  cli.add<bool>("--multi-node",
     "Enable asynchronous multi-node training through MPI (and legacy sync if combined with --sync-sgd)");
  cli.add<bool>("--multi-node-overlap",
     "Overlap model computations with MPI communication",
     true);

  // model quantization training
  addSuboptionsQuantization(cli);

  // add ULR settings
  addSuboptionsULR(cli);

  cli.add<std::vector<std::string>>("--task",
     "Use predefined set of options. Possible values: transformer, transformer-big");
  cli.switchGroup(previous_group);
  // clang-format on
}

void ConfigParser::addOptionsValidation(cli::CLIWrapper& cli) {
  auto previous_group = cli.switchGroup("Validation set options");

  // clang-format off
  cli.add<std::vector<std::string>>("--valid-sets",
      "Paths to validation corpora: source target");
  cli.add<std::string/*SchedulerPeriod*/>("--valid-freq",
      "Validate model every  arg  updates (append 't' for every  arg  target labels)",
      "10000u");
  cli.add<std::vector<std::string>>("--valid-metrics",
      "Metric to use during validation: cross-entropy, ce-mean-words, perplexity, valid-script, "
      "translation, bleu, bleu-detok (deprecated, same as bleu), bleu-segmented, chrf. "
      "Multiple metrics can be specified",
      {"cross-entropy"});
  cli.add<bool>("--valid-reset-stalled",
     "Reset all stalled validation metrics when the training is restarted");
  cli.add<size_t>("--early-stopping",
     "Stop if the first validation metric does not improve for  arg  consecutive validation steps",
     10);

  // decoding options
  cli.add<size_t>("--beam-size,-b",
      "Beam size used during search with validating translator",
      12);
  cli.add<float>("--normalize,-n",
      "Divide translation score by pow(translation length, arg)",
      0)->implicit_val("1");
  cli.add<float>("--max-length-factor",
      "Maximum target length as source length times factor",
      3);
  cli.add<float>("--word-penalty",
      "Subtract (arg * translation length) from translation score ");
  cli.add<bool>("--allow-unk",
      "Allow unknown words to appear in output");
  cli.add<bool>("--n-best",
      "Generate n-best list");
  cli.add<bool>("--word-scores",
      "Print word-level scores. One score per subword unit, not normalized even if --normalize");

  // efficiency options
  cli.add<int>("--valid-mini-batch",
      "Size of mini-batch used during validation",
      32);
  cli.add<size_t>("--valid-max-length",
      "Maximum length of a sentence in a validating sentence pair. "
      "Sentences longer than valid-max-length are cropped to valid-max-length",
      1000);

  // options for validation script
  cli.add<std::string>("--valid-script-path",
     "Path to external validation script."
     " It should print a single score to stdout."
     " If the option is used with validating translation, the output"
     " translation file will be passed as a first argument");
  cli.add<std::vector<std::string>>("--valid-script-args",
      "Additional args passed to --valid-script-path. These are inserted"
      " between the script path and the output translation-file path");
  cli.add<std::string>("--valid-translation-output",
     "(Template for) path to store the translation. "
     "E.g., validation-output-after-{U}-updates-{T}-tokens.txt. Template "
     "parameters: {E} for epoch; {B} for No. of batches within epoch; "
     "{U} for total No. of updates; {T} for total No. of tokens seen.");
  cli.add<bool>("--keep-best",
      "Keep best model for each validation metric");
  cli.add<std::string>("--valid-log",
     "Log validation scores to file given by  arg");
  cli.switchGroup(previous_group);
  // clang-format on
}

void ConfigParser::addOptionsTranslation(cli::CLIWrapper& cli) {
  auto previous_group = cli.switchGroup("Translator options");

  // clang-format off
  cli.add<std::vector<std::string>>("--input,-i",
      "Paths to input file(s), stdin by default",
      {"stdin"});
  cli.add<std::string>("--output,-o",
      "Path to output file, stdout by default",
      "stdout");
  cli.add<std::vector<std::string>>("--vocabs,-v",
      "Paths to vocabulary files have to correspond to --input");
  // decoding options
  cli.add<size_t>("--beam-size,-b",
      "Beam size used during search with validating translator",
      12);
  cli.add<float>("--normalize,-n",
      "Divide translation score by pow(translation length, arg)",
      0)->implicit_val("1");
  cli.add<float>("--max-length-factor",
      "Maximum target length as source length times factor",
      3);
  cli.add<float>("--word-penalty",
      "Subtract (arg * translation length) from translation score");
  cli.add<bool>("--allow-unk",
      "Allow unknown words to appear in output");
  cli.add<bool>("--n-best",
      "Generate n-best list");
  cli.add<std::string>("--alignment",
     "Return word alignment. Possible values: 0.0-1.0, hard, soft")
    ->implicit_val("1");
  cli.add<bool>("--word-scores",
      "Print word-level scores. One score per subword unit, not normalized even if --normalize");
#ifdef USE_SENTENCEPIECE
  cli.add<bool>("--no-spm-decode",
      "Keep the output segmented into SentencePiece subwords");
#endif

  addSuboptionsInputLength(cli);
  addSuboptionsTSV(cli);
  addSuboptionsDevices(cli);
  addSuboptionsBatching(cli);
  addSuboptionsIntgemm(cli);

  cli.add<bool>("--fp16",
      "Shortcut for mixed precision inference with float16, corresponds to: --precision float16");
  cli.add<std::vector<std::string>>("--precision",
      "Mixed precision for inference, set parameter type in expression graph",
      {"float32"});
  cli.add<bool>("--skip-cost",
    "Ignore model cost during translation, not recommended for beam-size > 1");

  cli.add<std::vector<std::string>>("--shortlist",
     "Use softmax shortlist: path first best prune");
  cli.add<std::vector<float>>("--weights",
      "Scorer weights");
  cli.add<bool>("--output-sampling",
     "Noise output layer with gumbel noise",
      false);
  cli.add<std::vector<int>>("--output-approx-knn",
     "Use approximate knn search in output layer (currently only in transformer)")
     ->implicit_val("100 1024");

#if 0 // @TODO: Ask Hany if there are any decoding-time options
  // add ULR settings
  addSuboptionsULR(cli);
#endif

  cli.switchGroup(previous_group);
  // clang-format on
}

void ConfigParser::addOptionsScoring(cli::CLIWrapper& cli) {
  auto previous_group = cli.switchGroup("Scorer options");

  // clang-format off
  cli.add<bool>("--no-reload",
      "Do not load existing model specified in --model arg");
  // TODO: move options like vocabs and train-sets to a separate procedure as they are defined twice
  cli.add<std::vector<std::string>>("--train-sets,-t",
      "Paths to corpora to be scored: source target");
  cli.add<std::string>("--output,-o",
      "Path to output file, stdout by default",
      "stdout");
  cli.add<std::vector<std::string>>("--vocabs,-v",
      "Paths to vocabulary files have to correspond to --train-sets. "
      "If this parameter is not supplied we look for vocabulary files source.{yml,json} and target.{yml,json}. "
      "If these files do not exists they are created");
  cli.add<bool>("--n-best",
      "Score n-best list instead of plain text corpus");
  cli.add<std::string>("--n-best-feature",
      "Feature name to be inserted into n-best list", "Score");
  cli.add<bool>("--normalize,-n",
      "Divide translation score by translation length");
  cli.add<std::string>("--summary",
      "Only print total cost, possible values: cross-entropy (ce-mean), ce-mean-words, ce-sum, perplexity")
      ->implicit_val("cross-entropy");
  cli.add<std::string>("--alignment",
     "Return word alignments. Possible values: 0.0-1.0, hard, soft")
     ->implicit_val("1"),
  cli.add<bool>("--word-scores",
      "Print word-level scores. One score per subword unit, not normalized even if --normalize");

  addSuboptionsInputLength(cli);
  addSuboptionsTSV(cli);
  addSuboptionsDevices(cli);
  addSuboptionsBatching(cli);
  addSuboptionsIntgemm(cli);

  cli.add<bool>("--optimize",
      "Optimize speed aggressively sacrificing memory or precision");
  cli.add<bool>("--fp16",
      "Shortcut for mixed precision inference with float16, corresponds to: --precision float16");
  cli.add<std::vector<std::string>>("--precision",
      "Mixed precision for inference, set parameter type in expression graph",
      {"float32"});

  cli.switchGroup(previous_group);
  // clang-format on
}

void ConfigParser::addOptionsEmbedding(cli::CLIWrapper& cli) {
  auto previous_group = cli.switchGroup("Scorer options");

  // clang-format off
  cli.add<bool>("--no-reload",
      "Do not load existing model specified in --model arg");
  // TODO: move options like vocabs and train-sets to a separate procedure as they are defined twice
  cli.add<std::vector<std::string>>("--train-sets,-t",
      "Paths to corpora to be scored: source target");
  cli.add<std::string>("--output,-o",
      "Path to output file, stdout by default",
      "stdout");
  cli.add<std::vector<std::string>>("--vocabs,-v",
      "Paths to vocabulary files have to correspond to --train-sets. "
      "If this parameter is not supplied we look for vocabulary files source.{yml,json} and target.{yml,json}. "
      "If these files do not exists they are created");

  cli.add<bool>("--compute-similarity",
      "Expect two inputs and compute cosine similarity instead of outputting embedding vector");
  cli.add<bool>("--binary",
      "Output vectors as binary floats");

  addSuboptionsInputLength(cli);
  addSuboptionsTSV(cli);
  addSuboptionsDevices(cli);
  addSuboptionsBatching(cli);
  addSuboptionsIntgemm(cli);

  cli.add<bool>("--fp16",
      "Shortcut for mixed precision inference with float16, corresponds to: --precision float16");
  cli.add<std::vector<std::string>>("--precision",
      "Mixed precision for inference, set parameter type in expression graph. Supported values: float32, float16",
      {"float32"});

  cli.switchGroup(previous_group);
  // clang-format on
}

void ConfigParser::addSuboptionsDevices(cli::CLIWrapper& cli) {
  // clang-format off
  cli.add<std::vector<std::string>>("--devices,-d",
      "Specifies GPU ID(s) to use for training. Defaults to 0..num-devices-1",
      {"0"});
  cli.add<size_t>("--num-devices",
      "Number of GPUs to use for this process. Defaults to length(devices) or 1");
#ifdef USE_NCCL
  if(mode_ == cli::mode::training)
    cli.add<bool>("--no-nccl",
      "Disable inter-GPU communication via NCCL");
#endif
#ifdef CUDA_FOUND
  cli.add<size_t>("--cpu-threads",
      "Use CPU-based computation with this many independent threads, 0 means GPU-based computation",
      0)
    ->implicit_val("1");
#else
  cli.add<size_t>("--cpu-threads",
      "Use CPU-based computation with this many independent threads, 0 means GPU-based computation",
      1);
#endif
  // clang-format on
}

void ConfigParser::addSuboptionsBatching(cli::CLIWrapper& cli) {
  int defaultMiniBatch = (mode_ == cli::mode::translation) ? 1 : 64;
  int defaultMaxiBatch = (mode_ == cli::mode::translation) ? 1 : 100;
  std::string defaultMaxiBatchSort = (mode_ == cli::mode::translation) ? "none" : "trg";

  // clang-format off
  cli.add<int>("--mini-batch",
               // set accurate help messages for translation, scoring, or training
               (mode_ == cli::mode::translation)
                   ? "Size of mini-batch used during batched translation" :
               (mode_ == cli::mode::scoring)
                   ? "Size of mini-batch used during batched scoring"
                   : "Size of mini-batch used during update",
               defaultMiniBatch);
  cli.add<int>("--mini-batch-words",
      "Set mini-batch size based on words instead of sentences");

  if(mode_ == cli::mode::training) {
    cli.add<bool>("--mini-batch-fit",
      "Determine mini-batch size automatically based on sentence-length to fit reserved memory");
    cli.add<size_t>("--mini-batch-fit-step",
      "Step size for mini-batch-fit statistics",
      10);
    cli.add<bool>("--gradient-checkpointing",
      "Enable gradient-checkpointing to minimize memory usage");
  }

  cli.add<int>("--maxi-batch",
      "Number of batches to preload for length-based sorting",
      defaultMaxiBatch);
  cli.add<std::string>("--maxi-batch-sort",
      "Sorting strategy for maxi-batch: none, src, trg (not available for decoder)",
      defaultMaxiBatchSort);

  if(mode_ == cli::mode::training) {
    cli.add<bool>("--shuffle-in-ram",
        "Keep shuffled corpus in RAM, do not write to temp file");
    // @TODO: Consider making the next two options options of the vocab instead, to make it more local in scope.
    cli.add<size_t>("--all-caps-every",
        "When forming minibatches, preprocess every Nth line on the fly to all-caps. Assumes UTF-8");
    cli.add<size_t>("--english-title-case-every",
        "When forming minibatches, preprocess every Nth line on the fly to title-case. Assumes English (ASCII only)");

    cli.add<int>("--mini-batch-words-ref",
        "If given, the following hyper parameters are adjusted as-if we had this mini-batch size: "
        "--learn-rate, --optimizer-params, --exponential-smoothing, --mini-batch-warmup");
    cli.add<std::string/*SchedulerPeriod*/>("--mini-batch-warmup",
        "Linear ramp-up of MB size, up to this #updates (append 't' for up to this #target labels). "
        "Auto-adjusted to --mini-batch-words-ref if given",
        {"0"});
    cli.add<bool>("--mini-batch-track-lr",
        "Dynamically track mini-batch size inverse to actual learning rate (not considering lr-warmup)");
  }
  // clang-format on
}

void ConfigParser::addSuboptionsInputLength(cli::CLIWrapper& cli) {
  size_t defaultMaxLength = (mode_ == cli::mode::training) ? 50 : 1000;
  // clang-format off
  cli.add<size_t>("--max-length",
      "Maximum length of a sentence in a training sentence pair",
      defaultMaxLength);
  cli.add<bool>("--max-length-crop",
      "Crop a sentence to max-length instead of omitting it if longer than max-length");
  // clang-format on
}

void ConfigParser::addSuboptionsTSV(cli::CLIWrapper& cli) {
  // clang-format off
  cli.add<bool>("--tsv",
      "Tab-separated input");
  cli.add<size_t>("--tsv-fields",
      "Number of fields in the TSV input. By default, it is guessed based on the model type");
  // clang-format on
}

void ConfigParser::addSuboptionsULR(cli::CLIWrapper& cli) {
  // clang-format off
  // support for universal encoder ULR https://arxiv.org/pdf/1802.05368.pdf
  cli.add<bool>("--ulr",
      "Enable ULR (Universal Language Representation)");
  // reading pre-trained universal embeddings for multi-sources.
  // Note that source and target here is relative to ULR not the translation langs
  // queries: EQ in Fig2 : is the unified embeddings projected to one space.
  cli.add<std::string>("--ulr-query-vectors",
      "Path to file with universal sources embeddings from projection into universal space",
      "");
  // keys: EK in Fig2 : is the keys of the target embbedings projected to unified space (i.e. ENU in
  // multi-lingual case)
  cli.add<std::string>("--ulr-keys-vectors",
      "Path to file with universal sources embeddings of traget keys from projection into universal space",
      "");
  cli.add<bool>("--ulr-trainable-transformation",
      "Make Query Transformation Matrix A trainable");
  cli.add<int>("--ulr-dim-emb",
      "ULR monolingual embeddings dimension");
  cli.add<float>("--ulr-dropout",
      "ULR dropout on embeddings attentions. Default is no dropout",
      0.0f);
  cli.add<float>("--ulr-softmax-temperature",
      "ULR softmax temperature to control randomness of predictions. Deafult is 1.0: no temperature",
      1.0f);
  // clang-format on
}

<<<<<<< HEAD
void ConfigParser::addSuboptionsIntgemm(cli::CLIWrapper& cli) {
  // clang-format off
  cli.add<bool>("--int16",
      "Optimize speed aggressively sacrificing memory or precision by using 16bit integer GEMM with intgemm instead of floats. Only available on CPU. Corresponds to --gemm-precision int16");
  cli.add<bool>("--int8",
      "Optimize speed even more aggressively sacrificing memory or precision by using 8bit integer GEMM with intgemm instead of floats. Only available on CPU. Corresponds to --gemm-precision int8");
  cli.add<bool>("--int8shift",
      "Use a faster, shifted integer 8bit GEMM implementation. Corresponds to --gemm-precision int8shift");
  cli.add<std::string>("--gemm-precision",
      "Use lower precision for the GEMM operations only. Supported values: float32, int16, int8, int8shift", "float32");
=======
void ConfigParser::addSuboptionsQuantization(cli::CLIWrapper& cli) {
  // clang-format off
  // model quantization training
  cli.add<size_t>("--quantize-bits",
     "Number of bits to compress model to. Set to 0 to disable",
      0);
  cli.add<size_t>("--quantize-optimization-steps",
     "Adjust quantization scaling factor for N steps",
     0);
  cli.add<bool>("--quantize-log-based",
     "Uses log-based quantization");
  cli.add<bool>("--quantize-biases",
     "Apply quantization to biases");
>>>>>>> a7268a36
  // clang-format on
}


cli::mode ConfigParser::getMode() const { return mode_; }

Ptr<Options> ConfigParser::parseOptions(int argc, char** argv, bool doValidate) {
  cmdLine_ = escapeCmdLine(argc,argv);

  // parse command-line options and fill wrapped YAML config
  cli_.parse(argc, argv);

  if(get<bool>("authors")) {
    std::cerr << authors() << std::endl;
    exit(0);
  }

  if(get<bool>("cite")) {
    std::cerr << citation() << std::endl;
    exit(0);
  }

  auto buildInfo = get<std::string>("build-info");
  if(!buildInfo.empty() && buildInfo != "false") {
#ifndef _MSC_VER // cmake build options are not available on MSVC based build.
    if(buildInfo == "all")
      std::cerr << cmakeBuildOptionsAdvanced() << std::endl;
    else
      std::cerr << cmakeBuildOptions() << std::endl;
    exit(0);
#else // _MSC_VER
    ABORT("build-info is not available on MSVC based build.");
#endif // _MSC_VER
  }

  // get paths to extra config files
  auto configPaths = findConfigPaths();
  if(!configPaths.empty()) {
    auto config = loadConfigFiles(configPaths);
    cli_.updateConfig(config,
                     cli::OptionPriority::ConfigFile,
                     "There are option(s) in a config file that are not expected");
  }

  if(get<bool>("interpolate-env-vars")) {
    cli::processPaths(config_, cli::interpolateEnvVars, PATHS);
  }

  // Option shortcuts for input from STDIN for trainer and scorer
  if(mode_ == cli::mode::training || mode_ == cli::mode::scoring) {
    auto trainSets = get<std::vector<std::string>>("train-sets");
    YAML::Node config;
    // Assume the input will come from STDIN if --tsv is set but no --train-sets are given
    if(get<bool>("tsv") && trainSets.empty()) {
      config["train-sets"].push_back("stdin");
    // Assume the input is in TSV format if --train-sets is set to "stdin"
    } else if(trainSets.size() == 1 && (trainSets[0] == "stdin" || trainSets[0] == "-")) {
      config["tsv"] = true;
    }
    if(!config.IsNull())
      cli_.updateConfig(config, cli::OptionPriority::CommandLine, "A shortcut for STDIN failed.");
  }

  if(doValidate) {
    ConfigValidator(config_).validateOptions(mode_);
  }

  // remove extra config files from the config to avoid redundancy
  config_.remove("config");

  // dump config and exit
  if(!get<std::string>("dump-config").empty() && get<std::string>("dump-config") != "false") {
    auto dumpMode = get<std::string>("dump-config");
    config_.remove("dump-config");

    if(dumpMode == "expand") {
      cli_.parseAliases();
    }

    bool minimal = (dumpMode == "minimal" || dumpMode == "expand");
    std::cout << cli_.dumpConfig(minimal) << std::endl;
    exit(0);
  }

  // For TSV input, it is possible to use --input-types to determine fields that contain alignments
  // or weights. In such case, the position of 'alignment' input type in --input-types determines
  // the index of a TSV field that contains word alignments, and respectively, the position of
  // 'weight' in --input-types determines the index of a TSV field that contains weights.
  // Marian will abort if both the --guided-alignment and 'alignment' in --input-types are specified
  // (or --data-weighting and 'weight').
  //
  // Note: this may modify the config, so it is safer to do it after --dump-config.
  if(mode_ == cli::mode::training || get<bool>("tsv")) {
    auto inputTypes = get<std::vector<std::string>>("input-types");
    if(!inputTypes.empty()) {
      bool seenAligns = false;
      bool seenWeight = false;
      YAML::Node config;
      for(size_t i = 0; i < inputTypes.size(); ++i) {
        if(inputTypes[i] == "alignment") {
          ABORT_IF(seenAligns, "You can specify 'alignment' only once in input-types");
          ABORT_IF(has("guided-alignment") && get<std::string>("guided-alignment") != "none",
                   "You must use either guided-alignment or 'alignment' in input-types");
          config["guided-alignment"] = std::to_string(i);
          seenAligns = true;
        }
        if(inputTypes[i] == "weight") {
          ABORT_IF(seenWeight, "You can specify 'weight' only once in input-types");
          ABORT_IF(has("data-weighting") && !get<std::string>("data-weighting").empty(),
                   "You must use either data-weighting or 'weight' in input-types");
          config["data-weighting"] = std::to_string(i);
          seenWeight = true;
        }
      }
      if(!config.IsNull())
        cli_.updateConfig(config,
                          cli::OptionPriority::CommandLine,
                          "Extracting 'alignment' and 'weight' types from input-types failed.");
    }
  }

  cli_.parseAliases();
  auto opts = New<Options>();
  opts->merge(Config(*this).get());
  return opts;
}

std::vector<std::string> ConfigParser::findConfigPaths() {
  std::vector<std::string> paths;

  bool interpolateEnvVars = get<bool>("interpolate-env-vars");
  bool loadConfig = !config_["config"].as<std::vector<std::string>>().empty();

  if(loadConfig) {
    paths = config_["config"].as<std::vector<std::string>>();
    for(auto& path : paths) {
      // (note: this updates the paths array)
      if(interpolateEnvVars)
        path = cli::interpolateEnvVars(path);
    }
  } else if(mode_ == cli::mode::training) {
    auto path = config_["model"].as<std::string>() + ".yml";
    if(interpolateEnvVars)
      path = cli::interpolateEnvVars(path);

    bool reloadConfig = filesystem::exists(path) && !get<bool>("no-reload");
    if(reloadConfig)
      paths = {path};
  }

  return paths;
}

YAML::Node ConfigParser::loadConfigFiles(const std::vector<std::string>& paths) {
  YAML::Node configAll;

  for(auto& path : paths) {
    // load single config file
    io::InputFileStream strm(path);
    YAML::Node config = YAML::Load(strm);

    // expand relative paths if requested
    if(config["relative-paths"] && config["relative-paths"].as<bool>()) {
      // interpolate environment variables if requested in this config file or
      // via command-line options
      bool interpolateEnvVars = (config["interpolate-env-vars"]
                                 && config["interpolate-env-vars"].as<bool>())
                                || get<bool>("interpolate-env-vars");
      if(interpolateEnvVars)
        cli::processPaths(config, cli::interpolateEnvVars, PATHS);

      // replace relative path w.r.t. the config file
      cli::makeAbsolutePaths(config, path, PATHS);
      // remove 'relative-paths' and do not spread it into other config files
      config.remove("relative-paths");
    }

    // merge with previous config files, later file overrides earlier
    for(const auto& it : config) {
      configAll[it.first.as<std::string>()] = YAML::Clone(it.second);
    }
  }

  return configAll;
}

const YAML::Node& ConfigParser::getConfig() const {
  return config_;
}
}  // namespace marian<|MERGE_RESOLUTION|>--- conflicted
+++ resolved
@@ -917,7 +917,6 @@
   // clang-format on
 }
 
-<<<<<<< HEAD
 void ConfigParser::addSuboptionsIntgemm(cli::CLIWrapper& cli) {
   // clang-format off
   cli.add<bool>("--int16",
@@ -928,7 +927,8 @@
       "Use a faster, shifted integer 8bit GEMM implementation. Corresponds to --gemm-precision int8shift");
   cli.add<std::string>("--gemm-precision",
       "Use lower precision for the GEMM operations only. Supported values: float32, int16, int8, int8shift", "float32");
-=======
+}
+
 void ConfigParser::addSuboptionsQuantization(cli::CLIWrapper& cli) {
   // clang-format off
   // model quantization training
@@ -942,10 +942,8 @@
      "Uses log-based quantization");
   cli.add<bool>("--quantize-biases",
      "Apply quantization to biases");
->>>>>>> a7268a36
-  // clang-format on
-}
-
+  // clang-format on
+}
 
 cli::mode ConfigParser::getMode() const { return mode_; }
 
