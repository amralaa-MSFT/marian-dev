#include "common/authors.h"
#include "common/cli_helper.h"
#include "common/config.h"
#include "common/config_parser.h"
#include "common/config_validator.h"
#include "common/definitions.h"
#include "common/file_stream.h"
#include "common/logging.h"
#include "common/options.h"
#include "common/regex.h"
#include "common/utils.h"
#include <algorithm>
#include <set>
#include <stdexcept>
#include <string>

#if MKL_FOUND
#include <mkl.h>
#else
#if BLAS_FOUND
#include <cblas.h>
#endif
#endif

namespace marian {

// TODO: Move this to CLIWrapper and allow to mark options as paths in the same place they are
// defined
// clang-format off
const std::set<std::string> PATHS = {
  "model",
  "models",
  "train-sets",
  "vocabs",
  "embedding-vectors",
  "valid-sets",
  "valid-script-path",
  "valid-script-args",
  "valid-log",
  "valid-translation-output",
  "input",            // except: stdin
  "output",           // except: stdout
  "pretrained-model",
  "data-weighting",
  "log"
  // TODO: Handle the special value in helper functions
  //"sqlite",         // except: temporary
  // TODO: This is a vector with a path and some numbers, handle this in helper
  // functions or separate shortlist path to a separate command-line option
  //"shortlist",
};
// clang-format on

std::string escapeCmdLine(int argc, char** argv){
  std::string cmdLine;
  for(int i = 0; i < argc; i++) {
    std::string arg = argv[i];
    std::string quote; // attempt to quote special chars
    if(arg.empty() || arg.find_first_of(" #`\"'\\${}|&^?*!()%><") != std::string::npos)
      quote = "'";
    arg = regex::regex_replace(arg, regex::regex("'"), "'\\''");
    if(!cmdLine.empty())
      cmdLine.push_back(' ');
    cmdLine += quote + arg + quote;
  }
  return cmdLine;
}

std::string const& ConfigParser::cmdLine() const {
  return cmdLine_;
}

ConfigParser::ConfigParser(cli::mode mode)
  : cli_(config_,"Marian: Fast Neural Machine Translation in C++",
         "General options", "", 40),
    mode_(mode == cli::mode::server ? cli::mode::translation : mode) {

  addOptionsGeneral(cli_);
  if (mode == cli::mode::server)
    addOptionsServer(cli_);
  addOptionsModel(cli_);

  // clang-format off
  switch(mode_) {
    case cli::mode::training:
      addOptionsTraining(cli_);
      addOptionsValidation(cli_);
      break;
    case cli::mode::translation:
      addOptionsTranslation(cli_);
      break;
    case cli::mode::scoring:
      addOptionsScoring(cli_);
      break;
    default:
      ABORT("wrong CLI mode");
      break;
  }

  addAliases(cli_);
  // clang-format on
}

void ConfigParser::addOptionsGeneral(cli::CLIWrapper& cli) {
  int defaultWorkspace = (mode_ == cli::mode::translation) ? 512 : 2048;

  cli.switchGroup("General options");

  // clang-format off
  cli.add<bool>("--authors",
    "Print list of authors and exit");
  cli.add<bool>("--cite",
    "Print citation and exit");
  cli.add<std::vector<std::string>>("--config,-c",
    "Configuration file(s). If multiple, later overrides earlier");
  cli.add<size_t>("--workspace,-w",
    "Preallocate  arg  MB of work space",
    defaultWorkspace);
  cli.add<std::string>("--log",
    "Log training process information to file given by  arg");
  cli.add<std::string>("--log-level",
    "Set verbosity level of logging: trace, debug, info, warn, err(or), critical, off",
    "info");
  cli.add<std::string>("--log-time-zone",
    "Set time zone for the date shown on logging");
  cli.add<bool>("--quiet",
    "Suppress all logging to stderr. Logging to files still works");
  cli.add<bool>("--quiet-translation",
    "Suppress logging for translation");
  cli.add<size_t>("--seed",
    "Seed for all random number generators. 0 means initialize randomly");
  cli.add<float>("--clip-gemm",
    "If not 0 clip GEMM input values to +/- arg");
  cli.add<bool>("--interpolate-env-vars",
    "allow the use of environment variables in paths, of the form ${VAR_NAME}");
  cli.add<bool>("--relative-paths",
    "All paths are relative to the config file location");
  cli.add<std::string>("--dump-config",
    "Dump current (modified) configuration to stdout and exit. Possible values: full, minimal, expand")
    ->implicit_val("full");
  // clang-format on
}

void ConfigParser::addOptionsServer(cli::CLIWrapper& cli) {
  // clang-format off
  auto previous_group = cli.switchGroup("Server options");
  cli.add<size_t>("--port,-p",
      "Port number for web socket server",
      8080);
  cli.switchGroup(previous_group);
  // clang-format on
}

void ConfigParser::addOptionsModel(cli::CLIWrapper& cli) {
  auto previous_group = cli.switchGroup("Model options");

  // clang-format off
  if(mode_ == cli::mode::translation) {
    cli.add<std::vector<std::string>>("--models,-m",
      "Paths to model(s) to be loaded. Supported file extensions: .npz, .bin");
  } else {
    cli.add<std::string>("--model,-m",
      "Path prefix for model to be saved/resumed. Supported file extensions: .npz, .bin",
      "model.npz");

    if(mode_ == cli::mode::training) {
      cli.add<std::string>("--pretrained-model",
        "Path prefix for pre-trained model to initialize model weights");
    }
  }

  cli.add<bool>("--ignore-model-config",
      "Ignore the model configuration saved in npz file");
  cli.add<std::string>("--type",
      "Model type: amun, nematus, s2s, multi-s2s, transformer",
      "amun");
  cli.add<std::vector<int>>("--dim-vocabs",
      "Maximum items in vocabulary ordered by rank, 0 uses all items in the provided/created vocabulary file",
      {0, 0});
  cli.add<int>("--dim-emb",
      "Size of embedding vector",
      512);
  cli.add<int>("--lemma-dim-emb",
      "Re-embedding dimension of lemma in factors",
      0);
  cli.add<int>("--dim-rnn",
      "Size of rnn hidden state", 1024);
  cli.add<std::string>("--enc-type",
      "Type of encoder RNN : bidirectional, bi-unidirectional, alternating (s2s)",
      "bidirectional");
  cli.add<std::string>("--enc-cell",
      "Type of RNN cell: gru, lstm, tanh (s2s)", "gru");
  cli.add<int>("--enc-cell-depth",
      "Number of transitional cells in encoder layers (s2s)",
      1);
  cli.add<int>("--enc-depth",
      "Number of encoder layers (s2s)",
      1);
  cli.add<std::string>("--dec-cell",
      "Type of RNN cell: gru, lstm, tanh (s2s)",
      "gru");
  cli.add<int>("--dec-cell-base-depth",
      "Number of transitional cells in first decoder layer (s2s)",
      2);
  cli.add<int>("--dec-cell-high-depth",
      "Number of transitional cells in next decoder layers (s2s)",
      1);
  cli.add<int>("--dec-depth",
      "Number of decoder layers (s2s)",
      1);
  cli.add<bool>("--skip",
      "Use skip connections (s2s)");
  cli.add<bool>("--layer-normalization",
      "Enable layer normalization");
  cli.add<bool>("--right-left",
      "Train right-to-left model");
  cli.add<std::vector<std::string>>("--input-types",
      "Provide type of input data if different than 'sequence'. "
      "Possible values: sequence, class. You need to provide one type per input.",
      {});
  cli.add<bool>("--best-deep",
      "Use Edinburgh deep RNN configuration (s2s)");
  cli.add<bool>("--tied-embeddings",
      "Tie target embeddings and output embeddings in output layer");
  cli.add<bool>("--tied-embeddings-src",
      "Tie source and target embeddings");
  cli.add<bool>("--tied-embeddings-all",
      "Tie all embedding layers and output layer");

  // Transformer options
  cli.add<int>("--transformer-heads",
      "Number of heads in multi-head attention (transformer)",
      8);
  cli.add<bool>("--transformer-no-projection",
      "Omit linear projection after multi-head attention (transformer)");
  cli.add<int>("--transformer-dim-ffn",
      "Size of position-wise feed-forward network (transformer)",
      2048);
  cli.add<int>("--transformer-ffn-depth",
      "Depth of filters (transformer)",
      2);
  cli.add<std::string>("--transformer-ffn-activation",
      "Activation between filters: swish or relu (transformer)",
      "swish");
  cli.add<int>("--transformer-dim-aan",
      "Size of position-wise feed-forward network in AAN (transformer)",
      2048);
  cli.add<int>("--transformer-aan-depth",
      "Depth of filter for AAN (transformer)",
      2);
  cli.add<std::string>("--transformer-aan-activation",
      "Activation between filters in AAN: swish or relu (transformer)",
      "swish");
  cli.add<bool>("--transformer-aan-nogate",
      "Omit gate in AAN (transformer)");
  cli.add<std::string>("--transformer-decoder-autoreg",
      "Type of autoregressive layer in transformer decoder: self-attention, average-attention (transformer)",
      "self-attention");
  cli.add<std::vector<size_t>>("--transformer-tied-layers",
      "List of tied decoder layers (transformer)");
  cli.add<std::string>("--transformer-guided-alignment-layer",
      "Last or number of layer to use for guided alignment training in transformer",
      "last");
  cli.add<std::string>("--transformer-preprocess",
      "Operation before each transformer layer: d = dropout, a = add, n = normalize");
  cli.add<std::string>("--transformer-postprocess-emb",
      "Operation after transformer embedding layer: d = dropout, a = add, n = normalize",
      "d");
  cli.add<std::string>("--transformer-postprocess",
      "Operation after each transformer layer: d = dropout, a = add, n = normalize",
      "dan");
  cli.add<bool>("--transformer-train-position-embeddings",
      "Train positional embeddings instead of using static sinusoidal embeddings");
  cli.add<bool>("--transformer-depth-scaling",
      "Scale down weight initialization in transformer layers by 1 / sqrt(depth)");

  cli.add<std::string>("--bert-mask-symbol", "Masking symbol for BERT masked-LM training", "[MASK]");
  cli.add<std::string>("--bert-sep-symbol", "Sentence separator symbol for BERT next sentence prediction training", "[SEP]");
  cli.add<std::string>("--bert-class-symbol", "Class symbol BERT classifier training", "[CLS]");
  cli.add<float>("--bert-masking-fraction", "Fraction of masked out tokens during training", 0.15f);
  cli.add<bool>("--bert-train-type-embeddings", "Train bert type embeddings, set to false to use static sinusoidal embeddings", true);
  cli.add<int>("--bert-type-vocab-size", "Size of BERT type vocab (sentence A and B)", 2);
#ifdef CUDNN
  cli.add<int>("--char-stride",
      "Width of max-pooling layer after convolution layer in char-s2s model",
      5);
  cli.add<int>("--char-highway",
      "Number of highway network layers after max-pooling in char-s2s model",
      4);
  cli.add<std::vector<int>>("--char-conv-filters-num",
      "Numbers of convolution filters of corresponding width in char-s2s model",
      {200, 200, 250, 250, 300, 300, 300, 300});
  cli.add<std::vector<int>>("--char-conv-filters-widths",
      "Convolution window widths in char-s2s model",
      {1, 2, 3, 4, 5, 6, 7, 8});
#endif

  if(mode_ == cli::mode::training) {
    // TODO: add ->range(0,1);
    cli.add<float>("--dropout-rnn",
        "Scaling dropout along rnn layers and time (0 = no dropout)");
    cli.add<float>("--dropout-src",
        "Dropout source words (0 = no dropout)");
    cli.add<float>("--dropout-trg",
        "Dropout target words (0 = no dropout)");
    cli.add<float>("--grad-dropping-rate",
        "Gradient Dropping rate (0 = no gradient Dropping)");
    cli.add<float>("--grad-dropping-momentum",
        "Gradient Dropping momentum decay rate (0.0 to 1.0)");
    cli.add<size_t>("--grad-dropping-warmup",
        "Do not apply gradient dropping for the first arg steps",
        100);
    cli.add<float>("--transformer-dropout",
        "Dropout between transformer layers (0 = no dropout)");
    cli.add<float>("--transformer-dropout-attention",
        "Dropout for transformer attention (0 = no dropout)");
    cli.add<float>("--transformer-dropout-ffn",
        "Dropout for transformer filter (0 = no dropout)");
  }
  cli.switchGroup(previous_group);
  // clang-format on
}

void ConfigParser::addOptionsTraining(cli::CLIWrapper& cli) {
  auto previous_group = cli.switchGroup("Training options");
  // clang-format off
  cli.add<std::string>("--cost-type", // @TODO: rename to loss-type
      "Optimization criterion: ce-mean, ce-mean-words, ce-sum, perplexity", "ce-mean");
  cli.add<std::string>("--multi-loss-type",
      "How to accumulate multi-objective losses: sum, scaled, mean", "sum");
  cli.add<bool>("--overwrite",
      "Do not create model checkpoints, only overwrite main model file with last checkpoint. "
      "Reduces disk usage");
  cli.add<bool>("--no-reload",
      "Do not load existing model specified in --model arg");
  cli.add<std::vector<std::string>>("--train-sets,-t",
      "Paths to training corpora: source target");
  cli.add<std::vector<std::string>>("--vocabs,-v",
      "Paths to vocabulary files have to correspond to --train-sets. "
      "If this parameter is not supplied we look for vocabulary files "
      "source.{yml,json} and target.{yml,json}. "
      "If these files do not exist they are created");
#ifdef USE_SENTENCEPIECE
  cli.add<std::vector<float>>("--sentencepiece-alphas",
      "Sampling factors for SentencePiece vocabulary; i-th factor corresponds to i-th vocabulary");
  cli.add<std::string>("--sentencepiece-options",
      "Pass-through command-line options to SentencePiece trainer");
  cli.add<size_t>("--sentencepiece-max-lines",
      "Maximum lines to train SentencePiece vocabulary, selected with sampling from all data. "
      "When set to 0 all lines are going to be used.",
      10000000);
#endif
  // scheduling options
  cli.add<size_t>("--after-epochs,-e",
      "Finish after this many epochs, 0 is infinity");
  cli.add<size_t>("--after-batches",
      "Finish after this many batch updates, 0 is infinity");
  cli.add<std::string/*SchedulerPeriod*/>("--disp-freq",
      "Display information every  arg  updates (append 't' for every  arg  target labels)",
      "1000u");
  cli.add<size_t>("--disp-first",
      "Display information for the first  arg  updates");
  cli.add<bool>("--disp-label-counts",
      "Display label counts when logging loss progress");
//   cli.add<int>("--disp-label-index",
//       "Display label counts based on i-th input stream (-1 is last)", -1);
  cli.add<std::string/*SchedulerPeriod*/>("--save-freq",
      "Save model file every  arg  updates (append 't' for every  arg  target labels)",
      "10000u");

  addSuboptionsInputLength(cli);

  // data management options
  cli.add<std::string>("--shuffle",
      "How to shuffle input data (data: shuffles data and sorted batches; batches: "
      "data is read in order into batches, but batches are shuffled; none: no shuffling). "
      "Use with '--maxi-batch-sort none' in order to achieve exact reading order", "data");
  cli.add<bool>("--no-shuffle",
      "Shortcut for backwards compatiblity, equivalent to --shuffle none (deprecated)");
  cli.add<bool>("--no-restore-corpus",
      "Skip restoring corpus state after training is restarted");
  cli.add<std::string>("--tempdir,-T",
      "Directory for temporary (shuffled) files and database",
      "/tmp");
  cli.add<std::string>("--sqlite",
      "Use disk-based sqlite3 database for training corpus storage, default"
      " is temporary with path creates persistent storage")
    ->implicit_val("temporary");
  cli.add<bool>("--sqlite-drop",
      "Drop existing tables in sqlite3 database");

  addSuboptionsDevices(cli);
  addSuboptionsBatching(cli);

  // optimizer options
  cli.add<std::string>("--optimizer,-o",
     "Optimization algorithm: sgd, adagrad, adam",
     "adam");
  cli.add<std::vector<float>>("--optimizer-params",
     "Parameters for optimization algorithm, e.g. betas for Adam. "
     "Auto-adjusted to --mini-batch-words-ref if given");
  cli.add<float>("--optimizer-delay",
     "SGD update delay (#batches between updates). 1 = no delay. "
     "Can be fractional, e.g. 0.1 to use only 10% of each batch",
     1.f);

  cli.add<bool>("--sync-sgd",
     "Use synchronous SGD instead of asynchronous for multi-gpu training");

  // learning rate options
  cli.add<float>("--learn-rate,-l",
     "Learning rate. "
      "Auto-adjusted to --mini-batch-words-ref if given",
     0.0001f);
  cli.add<bool>("--lr-report",
     "Report learning rate for each update");

  cli.add<float>("--lr-decay",
     "Per-update decay factor for learning rate: lr <- lr * arg (0 to disable)");
  cli.add<std::string>("--lr-decay-strategy",
     "Strategy for learning rate decaying: epoch, batches, stalled, epoch+batches, epoch+stalled",
     "epoch+stalled");
  cli.add<std::vector<size_t>>("--lr-decay-start",
     "The first number of (epoch, batches, stalled) validations to start learning rate decaying (tuple)",
     {10,1});
  cli.add<size_t>("--lr-decay-freq",
     "Learning rate decaying frequency for batches, requires --lr-decay-strategy to be batches",
     50000);
  cli.add<bool>("--lr-decay-reset-optimizer",
      "Reset running statistics of optimizer whenever learning rate decays");
  cli.add<bool>("--lr-decay-repeat-warmup",
     "Repeat learning rate warmup when learning rate is decayed");
  cli.add<std::vector<std::string/*SchedulerPeriod*/>>("--lr-decay-inv-sqrt",
     "Decrease learning rate at arg / sqrt(no. batches) starting at arg  (append 't' or 'e' for sqrt(target labels or epochs)). "
     "Add second argument to define the starting point (default: same as first value)",
     {"0"});

  cli.add<std::string/*SchedulerPeriod*/>("--lr-warmup",
     "Increase learning rate linearly for  arg  first batches (append 't' for  arg  first target labels)",
      "0");
  cli.add<float>("--lr-warmup-start-rate",
     "Start value for learning rate warmup");
  cli.add<bool>("--lr-warmup-cycle",
     "Apply cyclic warmup");
  cli.add<bool>("--lr-warmup-at-reload",
     "Repeat warmup after interrupted training");

  cli.add<double>("--label-smoothing",
     "Epsilon for label smoothing (0 to disable)");
  cli.add<double>("--factor-weight",
     "Weight for loss function for factors (factored vocab only) (1 to disable)", 1.0f);
  cli.add<float>("--clip-norm",
     "Clip gradient norm to  arg  (0 to disable)",
     1.f); // @TODO: this is currently wrong with ce-sum and should rather be disabled or fixed by multiplying with labels
  cli.add<float>("--exponential-smoothing",
     "Maintain smoothed version of parameters for validation and saving with smoothing factor. 0 to disable. "
      "Auto-adjusted to --mini-batch-words-ref if given.",
     0.f)->implicit_val("1e-4");
  cli.add<std::string>("--guided-alignment",
     "Path to a file with word alignments. Use guided alignment to guide attention or 'none'",
     "none");
  cli.add<std::string>("--guided-alignment-cost",
     "Cost type for guided alignment: ce (cross-entropy), mse (mean square error), mult (multiplication)",
     "mse");
  cli.add<double>("--guided-alignment-weight",
     "Weight for guided alignment cost",
     0.1);
  cli.add<std::string>("--data-weighting",
     "Path to a file with sentence or word weights");
  cli.add<std::string>("--data-weighting-type",
     "Processing level for data weighting: sentence, word",
     "sentence");

  // embedding options
  cli.add<std::vector<std::string>>("--embedding-vectors",
     "Paths to files with custom source and target embedding vectors");
  cli.add<bool>("--embedding-normalization",
     "Normalize values from custom embedding vectors to [-1, 1]");
  cli.add<bool>("--embedding-fix-src",
     "Fix source embeddings. Affects all encoders");
  cli.add<bool>("--embedding-fix-trg",
     "Fix target embeddings. Affects all decoders");

  // mixed precision training
  cli.add<bool>("--fp16",
      "Shortcut for mixed precision training with float16 and cost-scaling, "
      "corresponds to: --precision float16 float32 float32 --cost-scaling 7 2000 2 0.05 10 1");
  cli.add<std::vector<std::string>>("--precision",
      "Mixed precision training for forward/backward pass and optimizaton. "
      "Defines types for: forward/backward, optimization, saving.",
      {"float32", "float32", "float32"});
  cli.add<std::vector<std::string>>("--cost-scaling",
      "Dynamic cost scaling for mixed precision training: "
      "power of 2, scaling window, scaling factor, tolerance, range, minimum factor")->implicit_val("7.f 2000 2.f 0.05f 10 1.f");
  cli.add<bool>("--normalize-gradient", "Normalize gradient by multiplying with no. devices / total labels");

  // multi-node training
  cli.add<bool>("--multi-node",
     "Enable asynchronous multi-node training through MPI (and legacy sync if combined with --sync-sgd)");
  cli.add<bool>("--multi-node-overlap",
     "Overlap model computations with MPI communication",
     true);

  // add ULR settings
  addSuboptionsULR(cli);

  cli.add<std::vector<std::string>>("--task",
     "Use predefined set of options. Possible values: transformer, transformer-big");
  cli.switchGroup(previous_group);
  // clang-format on
}

void ConfigParser::addOptionsValidation(cli::CLIWrapper& cli) {
  auto previous_group = cli.switchGroup("Validation set options");

  // clang-format off
  cli.add<std::vector<std::string>>("--valid-sets",
      "Paths to validation corpora: source target");
  cli.add<std::string/*SchedulerPeriod*/>("--valid-freq",
      "Validate model every  arg  updates (append 't' for every  arg  target labels)",
      "10000u");
  cli.add<std::vector<std::string>>("--valid-metrics",
      "Metric to use during validation: cross-entropy, ce-mean-words, perplexity, valid-script, "
      "translation, bleu, bleu-detok. Multiple metrics can be specified",
      {"cross-entropy"});
  cli.add<size_t>("--early-stopping",
     "Stop if the first validation metric does not improve for  arg  consecutive validation steps",
     10);

  // decoding options
  cli.add<size_t>("--beam-size,-b",
      "Beam size used during search with validating translator",
      12);
  cli.add<float>("--normalize,-n",
      "Divide translation score by pow(translation length, arg)",
      0)->implicit_val("1");
  cli.add<float>("--max-length-factor",
      "Maximum target length as source length times factor",
      3);
  cli.add<float>("--word-penalty",
      "Subtract (arg * translation length) from translation score ");
  cli.add<bool>("--allow-unk",
      "Allow unknown words to appear in output");
  cli.add<bool>("--n-best",
      "Generate n-best list");

  // efficiency options
  cli.add<int>("--valid-mini-batch",
      "Size of mini-batch used during validation",
      32);
  cli.add<size_t>("--valid-max-length",
      "Maximum length of a sentence in a validating sentence pair",
      1000);

  // options for validation script
  cli.add<std::string>("--valid-script-path",
     "Path to external validation script."
     " It should print a single score to stdout."
     " If the option is used with validating translation, the output"
     " translation file will be passed as a first argument");
  cli.add<std::vector<std::string>>("--valid-script-args",
      "Additional args passed to --valid-script-path. These are inserted"
      " between the script path and the output translation-file path");
  cli.add<std::string>("--valid-translation-output",
     "Path to store the translation");

  cli.add<bool>("--keep-best",
      "Keep best model for each validation metric");
  cli.add<std::string>("--valid-log",
     "Log validation scores to file given by  arg");
  cli.switchGroup(previous_group);
  // clang-format on
}

void ConfigParser::addOptionsTranslation(cli::CLIWrapper& cli) {
  auto previous_group = cli.switchGroup("Translator options");

  // clang-format off
  cli.add<std::vector<std::string>>("--input,-i",
      "Paths to input file(s), stdin by default",
      {"stdin"});
  cli.add<std::string>("--output,-o",
      "Path to output file, stdout by default",
      "stdout");
  cli.add<std::vector<std::string>>("--vocabs,-v",
      "Paths to vocabulary files have to correspond to --input");
  // decoding options
  cli.add<size_t>("--beam-size,-b",
      "Beam size used during search with validating translator",
      12);
  cli.add<float>("--normalize,-n",
      "Divide translation score by pow(translation length, arg)",
      0)->implicit_val("1");
  cli.add<float>("--max-length-factor",
      "Maximum target length as source length times factor",
      3);
  cli.add<float>("--word-penalty",
      "Subtract (arg * translation length) from translation score");
  cli.add<bool>("--allow-unk",
      "Allow unknown words to appear in output");
  cli.add<bool>("--n-best",
      "Generate n-best list");
  cli.add<std::string>("--alignment",
     "Return word alignment. Possible values: 0.0-1.0, hard, soft")
    ->implicit_val("1");

  addSuboptionsDevices(cli);
  addSuboptionsInputLength(cli);
  addSuboptionsBatching(cli);

  cli.add<bool>("--optimize",
      "Optimize speed aggressively sacrificing memory or precision");
  cli.add<bool>("--skip-cost",
      "Ignore model cost during translation, not recommended for beam-size > 1");
<<<<<<< HEAD
  cli.add<std::string>("--gemm-type",
      "Select GEMM options: auto, mklfp32, intrinint16, fp16packed, int8packed",
      "auto");

  cli.add<bool>("--fp16",
=======
  
  cli.add<bool>("--fp16", 
>>>>>>> 54fba786
      "Shortcut for mixed precision inference with float16, corresponds to: --precision float16");
  cli.add<std::vector<std::string>>("--precision",
      "Mixed precision for inference, set parameter type in expression graph",
      {"float32"});

  cli.add<std::vector<std::string>>("--shortlist",
     "Use softmax shortlist: path first best prune");
  cli.add<std::vector<float>>("--weights",
      "Scorer weights");
  cli.add<bool>("--output-sampling",
     "Noise output layer with gumbel noise",
      false);

  // add ULR settings
  addSuboptionsULR(cli);

  cli.switchGroup(previous_group);
  // clang-format on
}

void ConfigParser::addOptionsScoring(cli::CLIWrapper& cli) {
  auto previous_group = cli.switchGroup("Scorer options");

  // clang-format off
  cli.add<bool>("--no-reload",
      "Do not load existing model specified in --model arg");
  // TODO: move options like vocabs and train-sets to a separate procedure as they are defined twice
  cli.add<std::vector<std::string>>("--train-sets,-t",
      "Paths to corpora to be scored: source target");
  cli.add<std::string>("--output,-o",
      "Path to output file, stdout by default",
      "stdout");
  cli.add<std::vector<std::string>>("--vocabs,-v",
      "Paths to vocabulary files have to correspond to --train-sets. "
      "If this parameter is not supplied we look for vocabulary files source.{yml,json} and target.{yml,json}. "
      "If these files do not exists they are created");
  cli.add<bool>("--n-best",
      "Score n-best list instead of plain text corpus");
  cli.add<std::string>("--n-best-feature",
      "Feature name to be inserted into n-best list", "Score");
  cli.add<bool>("--normalize,-n",
      "Divide translation score by translation length");
  cli.add<std::string>("--summary",
      "Only print total cost, possible values: cross-entropy (ce-mean), ce-mean-words, ce-sum, perplexity")
      ->implicit_val("cross-entropy");
  cli.add<std::string>("--alignment",
     "Return word alignments. Possible values: 0.0-1.0, hard, soft")
     ->implicit_val("1"),

  addSuboptionsInputLength(cli);
  addSuboptionsDevices(cli);
  addSuboptionsBatching(cli);

  cli.add<bool>("--optimize",
      "Optimize speed aggressively sacrificing memory or precision");
  cli.add<bool>("--fp16",
      "Shortcut for mixed precision inference with float16, corresponds to: --precision float16");
  cli.add<std::vector<std::string>>("--precision",
      "Mixed precision for inference, set parameter type in expression graph",
      {"float32"});

  cli.switchGroup(previous_group);
  // clang-format on
}

void ConfigParser::addSuboptionsDevices(cli::CLIWrapper& cli) {
  // clang-format off
  cli.add<std::vector<std::string>>("--devices,-d",
      "Specifies GPU ID(s) to use for training. Defaults to 0..num-devices-1",
      {"0"});
  cli.add<size_t>("--num-devices",
      "Number of GPUs to use for this process. Defaults to length(devices) or 1");
#ifdef USE_NCCL
  if(mode_ == cli::mode::training)
    cli.add<bool>("--no-nccl",
      "Disable inter-GPU communication via NCCL");
#endif
#ifdef CUDA_FOUND
  cli.add<size_t>("--cpu-threads",
      "Use CPU-based computation with this many independent threads, 0 means GPU-based computation",
      0)
    ->implicit_val("1");
#else
  cli.add<size_t>("--cpu-threads",
      "Use CPU-based computation with this many independent threads, 0 means GPU-based computation",
      1);
#endif
  // clang-format on
}

void ConfigParser::addSuboptionsBatching(cli::CLIWrapper& cli) {
  int defaultMiniBatch = (mode_ == cli::mode::translation) ? 1 : 64;
  int defaultMaxiBatch = (mode_ == cli::mode::translation) ? 1 : 100;
  std::string defaultMaxiBatchSort = (mode_ == cli::mode::translation) ? "none" : "trg";

  // clang-format off
  cli.add<int>("--mini-batch",
               // set accurate help messages for translation, scoring, or training
               (mode_ == cli::mode::translation)
                   ? "Size of mini-batch used during batched translation" :
               (mode_ == cli::mode::scoring)
                   ? "Size of mini-batch used during batched scoring"
                   : "Size of mini-batch used during update",
               defaultMiniBatch);
  cli.add<int>("--mini-batch-words",
      "Set mini-batch size based on words instead of sentences");

  if(mode_ == cli::mode::training) {
    cli.add<bool>("--mini-batch-fit",
      "Determine mini-batch size automatically based on sentence-length to fit reserved memory");
    cli.add<size_t>("--mini-batch-fit-step",
      "Step size for mini-batch-fit statistics",
      10);
    cli.add<bool>("--gradient-checkpointing",
      "Enable gradient-checkpointing to minimize memory usage");
  }

  cli.add<int>("--maxi-batch",
      "Number of batches to preload for length-based sorting",
      defaultMaxiBatch);
  cli.add<std::string>("--maxi-batch-sort",
      "Sorting strategy for maxi-batch: none, src, trg (not available for decoder)",
      defaultMaxiBatchSort);

  cli.add<bool>("--shuffle-in-ram",
      "Keep shuffled corpus in RAM, do not write to temp file");
  // @TODO: Consider making the next two options options of the vocab instead, to make it more local in scope.
  cli.add<size_t>("--all-caps-every",
      "When forming minibatches, preprocess every Nth line on the fly to all-caps. Assumes UTF-8");
  cli.add<size_t>("--english-title-case-every",
      "When forming minibatches, preprocess every Nth line on the fly to title-case. Assumes English (ASCII only)");

  cli.add<int>("--mini-batch-words-ref",
      "If given, the following hyper parameters are adjusted as-if we had this mini-batch size: "
      "--learn-rate, --optimizer-params, --exponential-smoothing, --mini-batch-warmup");
  cli.add<std::string/*SchedulerPeriod*/>("--mini-batch-warmup",
      "Linear ramp-up of MB size, up to this #updates (append 't' for up to this #target labels). "
      "Auto-adjusted to --mini-batch-words-ref if given",
      {"0"});
  cli.add<bool>("--mini-batch-track-lr",
      "Dynamically track mini-batch size inverse to actual learning rate (not considering lr-warmup)");
  cli.add<size_t>("--mini-batch-overstuff",
      "[experimental] Stuff this much more data into a minibatch, but scale down the LR and progress counter",
      1);
  cli.add<size_t>("--mini-batch-understuff",
      "[experimental] Break each batch into this many updates",
      1);
  // clang-format on
}

void ConfigParser::addSuboptionsInputLength(cli::CLIWrapper& cli) {
  size_t defaultMaxLength = (mode_ == cli::mode::training) ? 50 : 1000;
  // clang-format off
  cli.add<size_t>("--max-length",
      "Maximum length of a sentence in a training sentence pair",
      defaultMaxLength);
  cli.add<bool>("--max-length-crop",
      "Crop a sentence to max-length instead of omitting it if longer than max-length");
  // clang-format on
}

void ConfigParser::addSuboptionsULR(cli::CLIWrapper& cli) {
  // clang-format off
  // support for universal encoder ULR https://arxiv.org/pdf/1802.05368.pdf
  cli.add<bool>("--ulr",
      "Enable ULR (Universal Language Representation)");
  // reading pre-trained universal embeddings for multi-sources.
  // Note that source and target here is relative to ULR not the translation langs
  // queries: EQ in Fig2 : is the unified embeddings projected to one space.
  cli.add<std::string>("--ulr-query-vectors",
      "Path to file with universal sources embeddings from projection into universal space",
      "");
  // keys: EK in Fig2 : is the keys of the target embbedings projected to unified space (i.e. ENU in
  // multi-lingual case)
  cli.add<std::string>("--ulr-keys-vectors",
      "Path to file with universal sources embeddings of traget keys from projection into universal space",
      "");
  cli.add<bool>("--ulr-trainable-transformation",
      "Make Query Transformation Matrix A trainable");
  cli.add<int>("--ulr-dim-emb",
      "ULR monolingual embeddings dimension");
  cli.add<float>("--ulr-dropout",
      "ULR dropout on embeddings attentions. Default is no dropout",
      0.0f);
  cli.add<float>("--ulr-softmax-temperature",
      "ULR softmax temperature to control randomness of predictions. Deafult is 1.0: no temperature",
      1.0f);
  // clang-format on
}


cli::mode ConfigParser::getMode() const { return mode_; }

Ptr<Options> ConfigParser::parseOptions(int argc, char** argv, bool doValidate){
  cmdLine_ = escapeCmdLine(argc,argv);

  // parse command-line options and fill wrapped YAML config
  cli_.parse(argc, argv);

  if(get<bool>("authors")) {
    std::cerr << authors() << std::endl;
    exit(0);
  }

  if(get<bool>("cite")) {
    std::cerr << citation() << std::endl;
    exit(0);
  }

  // get paths to extra config files
  auto configPaths = findConfigPaths();
  if(!configPaths.empty()) {
    auto config = loadConfigFiles(configPaths);
    cli_.updateConfig(config,
                     cli::OptionPriority::ConfigFile,
                     "There are option(s) in a config file that are not expected");
  }

  if(get<bool>("interpolate-env-vars")) {
    cli::processPaths(config_, cli::InterpolateEnvVars, PATHS);
  }

  if(doValidate) {
    ConfigValidator(config_).validateOptions(mode_);
  }

  // remove extra config files from the config to avoid redundancy
  config_.remove("config");

  if(!get<std::string>("dump-config").empty() && get<std::string>("dump-config") != "false") {
    auto dumpMode = get<std::string>("dump-config");
    config_.remove("dump-config");

    if(dumpMode == "expand") {
      cli_.parseAliases();
    }

    bool minimal = (dumpMode == "minimal" || dumpMode == "expand");
    std::cout << cli_.dumpConfig(minimal) << std::endl;
    exit(0);
  }

  cli_.parseAliases();
  auto opts = New<Options>();
  opts->merge(Config(*this).get());
  return opts;
}

std::vector<std::string> ConfigParser::findConfigPaths() {
  std::vector<std::string> paths;

  bool interpolateEnvVars = get<bool>("interpolate-env-vars");
  bool loadConfig = !config_["config"].as<std::vector<std::string>>().empty();

  if(loadConfig) {
    paths = config_["config"].as<std::vector<std::string>>();
    for(auto& path : paths) {
      // (note: this updates the paths array)
      if(interpolateEnvVars)
        path = cli::InterpolateEnvVars(path);
    }
  } else if(mode_ == cli::mode::training) {
    auto path = config_["model"].as<std::string>() + ".yml";
    if(interpolateEnvVars)
      path = cli::InterpolateEnvVars(path);

    bool reloadConfig = filesystem::exists(path) && !get<bool>("no-reload");
    if(reloadConfig)
      paths = {path};
  }

  return paths;
}

YAML::Node ConfigParser::loadConfigFiles(const std::vector<std::string>& paths) {
  YAML::Node configAll;

  for(auto& path : paths) {
    // load single config file
    io::InputFileStream strm(path);
    YAML::Node config = YAML::Load(strm);

    // expand relative paths if requested
    if(config["relative-paths"] && config["relative-paths"].as<bool>()) {
      // interpolate environment variables if requested in this config file or
      // via command-line options
      bool interpolateEnvVars = (config["interpolate-env-vars"]
                                 && config["interpolate-env-vars"].as<bool>())
                                || get<bool>("interpolate-env-vars");
      if(interpolateEnvVars)
        cli::processPaths(config, cli::InterpolateEnvVars, PATHS);

      // replace relative path w.r.t. the config file
      cli::makeAbsolutePaths(config, path, PATHS);
      // remove 'relative-paths' and do not spread it into other config files
      config.remove("relative-paths");
    }

    // merge with previous config files, later file overrides earlier
    for(const auto& it : config) {
      configAll[it.first.as<std::string>()] = YAML::Clone(it.second);
    }
  }

  return configAll;
}

const YAML::Node& ConfigParser::getConfig() const {
  return config_;
}
}  // namespace marian<|MERGE_RESOLUTION|>--- conflicted
+++ resolved
@@ -612,16 +612,7 @@
       "Optimize speed aggressively sacrificing memory or precision");
   cli.add<bool>("--skip-cost",
       "Ignore model cost during translation, not recommended for beam-size > 1");
-<<<<<<< HEAD
-  cli.add<std::string>("--gemm-type",
-      "Select GEMM options: auto, mklfp32, intrinint16, fp16packed, int8packed",
-      "auto");
-
-  cli.add<bool>("--fp16",
-=======
-  
   cli.add<bool>("--fp16", 
->>>>>>> 54fba786
       "Shortcut for mixed precision inference with float16, corresponds to: --precision float16");
   cli.add<std::vector<std::string>>("--precision",
       "Mixed precision for inference, set parameter type in expression graph",
