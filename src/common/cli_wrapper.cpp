#include "common/cli_wrapper.h"
#include "common/cli_helper.h"
#include "common/logging.h"
#include "common/options.h"
#include "common/timer.h"
#include "common/utils.h"
#include "common/version.h"

namespace marian {
namespace cli {

// clang-format off
const std::unordered_set<std::string> DEPRECIATED_OPTIONS = {
  "version",
  "special-vocab"
};
// clang-format on


/*
static uint16_t guess_terminal_width(uint16_t max_width, uint16_t default_width) {
  uint16_t cols = 0;
#ifdef TIOCGSIZE
  struct ttysize ts;
  ioctl(STDIN_FILENO, TIOCGSIZE, &ts);
  if(ts.ts_cols != 0)
    cols = ts.ts_cols;
#elif defined(TIOCGWINSZ)
  struct winsize ts;
  ioctl(STDIN_FILENO, TIOCGWINSZ, &ts);
  if(ts.ws_col != 0)
    cols = ts.ws_col;
#endif
  // couldn't determine terminal width
  if(cols == 0)
    cols = default_width;
  return max_width ? std::min(cols, max_width) : cols;
}
*/

CLIFormatter::CLIFormatter(size_t columnWidth, size_t screenWidth)
    : CLI::Formatter(), screenWidth_(screenWidth) {
  column_width(columnWidth);
}

std::string CLIFormatter::make_option_desc(const CLI::Option *opt) const {
  auto desc = opt->get_description();

  // TODO: restore guessing terminal width

  // wrap lines in the option description
  if(screenWidth_ > 0 && screenWidth_ < desc.size() + get_column_width()) {
    size_t maxWidth = screenWidth_ - get_column_width();
    std::istringstream descIn(desc);
    std::ostringstream descOut;

    size_t len = 0;
    std::string word;
    while(descIn >> word) {
      if(len > 0)
        descOut << " ";
      if(len + word.length() > maxWidth) {
        descOut << '\n' << std::string(get_column_width(), ' ');
        len = 0;
      }
      descOut << word;
      len += word.length() + 1;
    }

    desc = descOut.str();
  }
  return desc;
}

CLIWrapper::CLIWrapper(YAML::Node &config,
                       const std::string &description,
                       const std::string &header,
                       const std::string &footer,
                       size_t columnWidth,
                       size_t screenWidth)
    : app_(std::make_shared<CLI::App>(description)),
      defaultGroup_(header),
      currentGroup_(header),
      config_(config) {
  // set footer
  if(!footer.empty())
    app_->footer("\n" + footer);

  // set group name for the automatically added --help option
  app_->get_help_ptr()->group(defaultGroup_);

  // set custom failure message
  app_->failure_message(failureMessage);
  // set custom formatter for help message
  auto fmt = std::make_shared<CLIFormatter>(columnWidth, screenWidth);
  app_->formatter(fmt);

  // add --version option
  optVersion_ = app_->add_flag("--version", "Print the version number and exit");
  optVersion_->group(defaultGroup_);
}

CLIWrapper::CLIWrapper(Ptr<marian::Options> options,
                       const std::string &description,
                       const std::string &header,
                       const std::string &footer,
                       size_t columnWidth,
                       size_t screenWidth)
    : CLIWrapper(options->getYaml(), description, header, footer, columnWidth, screenWidth) {}

CLIWrapper::~CLIWrapper() {}

void CLIWrapper::switchGroup(const std::string &name) {
  currentGroup_ = name.empty() ? defaultGroup_ : name;
}

void CLIWrapper::parse(int argc, char **argv) {
  try {
    app_->parse(argc, argv);
  } catch(const CLI::ParseError &e) {
    exit(app_->exit(e));
  }

  // handle --version flag
  if(optVersion_->count()) {
    std::cerr << buildVersion() << std::endl;
    exit(0);
  }
}

void CLIWrapper::parseAliases() {
<<<<<<< HEAD
  if(aliases_.empty())
    return;

  std::set<std::string> aliasKeys;
  for(const auto& alias : aliases_) {
    if(config_[alias.key]) {
      bool expand = false;
      if(config_[alias.key].IsSequence()) {
        // Note: options values are always extracted as vectors and compared as strings
        auto aliasOpts = config_[alias.key].as<std::vector<std::string>>();
        expand = std::find(aliasOpts.begin(), aliasOpts.end(), alias.value) != aliasOpts.end();
      } else {
        // Note: options values are always compared as strings
=======
  // Exit if no aliases defined
  if(aliases_.empty())
    return;

  // Iterate all known aliases, each alias has a key, value, and config
  for(const auto &alias : aliases_) {
    // Check if the alias option exists in the config (it may come from command line or a config
    // file)
    if(config_[alias.key]) {
      // Check if the option in the config stores the value required to expand the alias. If so,
      // expand the alias.
      // Two cases:
      //  * the option is a sequence: extract it as a vector of strings and look for the value
      //  * otherwise: compare values as strings
      bool expand = false;
      if(config_[alias.key].IsSequence()) {
        auto aliasOpts = config_[alias.key].as<std::vector<std::string>>();
        expand = std::find(aliasOpts.begin(), aliasOpts.end(), alias.value) != aliasOpts.end();
      } else {
>>>>>>> 45dec082
        expand = config_[alias.key].as<std::string>() == alias.value;
      }

      if(expand) {
<<<<<<< HEAD
        updateConfig(alias.config,
                     "Unknown option(s) in alias '" + alias.key + ": " + alias.value + "'");
      }
      aliasKeys.insert(alias.key);
    }
  }

  // Remove aliases from the config
  for(const auto& key : aliasKeys) {
    config_.remove(key);
  }
}


std::string CLIWrapper::failureMessage(const CLI::App *app, const CLI::Error &e) {
  std::string header = "Error: " + std::string(e.what()) + "\n";
  if(app->get_help_ptr() != nullptr)
    header += "Run with " + app->get_help_ptr()->get_name() + " for more information.\n";
  return header;
=======
        // Update global config options with the config associated with the alias. Abort if the
        // alias contains an undefined option.
        updateConfig(alias.config,
                     // Priority of each expanded option is the same as the priority of the alias
                     options_[alias.key].priority,
                     "Unknown option(s) in alias '" + alias.key + ": " + alias.value + "'");
      }
    }
  }

  // Remove aliases from the global config to avoid redundancy when writing/reading config files
  for(const auto &alias : aliases_) {
    config_.remove(alias.key);
  }
>>>>>>> 45dec082
}

void CLIWrapper::updateConfig(const YAML::Node &config, cli::Priority priority, const std::string &errorMsg) {
  auto cmdOptions = getParsedOptionNames();
  // Keep track of unrecognized options from the provided config
  std::vector<std::string> unknownOpts;

  // Iterate incoming options: they need to be merged into the global config
  for(auto it : config) {
    auto key = it.first.as<std::string>();

    // Skip options specified via command-line to allow overwriting them
    if(cmdOptions.count(key))
      continue;
    // Skip options that might exist in config files generated by older versions of Marian
    if(DEPRECIATED_OPTIONS.count(key))
      continue;

    // Check if an incoming option has been defined in CLI
    if(options_.count(key)) {
      // Do not proceed if the priority of incoming option is not greater than the existing option
      if(priority <= options_[key].priority) {
        continue;
      }
      // Check if the option exists in the global config and types match
      if(config_[key] && config_[key].Type() == it.second.Type()) {
        config_[key] = YAML::Clone(it.second);
        options_[key].priority = priority;
        // If types doesn't match, try to convert
      } else {
        // Default value is a sequence and incoming node is a scalar, hence we can upcast to
        // single element sequence
        if(config_[key].Type() == YAML::NodeType::Sequence
           && it.second.Type() == YAML::NodeType::Scalar) {
          // create single element sequence
          YAML::Node sequence;
          sequence.push_back(YAML::Clone(it.second));
          config_[key] = sequence;  // overwrite to replace default values
          options_[key].priority = priority;
        } else {
          // Cannot convert other non-matching types, e.g. scalar <- list should fail
          ABORT("Cannot convert values for the option: " + key);
        }
      }
    } else {  // an unknown option
      unknownOpts.push_back(key);
    }
  }

  ABORT_IF(!unknownOpts.empty(), errorMsg + ": " + utils::join(unknownOpts, ", "));
}

std::string CLIWrapper::dumpConfig(bool skipUnmodified /*= false*/) const {
  YAML::Emitter out;
  out << YAML::Comment("Marian configuration file generated at " + timer::currentDate()
                       + " with version " + buildVersion());
  out << YAML::BeginMap;
  std::string comment;
  // Iterate option names in the same order as they have been created
  for(const auto &key : getOrderedOptionNames()) {
    // Do not dump options that were removed from config_
    if(!config_[key])
      continue;
    // Do not dump options that were not passed via the command line
    if(skipUnmodified && options_.at(key).priority == cli::Priority::DefaultValue)
      continue;
    // Put the group name as a comment before the first option in the group
    auto group = options_.at(key).opt->get_group();
    if(comment != group) {
      if(!comment.empty())
        out << YAML::Newline;
      comment = group;
      out << YAML::Comment(group);
    }
    out << YAML::Key;
    out << key;
    out << YAML::Value;
    cli::OutputYaml(config_[key], out);
  }
  out << YAML::EndMap;
  return out.c_str();
}

std::unordered_set<std::string> CLIWrapper::getParsedOptionNames() const {
  std::unordered_set<std::string> keys;
  for(const auto &it : options_)
    if(!it.second.opt->empty())
      keys.emplace(it.first);
  return keys;
}

std::vector<std::string> CLIWrapper::getOrderedOptionNames() const {
  std::vector<std::string> keys;
  // extract all option names
  for(auto const &it : options_)
    keys.push_back(it.first);
  // sort option names by creation index
  sort(keys.begin(), keys.end(), [this](const std::string &a, const std::string &b) {
    return options_.at(a).idx < options_.at(b).idx;
  });
  return keys;
}

std::string CLIWrapper::failureMessage(const CLI::App *app, const CLI::Error &e) {
  std::string header = "Error: " + std::string(e.what()) + "\n";
  if(app->get_help_ptr() != nullptr)
    header += "Run with " + app->get_help_ptr()->get_name() + " for more information.\n";
  return header;
}

}  // namespace cli
}  // namespace marian<|MERGE_RESOLUTION|>--- conflicted
+++ resolved
@@ -129,21 +129,6 @@
 }
 
 void CLIWrapper::parseAliases() {
-<<<<<<< HEAD
-  if(aliases_.empty())
-    return;
-
-  std::set<std::string> aliasKeys;
-  for(const auto& alias : aliases_) {
-    if(config_[alias.key]) {
-      bool expand = false;
-      if(config_[alias.key].IsSequence()) {
-        // Note: options values are always extracted as vectors and compared as strings
-        auto aliasOpts = config_[alias.key].as<std::vector<std::string>>();
-        expand = std::find(aliasOpts.begin(), aliasOpts.end(), alias.value) != aliasOpts.end();
-      } else {
-        // Note: options values are always compared as strings
-=======
   // Exit if no aliases defined
   if(aliases_.empty())
     return;
@@ -163,32 +148,10 @@
         auto aliasOpts = config_[alias.key].as<std::vector<std::string>>();
         expand = std::find(aliasOpts.begin(), aliasOpts.end(), alias.value) != aliasOpts.end();
       } else {
->>>>>>> 45dec082
         expand = config_[alias.key].as<std::string>() == alias.value;
       }
 
       if(expand) {
-<<<<<<< HEAD
-        updateConfig(alias.config,
-                     "Unknown option(s) in alias '" + alias.key + ": " + alias.value + "'");
-      }
-      aliasKeys.insert(alias.key);
-    }
-  }
-
-  // Remove aliases from the config
-  for(const auto& key : aliasKeys) {
-    config_.remove(key);
-  }
-}
-
-
-std::string CLIWrapper::failureMessage(const CLI::App *app, const CLI::Error &e) {
-  std::string header = "Error: " + std::string(e.what()) + "\n";
-  if(app->get_help_ptr() != nullptr)
-    header += "Run with " + app->get_help_ptr()->get_name() + " for more information.\n";
-  return header;
-=======
         // Update global config options with the config associated with the alias. Abort if the
         // alias contains an undefined option.
         updateConfig(alias.config,
@@ -203,7 +166,6 @@
   for(const auto &alias : aliases_) {
     config_.remove(alias.key);
   }
->>>>>>> 45dec082
 }
 
 void CLIWrapper::updateConfig(const YAML::Node &config, cli::Priority priority, const std::string &errorMsg) {
