#pragma once

#if __GNUC__ >= 7
#pragma GCC diagnostic push
#pragma GCC diagnostic ignored "-Wint-in-bool-context"
#endif
#include "half_float/umHalf.h"
#if __GNUC__ >= 7
#pragma GCC diagnostic pop
#endif

#include <iostream>
#include <string>
#include <functional>

#ifndef __CUDA_ARCH__
#include <immintrin.h>
#endif

<<<<<<< HEAD
//#ifdef __CUDA_ARCH__
//#if __CUDA_ARCH__ >= 600 && CUDA_VERSION >= 10000 // @TODO: set this from 600 to 700, currently only testing on Pascal
//#define __USE_FP16__
//#endif
//#endif

=======
// @BUGBUG: Visual Studio somehow fails on template expansions for float16.
//          To be able to build on Windows, we temporarily disable this, until the greater merge has happened.
>>>>>>> a251ee00
#define DISPATCH_BY_TYPE0(type, func) \
do { \
  switch(type) { \
    case Type::int8:    return func<int8_t  >(); \
    case Type::int16:   return func<int16_t >(); \
    case Type::int32:   return func<int32_t >(); \
    case Type::int64:   return func<int64_t >(); \
    case Type::uint8:   return func<uint8_t >(); \
    case Type::uint16:  return func<uint16_t>(); \
    case Type::uint32:  return func<uint32_t>(); \
    case Type::uint64:  return func<uint64_t>(); \
    case Type::float16: ABORT("Broken type {}", type);/*return func<float16 >();*/ \
    case Type::float32: return func<float   >(); \
    case Type::float64: return func<double  >(); \
    default: ABORT("Unknown type {}", type); \
  } \
} while(0)

#define DISPATCH_BY_TYPE1(type, func, arg1) \
do { \
  switch(type) { \
    case Type::int8:    return func<int8_t  >(arg1); \
    case Type::int16:   return func<int16_t >(arg1); \
    case Type::int32:   return func<int32_t >(arg1); \
    case Type::int64:   return func<int64_t >(arg1); \
    case Type::uint8:   return func<uint8_t >(arg1); \
    case Type::uint16:  return func<uint16_t>(arg1); \
    case Type::uint32:  return func<uint32_t>(arg1); \
    case Type::uint64:  return func<uint64_t>(arg1); \
    case Type::float16: ABORT("Broken type {}", type);/*return func<float16 >(arg1);*/ \
    case Type::float32: return func<float   >(arg1); \
    case Type::float64: return func<double  >(arg1); \
    default: ABORT("Unknown type {}", type); \
  } \
} while(0)

#define DISPATCH_BY_TYPE2(type, func, arg1, arg2) \
do { \
  switch(type) { \
    case Type::int8    : return func<int8_t  >(arg1, arg2); \
    case Type::int16   : return func<int16_t >(arg1, arg2); \
    case Type::int32   : return func<int32_t >(arg1, arg2); \
    case Type::int64   : return func<int64_t >(arg1, arg2); \
    case Type::uint8   : return func<uint8_t >(arg1, arg2); \
    case Type::uint16  : return func<uint16_t>(arg1, arg2); \
    case Type::uint32  : return func<uint32_t>(arg1, arg2); \
    case Type::uint64  : return func<uint64_t>(arg1, arg2); \
    case Type::float16 : return func<float16 >(arg1, arg2); \
    case Type::float32 : return func<float   >(arg1, arg2); \
    case Type::float64 : return func<double  >(arg1, arg2); \
    default: ABORT("Unknown type {}", type); \
  } \
} while(0)

namespace marian {

#ifndef __CUDA_ARCH__

// @TODO: check what intrinsics are actually available.
struct float32x4 {
private:
  __m128 f_;

public:
  float32x4() {}
  float32x4(const __m128& f) : f_(f) {}
  float32x4(const float& f) : f_(_mm_set1_ps(f)) {} // __m128 _mm_set1_ps(float) copies value into all slots

  operator const __m128&() const { return f_; }
  operator __m128&() { return f_; }

  float operator[] (size_t i) const {
    return *(((float*)&f_) + i); // potentially undefined, but efficient. In practice __m128 is an array of floats
  }

  friend std::ostream& operator<<(std::ostream& out, float32x4 f4) {
    float* a = (float*)&f4;
    out << "[" << a[0];
    for(int i = 1; i < 4; i++)
      out << " " << a[i];
    out << "]";
    return out;
  }
};

// @TODO: consider how code can be shared via templating
struct float32x8 {
private:
  __m256 f_;

public:
  float32x8() {}
  float32x8(const __m256& f) : f_(f) {}
  float32x8(const float& f) : f_(_mm256_set1_ps(f)) {} // __m256 _mm_set1_ps(float) copies value into all slots

  operator const __m256&() const { return f_; }
  operator __m256&() { return f_; }

  float operator[] (size_t i) const {
    return *(((float*)&f_) + i); // potentially undefined, but efficient. In practice __m128 is an array of floats
  }

  friend std::ostream& operator<<(std::ostream& out, float32x8 f8) {
    float* a = (float*)&f8;
    out << "[" << a[0];
    for(int i = 1; i < 8; i++)
      out << " " << a[i];
    out << "]";
    return out;
  }
};
#endif

enum class TypeClass : size_t {
  signed_type = 0x100,
  unsigned_type = 0x200,
  float_type = 0x400,
  size_mask = 0x0FF
};

constexpr inline size_t operator+(TypeClass typeClass, size_t val) {
  return (size_t)typeClass + val;
}

enum class Type : size_t {
  int8  = TypeClass::signed_type + 1u,
  int16 = TypeClass::signed_type + 2u,
  int32 = TypeClass::signed_type + 4u,
  int64 = TypeClass::signed_type + 8u,

  uint8  = TypeClass::unsigned_type + 1u,
  uint16 = TypeClass::unsigned_type + 2u,
  uint32 = TypeClass::unsigned_type + 4u,
  uint64 = TypeClass::unsigned_type + 8u,

  float16 = TypeClass::float_type + 2u,
  float32 = TypeClass::float_type + 4u,
  float64 = TypeClass::float_type + 8u
};

static inline size_t operator&(TypeClass typeClass, Type type) {
  return (size_t)typeClass & (size_t)type;
}

static inline size_t sizeOf(Type type) {
  return TypeClass::size_mask & type;
}

static inline bool isSignedInt(Type type) {
  return (TypeClass::signed_type & type) != 0;
}

static inline bool isUnsignedInt(Type type) {
  return (TypeClass::unsigned_type & type) != 0;
}

static inline bool isInt(Type type) {
  return isSignedInt(type) || isUnsignedInt(type);
}

static inline bool isFloat(Type type) {
  return (TypeClass::float_type & type) != 0;
}

template <typename T>
inline bool matchType(Type type);

// clang-format off
template <> inline bool matchType<int8_t>(Type type)   { return type == Type::int8; }
template <> inline bool matchType<int16_t>(Type type)  { return type == Type::int16; }
template <> inline bool matchType<int32_t>(Type type)  { return type == Type::int32; }
template <> inline bool matchType<int64_t>(Type type)  { return type == Type::int64; }

template <> inline bool matchType<uint8_t>(Type type)  { return type == Type::uint8; }
template <> inline bool matchType<uint16_t>(Type type) { return type == Type::uint16; }
template <> inline bool matchType<uint32_t>(Type type) { return type == Type::uint32; }
template <> inline bool matchType<uint64_t>(Type type) { return type == Type::uint64; }

template <> inline bool matchType<float16>(Type type)  { return type == Type::float16; }
template <> inline bool matchType<float>(Type type)    { return type == Type::float32; }
template <> inline bool matchType<double>(Type type)   { return type == Type::float64; }
// clang-format on

static inline std::ostream& operator<<(std::ostream& out, Type type) {
  switch(type) {
    case Type::int8    : out << "int8"; break;
    case Type::int16   : out << "int16"; break;
    case Type::int32   : out << "int32"; break;
    case Type::int64   : out << "int64"; break;

    case Type::uint8   : out << "uint8"; break;
    case Type::uint16  : out << "uint16"; break;
    case Type::uint32  : out << "uint32"; break;
    case Type::uint64  : out << "uint64"; break;

    case Type::float16 : out << "float16"; break;
    case Type::float32 : out << "float32"; break;
    case Type::float64 : out << "float64"; break;
  }
  return out;
}

template <typename T>
inline std::string request();

// clang-format off
template <> inline std::string request<int8_t>()  { return "int8"; }
template <> inline std::string request<int16_t>() { return "int16"; }
template <> inline std::string request<int32_t>() { return "int32"; }
template <> inline std::string request<int64_t>() { return "int64"; }

template <> inline std::string request<uint8_t>()  { return "uint8"; }
template <> inline std::string request<uint16_t>() { return "uint16"; }
template <> inline std::string request<uint32_t>() { return "uint32"; }
template <> inline std::string request<uint64_t>() { return "uint64"; }

template <> inline std::string request<float16>()  { return "float16"; }
template <> inline std::string request<float>()    { return "float32"; }
template <> inline std::string request<double>()   { return "float64"; }
// clang-format on

static Type inline typeFromString(const std::string& str) {
  if(str == "int8")
    return Type::int8;
  if(str == "int16")
    return Type::int16;
  if(str == "int32")
    return Type::int32;
  if(str == "int64")
    return Type::int64;

  if(str == "uint8")
    return Type::uint8;
  if(str == "uint16")
    return Type::uint16;
  if(str == "uint32")
    return Type::uint32;
  if(str == "uint64")
    return Type::uint64;

  if(str == "float16")
    return Type::float16;
  if(str == "float32")
    return Type::float32;
  if(str == "float64")
    return Type::float64;

  ABORT("Unknown type {}", str);
}

template <typename T>
inline Type typeId();

template <> inline Type typeId<int8_t>()   { return Type::int8; }
template <> inline Type typeId<int16_t>()  { return Type::int16; }
template <> inline Type typeId<int32_t>()  { return Type::int32; }
template <> inline Type typeId<int64_t>()  { return Type::int64; }

template <> inline Type typeId<uint8_t>()  { return Type::uint8; }
template <> inline Type typeId<uint16_t>() { return Type::uint16; }
template <> inline Type typeId<uint32_t>() { return Type::uint32; }
template <> inline Type typeId<uint64_t>() { return Type::uint64; }

template <> inline Type typeId<float16>()  { return Type::float16; }
template <> inline Type typeId<float>()    { return Type::float32; }
template <> inline Type typeId<double>()   { return Type::float64; }

// Abort if given C++ does not correspond to runtime type
template <typename T>
void matchOrAbort(Type type) {
  ABORT_IF(!matchType<T>(type),
           "Requested type ({}) and underlying type ({}) do not match",
           request<T>(),
           type);
}

template <typename T>
class NumericLimits {
private:
  template <typename L>
  void setLimits() {
    max = std::numeric_limits<L>::max();
    min = std::numeric_limits<L>::min();
    lowest = std::numeric_limits<L>::lowest();
  }

  void setLimits(Type type) {
    DISPATCH_BY_TYPE0(type, setLimits);
  }

public:
  T max;
  T min;
  T lowest;

  NumericLimits(Type type) {
    setLimits(type);
  }
};

}  // namespace marian<|MERGE_RESOLUTION|>--- conflicted
+++ resolved
@@ -17,17 +17,15 @@
 #include <immintrin.h>
 #endif
 
-<<<<<<< HEAD
 //#ifdef __CUDA_ARCH__
 //#if __CUDA_ARCH__ >= 600 && CUDA_VERSION >= 10000 // @TODO: set this from 600 to 700, currently only testing on Pascal
 //#define __USE_FP16__
 //#endif
 //#endif
 
-=======
+#ifdef _MSC_VER
 // @BUGBUG: Visual Studio somehow fails on template expansions for float16.
 //          To be able to build on Windows, we temporarily disable this, until the greater merge has happened.
->>>>>>> a251ee00
 #define DISPATCH_BY_TYPE0(type, func) \
 do { \
   switch(type) { \
@@ -63,6 +61,43 @@
     default: ABORT("Unknown type {}", type); \
   } \
 } while(0)
+#else
+#define DISPATCH_BY_TYPE0(type, func) \
+do { \
+  switch(type) { \
+    case Type::int8:    return func<int8_t  >(); \
+    case Type::int16:   return func<int16_t >(); \
+    case Type::int32:   return func<int32_t >(); \
+    case Type::int64:   return func<int64_t >(); \
+    case Type::uint8:   return func<uint8_t >(); \
+    case Type::uint16:  return func<uint16_t>(); \
+    case Type::uint32:  return func<uint32_t>(); \
+    case Type::uint64:  return func<uint64_t>(); \
+    case Type::float16: return func<float16 >(); \
+    case Type::float32: return func<float   >(); \
+    case Type::float64: return func<double  >(); \
+    default: ABORT("Unknown type {}", type); \
+  } \
+} while(0)
+
+#define DISPATCH_BY_TYPE1(type, func, arg1) \
+do { \
+  switch(type) { \
+    case Type::int8:    return func<int8_t  >(arg1); \
+    case Type::int16:   return func<int16_t >(arg1); \
+    case Type::int32:   return func<int32_t >(arg1); \
+    case Type::int64:   return func<int64_t >(arg1); \
+    case Type::uint8:   return func<uint8_t >(arg1); \
+    case Type::uint16:  return func<uint16_t>(arg1); \
+    case Type::uint32:  return func<uint32_t>(arg1); \
+    case Type::uint64:  return func<uint64_t>(arg1); \
+    case Type::float16: return func<float16 >(arg1); \
+    case Type::float32: return func<float   >(arg1); \
+    case Type::float64: return func<double  >(arg1); \
+    default: ABORT("Unknown type {}", type); \
+  } \
+} while(0)
+#endif
 
 #define DISPATCH_BY_TYPE2(type, func, arg1, arg2) \
 do { \
