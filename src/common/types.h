#pragma once
#include "common/logging.h" // for ABORT and ABORT_IF
#include "common/shape.h"

#if __GNUC__ >= 7
#pragma GCC diagnostic push
#pragma GCC diagnostic ignored "-Wint-in-bool-context" // gcc-7 introduces this warning, triggered in 3rd-party code
#endif
#include "half_float/umHalf.h"
#if __GNUC__ >= 7
#pragma GCC diagnostic pop
#endif

#include <iostream>
#include <string>
#include <functional>
#include <type_traits>

#ifndef __CUDACC__ // NVCC is very unreliable when it comes to CPU intrinsics, we hide them completely from NVCC-compiled code
#include <immintrin.h>
#endif

#ifdef __CUDACC__ // nvcc is compiling this code
#include <cuda.h> // required to see CUDA_VERSION
#if (CUDA_VERSION > 9000 && (__CUDA_ARCH__ >= 600 || !defined(__CUDA_ARCH__)))
#define COMPILE_FP16 1 // we are in GPU code and we know what to do with FP16 code
#else
#define COMPILE_FP16 0 // we are in GPU code, but compute capability is too low to use FP16
#endif
#elif CUDA_FOUND // other compiler, likely host code. Should be fine with seeing the correct includes with host code
#include <cuda.h> // required to see CUDA_VERSION
#if (CUDA_VERSION > 9000)
#define COMPILE_FP16 1
#else
#define COMPILE_FP16 0
#endif
#else
#define COMPILE_FP16 0
#endif

#ifdef _MSC_VER
// @BUGBUG: Visual Studio somehow fails on template expansions for float16.
//          To be able to build on Windows, we temporarily disable this, until the greater merge has happened.
#define DISPATCH_BY_TYPE0(type, func) \
do { \
  switch(type) { \
    case Type::int8:    return func<int8_t  >(); \
    case Type::int16:   return func<int16_t >(); \
    case Type::int32:   return func<int32_t >(); \
    case Type::int64:   return func<int64_t >(); \
    case Type::uint8:   return func<uint8_t >(); \
    case Type::uint16:  return func<uint16_t>(); \
    case Type::uint32:  return func<uint32_t>(); \
    case Type::uint64:  return func<uint64_t>(); \
    case Type::float16: ABORT("Broken type {}", type);/*return func<float16 >();*/ \
    case Type::float32: return func<float   >(); \
    case Type::float64: return func<double  >(); \
    default: ABORT("Unknown type {}", type); \
  } \
} while(0)

#define DISPATCH_BY_TYPE1(type, func, arg1) \
do { \
  switch(type) { \
    case Type::int8:    return func<int8_t  >(arg1); \
    case Type::int16:   return func<int16_t >(arg1); \
    case Type::int32:   return func<int32_t >(arg1); \
    case Type::int64:   return func<int64_t >(arg1); \
    case Type::uint8:   return func<uint8_t >(arg1); \
    case Type::uint16:  return func<uint16_t>(arg1); \
    case Type::uint32:  return func<uint32_t>(arg1); \
    case Type::uint64:  return func<uint64_t>(arg1); \
    case Type::float16: ABORT("Broken type {}", type);/*return func<float16 >(arg1);*/ \
    case Type::float32: return func<float   >(arg1); \
    case Type::float64: return func<double  >(arg1); \
    default: ABORT("Unknown type {}", type); \
  } \
} while(0)
#else
#define DISPATCH_BY_TYPE0(type, func) \
do { \
  switch(type) { \
    case Type::int8:    return func<int8_t  >(); \
    case Type::int16:   return func<int16_t >(); \
    case Type::int32:   return func<int32_t >(); \
    case Type::int64:   return func<int64_t >(); \
    case Type::uint8:   return func<uint8_t >(); \
    case Type::uint16:  return func<uint16_t>(); \
    case Type::uint32:  return func<uint32_t>(); \
    case Type::uint64:  return func<uint64_t>(); \
    case Type::float16: return func<float16 >(); \
    case Type::float32: return func<float   >(); \
    case Type::float64: return func<double  >(); \
    default: ABORT("Unknown type {}", type); \
  } \
} while(0)

#define DISPATCH_BY_TYPE1(type, func, arg1) \
do { \
  switch(type) { \
    case Type::int8:    return func<int8_t  >(arg1); \
    case Type::int16:   return func<int16_t >(arg1); \
    case Type::int32:   return func<int32_t >(arg1); \
    case Type::int64:   return func<int64_t >(arg1); \
    case Type::uint8:   return func<uint8_t >(arg1); \
    case Type::uint16:  return func<uint16_t>(arg1); \
    case Type::uint32:  return func<uint32_t>(arg1); \
    case Type::uint64:  return func<uint64_t>(arg1); \
    case Type::float16: return func<float16 >(arg1); \
    case Type::float32: return func<float   >(arg1); \
    case Type::float64: return func<double  >(arg1); \
    default: ABORT("Unknown type {}", type); \
  } \
} while(0)
#endif

#define DISPATCH_BY_TYPE2(type, func, arg1, arg2) \
do { \
  switch(type) { \
    case Type::int8    : return func<int8_t  >(arg1, arg2); \
    case Type::int16   : return func<int16_t >(arg1, arg2); \
    case Type::int32   : return func<int32_t >(arg1, arg2); \
    case Type::int64   : return func<int64_t >(arg1, arg2); \
    case Type::uint8   : return func<uint8_t >(arg1, arg2); \
    case Type::uint16  : return func<uint16_t>(arg1, arg2); \
    case Type::uint32  : return func<uint32_t>(arg1, arg2); \
    case Type::uint64  : return func<uint64_t>(arg1, arg2); \
    case Type::float16 : return func<float16 >(arg1, arg2); \
    case Type::float32 : return func<float   >(arg1, arg2); \
    case Type::float64 : return func<double  >(arg1, arg2); \
    default: ABORT("Unknown type {}", type); \
  } \
} while(0)

namespace marian {

// small struct to enable templating based on types use for packing
struct packed16 {
  uint16_t x;
};

<<<<<<< HEAD
=======
// similar to the packed16, but to use with 16bit intgemm model packing.
>>>>>>> c41b18c1
struct intgemm16 {
  int16_t x;
};

// small struct to enable templating based on types use for packing. This is a memory holder.
// There's no difference between packed8avx2 and packed8avx512. But, they are separately defined to be distinguished.
struct packed8avx2 {
  uint8_t x;
};

// small struct to enable templating based on types use for packing. This is a memory holder.
struct packed8avx512 {
  uint8_t x;
};

<<<<<<< HEAD
=======
// similar to packed8* but for intgemm 8bit model packing.
>>>>>>> c41b18c1
struct intgemm8 {
  int8_t x;
};


#ifndef __CUDACC__ // vectorized types not available from .cu files

// @TODO: check what intrinsics are actually available.
struct float32x4 {
private:
  __m128 f_;

public:
  float32x4() {}
  float32x4(const __m128& f) : f_(f) {}
  float32x4(const float& f) : f_(_mm_set1_ps(f)) {} // __m128 _mm_set1_ps(float) copies value into all slots

  operator const __m128&() const { return f_; }
  operator __m128&() { return f_; }

  float operator[] (size_t i) const {
    return *(((float*)&f_) + i); // potentially undefined, but efficient. In practice __m128 is an array of floats
  }

  friend std::ostream& operator<<(std::ostream& out, float32x4 f4) {
    float* a = (float*)&f4;
    out << "[" << a[0];
    for(int i = 1; i < 4; i++)
      out << " " << a[i];
    out << "]";
    return out;
  }
};

// @TODO: consider how code can be shared via templating
#ifdef __AVX__
struct float32x8 {
private:
  __m256 f_;

public:
  float32x8() {}
  float32x8(const __m256& f) : f_(f) {}
  float32x8(const float& f) : f_(_mm256_set1_ps(f)) {} // __m256 _mm_set1_ps(float) copies value into all slots

  operator const __m256&() const { return f_; }
  operator __m256&() { return f_; }

  float operator[] (size_t i) const {
    return *(((float*)&f_) + i); // potentially undefined, but efficient. In practice __m128 is an array of floats
  }

  friend std::ostream& operator<<(std::ostream& out, float32x8 f8) {
    float* a = (float*)&f8;
    out << "[" << a[0];
    for(int i = 1; i < 8; i++)
      out << " " << a[i];
    out << "]";
    return out;
  }
};
#else
//Dummy version to get things to compile on older CPUs
struct float32x8 {
};
#endif
#endif

// Internal to types.h, don't use. Use test functions below.
enum class TypeClass : size_t {
  signed_type   = 0x0100,
  unsigned_type = 0x0200,
  float_type    = 0x0400,

  packed_type   = 0x0800, // special packed (CPU cache friendly) type class, used in FBGEMM, not meant to be used anywhere else
  avx2_type     = 0x1000, // processor-specific layout for avx2, currently used for FBGEMM only
  avx512_type   = 0x2000, // processor-specific layout for avx512, currently used for FBGEMM only

  intgemm_type = 0x4000, // intgemm quantized architecture agnostic models


  size_mask     = 0x00FF,
  class_mask    = 0xFF00
};

constexpr inline size_t operator+(TypeClass typeClass, size_t val) {
  return (size_t)typeClass + val;
}

constexpr inline size_t operator+(size_t val, TypeClass typeClass) {
  return val + (size_t)typeClass;
}

// @TODO: rename to ElementType when things become stable, so it's easier to review
enum class Type : size_t {
  int8     = TypeClass::signed_type + 1u,
  int16    = TypeClass::signed_type + 2u,
  int32    = TypeClass::signed_type + 4u,
  int64    = TypeClass::signed_type + 8u,

  uint8    = TypeClass::unsigned_type + 1u,
  uint16   = TypeClass::unsigned_type + 2u,
  uint32   = TypeClass::unsigned_type + 4u,
  uint64   = TypeClass::unsigned_type + 8u,

  float16  = TypeClass::float_type + 2u,
  float32  = TypeClass::float_type + 4u,
  float64  = TypeClass::float_type + 8u,

  packed16      = TypeClass::packed_type + 2u,                          // special type for FBGEMM, not meant to be used anywhere else, not meant to be accessed invidually. Internal actual type (uint16) is meaningless.
  packed8avx2   = TypeClass::packed_type + 1u + TypeClass::avx2_type,   // special type for FBGEMM with AVX2, not meant to be used anywhere else, not meant to be accessed invidually. Internal actual type (uint8) is meaningless.
  packed8avx512 = TypeClass::packed_type + 1u + TypeClass::avx512_type, // special type for FBGEMM with AVX512, not meant to be used anywhere else, not meant to be accessed invidually. Internal actual type (uint8) is meaningless.

  intgemm8      = TypeClass::signed_type + 1u + TypeClass::intgemm_type, // Int8 quantized (not packed) matrices for intgemm
  intgemm16     = TypeClass::signed_type + 2u + TypeClass::intgemm_type // Int16 quantized (not packed) matrices for intgemm
};

static inline size_t operator&(TypeClass typeClass, Type type) {
  return (size_t)typeClass & (size_t)type;
}

static inline bool isSameTypeClass(Type type1, Type type2) {
  return (TypeClass::class_mask & type1) == (TypeClass::class_mask & type2);
}

static inline size_t sizeOf(Type type) {
  return TypeClass::size_mask & type;
}

static inline bool isSignedInt(Type type) {
  return (TypeClass::signed_type & type) != 0;
}

static inline bool isUnsignedInt(Type type) {
  return (TypeClass::unsigned_type & type) != 0;
}

static inline bool isInt(Type type) {
  return isSignedInt(type) || isUnsignedInt(type);
}

static inline bool isFloat(Type type) {
  return (TypeClass::float_type & type) != 0;
}

static inline bool isPacked(Type type) {
  return (TypeClass::packed_type & type) != 0;
}

static inline bool isAvx2(Type type) {
  return (TypeClass::avx2_type & type) != 0;
}

static inline bool isAvx512(Type type) {
  return (TypeClass::avx512_type & type) != 0;
}

static inline bool isIntgemm(Type type) {
  return (TypeClass::intgemm_type & type) != 0;
}

size_t requiredBytes(const Shape& shape, Type type); // towards Frank's vision of joint Shape/Type

template <typename T>
inline bool matchType(Type type);

// clang-format off
template <> inline bool matchType<int8_t>(Type type)   { return type == Type::int8;     }
template <> inline bool matchType<int16_t>(Type type)  { return type == Type::int16;    }
template <> inline bool matchType<int32_t>(Type type)  { return type == Type::int32;    }
template <> inline bool matchType<int64_t>(Type type)  { return type == Type::int64;    }

// In case of packed type, it uses uint8 as underlying memory type
template <> inline bool matchType<uint8_t>(Type type)  { return type == Type::uint8;    }
template <> inline bool matchType<uint16_t>(Type type) { return type == Type::uint16;   }
template <> inline bool matchType<uint32_t>(Type type) { return type == Type::uint32;   }
template <> inline bool matchType<uint64_t>(Type type) { return type == Type::uint64;   }

template <> inline bool matchType<float16>(Type type)  { return type == Type::float16;  }
template <> inline bool matchType<float>(Type type)    { return type == Type::float32;  }
template <> inline bool matchType<double>(Type type)   { return type == Type::float64;  }

template <> inline bool matchType<packed16>(Type type)       { return type == Type::packed16;       }
template <> inline bool matchType<packed8avx2>(Type type)    { return type == Type::packed8avx2;    }
template <> inline bool matchType<packed8avx512>(Type type)  { return type == Type::packed8avx512;  }

<<<<<<< HEAD
template <> inline bool matchType<intgemm8>(Type type)    { return type == Type::intgemm8;    }
=======
template <> inline bool matchType<intgemm8>(Type type)    { return type == Type::intgemm8;   }
>>>>>>> c41b18c1
template <> inline bool matchType<intgemm16>(Type type)   { return type == Type::intgemm16;  }
// clang-format on

static inline std::ostream& operator<<(std::ostream& out, Type type) {
  switch(type) {
    case Type::int8    : out << "int8"; break;
    case Type::int16   : out << "int16"; break;
    case Type::int32   : out << "int32"; break;
    case Type::int64   : out << "int64"; break;

    case Type::uint8   : out << "uint8"; break;
    case Type::uint16  : out << "uint16"; break;
    case Type::uint32  : out << "uint32"; break;
    case Type::uint64  : out << "uint64"; break;

    case Type::float16 : out << "float16"; break;
    case Type::float32 : out << "float32"; break;
    case Type::float64 : out << "float64"; break;

    case Type::packed16      : out << "packed16"; break;
    case Type::packed8avx2   : out << "packed8avx2"; break;
    case Type::packed8avx512 : out << "packed8avx512"; break;

    case Type::intgemm8   : out << "intgemm8"; break;
    case Type::intgemm16  : out << "intgemm16"; break;
  }
  return out;
}

template <typename T>
inline std::string request();

// clang-format off
template <> inline std::string request<int8_t>()  { return "int8"; }
template <> inline std::string request<int16_t>() { return "int16"; }
template <> inline std::string request<int32_t>() { return "int32"; }
template <> inline std::string request<int64_t>() { return "int64"; }

template <> inline std::string request<uint8_t>()  { return "uint8"; }
template <> inline std::string request<uint16_t>() { return "uint16"; }
template <> inline std::string request<uint32_t>() { return "uint32"; }
template <> inline std::string request<uint64_t>() { return "uint64"; }

template <> inline std::string request<float16>()  { return "float16"; }
template <> inline std::string request<float>()    { return "float32"; }
template <> inline std::string request<double>()   { return "float64"; }

template <> inline std::string request<packed16>() { return "packed16"; }
template <> inline std::string request<packed8avx2>()  { return "packed8avx2"; }
template <> inline std::string request<packed8avx512>()  { return "packed8avx512"; }

template <> inline std::string request<intgemm8>()  { return "intgemm8"; }
template <> inline std::string request<intgemm16>()  { return "intgemm16"; }
// clang-format on

static Type inline typeFromString(const std::string& str) {
  if(str == "int8")
    return Type::int8;
  if(str == "int16")
    return Type::int16;
  if(str == "int32")
    return Type::int32;
  if(str == "int64")
    return Type::int64;

  if(str == "uint8")
    return Type::uint8;
  if(str == "uint16")
    return Type::uint16;
  if(str == "uint32")
    return Type::uint32;
  if(str == "uint64")
    return Type::uint64;

  if(str == "float16")
    return Type::float16;
  if(str == "float32")
    return Type::float32;
  if(str == "float64")
    return Type::float64;

  if(str == "packed16")
    return Type::packed16;
  if(str == "packed8avx2")
    return Type::packed8avx2;
  if(str == "packed8avx512")
    return Type::packed8avx512;

  if(str == "intgemm8")
    return Type::intgemm8;
  if(str == "intgemm16")
    return Type::intgemm16;

  ABORT("Unknown type {}", str);
}

template <typename T>
inline Type typeId();

template <> inline Type typeId<int8_t>()   { return Type::int8; }
template <> inline Type typeId<int16_t>()  { return Type::int16; }
template <> inline Type typeId<int32_t>()  { return Type::int32; }
template <> inline Type typeId<int64_t>()  { return Type::int64; }

template <> inline Type typeId<uint8_t>()  { return Type::uint8; }
template <> inline Type typeId<uint16_t>() { return Type::uint16; }
template <> inline Type typeId<uint32_t>() { return Type::uint32; }
template <> inline Type typeId<uint64_t>() { return Type::uint64; }

template <> inline Type typeId<float16>()  { return Type::float16; }
template <> inline Type typeId<float>()    { return Type::float32; }
template <> inline Type typeId<double>()   { return Type::float64; }

template <> inline Type typeId<packed16>()      { return Type::packed16; }
template <> inline Type typeId<packed8avx2>()   { return Type::packed8avx2; }
template <> inline Type typeId<packed8avx512>() { return Type::packed8avx512; }

template <> inline Type typeId<intgemm8>()   { return Type::intgemm8; }
template <> inline Type typeId<intgemm16>()  { return Type::intgemm16; }

// Abort if given C++ does not correspond to runtime type
template <typename T>
void matchOrAbort(Type type) {
  ABORT_IF(!matchType<T>(type),
           "Requested type ({}) and underlying type ({}) do not match",
           request<T>(),
           type);
}

namespace typeFitting { // own namespace instead of in class, otherwise we get error "explicit specialization in non-namespace scope"

  // Helper function for fitsIntoMax() below
  // Returns the 'capacity' of a type: number of digits for integers,
  // max_exponent for floats. We ignore the mantissa for floats.
  template<typename X> constexpr int capacity() {
    static_assert(std::is_arithmetic<X>::value || std::is_same<X,HalfFloat>::value,
                  "Wrong type for this template");
    return (std::is_integral<X>::value
            ? std::numeric_limits<X>::digits
            : std::numeric_limits<X>::max_exponent);
 }


  // Compare max for different types as constexpr, so can be used at compile-time to determine if RequestType type max fits into ReturnType max, see std::conditional below.
  template <typename RequestType, typename ReturnType>
  constexpr bool fitsIntoMax() {
    // We can't just compare std::numeric_limits<>::max(), because Clang-10
    // complains about rounding errors when implicitly converting int to float
    return ((!std::is_integral<RequestType>::value // RequestType is a float
             && std::is_integral<ReturnType>::value) // ReturnType an integer
            ? capacity<RequestType>() < capacity<ReturnType>() // special case
            : capacity<RequestType>() <= capacity<ReturnType>()); // normal case
  } // for built-in types everything is constexpr

}

template <typename ReturnType>
class NumericLimits {
private:

  template <typename MaxType> void setLimitsMax() {
    max    = (ReturnType)std::numeric_limits<MaxType>::max();
    lowest = (ReturnType)std::numeric_limits<MaxType>::lowest();
  }

  template <typename RequestType>
  void setLimits() {
    // check if the maximum of type RequestType fits into ReturnType
    constexpr bool fits = typeFitting::fitsIntoMax<RequestType, ReturnType>();
    // sanity check:
    static_assert(fits || typeFitting::fitsIntoMax<ReturnType, RequestType>(),
                  "RequestType doesn't fit into ReturnType, and ReturnType doesn't "
                  "fit into RequestType. fitsIntoMax is broken!");
    // and then use the smaller of each types to determine max, min, lowest.
    using MaxType = typename std::conditional<fits, RequestType, ReturnType>::type;
    setLimitsMax<MaxType>();
    // @TODO: should we rather abort if the RequestType does not fit into ReturnType instead of clipping to smaller type?
    // ABORT_IF(!fits, "Type {} is too small to contain max of type {}", typeId<ReturnType>(), typeId<RequestType>());
  }

  void setLimits(Type type) {
    DISPATCH_BY_TYPE0(type, setLimits);
  }

public:
  ReturnType max;
  ReturnType lowest;

  NumericLimits(Type type) {
    setLimits(type);
  }
};

}  // namespace marian

// custom specialization of std::hash can be injected in namespace std
namespace std {
  template<> struct hash<::marian::Type> {
    size_t operator()(const ::marian::Type& type) const noexcept {
      return (size_t)type; // type is already a unique value of type size_t
    }
  };
}<|MERGE_RESOLUTION|>--- conflicted
+++ resolved
@@ -139,10 +139,7 @@
   uint16_t x;
 };
 
-<<<<<<< HEAD
-=======
 // similar to the packed16, but to use with 16bit intgemm model packing.
->>>>>>> c41b18c1
 struct intgemm16 {
   int16_t x;
 };
@@ -158,10 +155,7 @@
   uint8_t x;
 };
 
-<<<<<<< HEAD
-=======
 // similar to packed8* but for intgemm 8bit model packing.
->>>>>>> c41b18c1
 struct intgemm8 {
   int8_t x;
 };
@@ -348,11 +342,7 @@
 template <> inline bool matchType<packed8avx2>(Type type)    { return type == Type::packed8avx2;    }
 template <> inline bool matchType<packed8avx512>(Type type)  { return type == Type::packed8avx512;  }
 
-<<<<<<< HEAD
-template <> inline bool matchType<intgemm8>(Type type)    { return type == Type::intgemm8;    }
-=======
 template <> inline bool matchType<intgemm8>(Type type)    { return type == Type::intgemm8;   }
->>>>>>> c41b18c1
 template <> inline bool matchType<intgemm16>(Type type)   { return type == Type::intgemm16;  }
 // clang-format on
 
