#pragma once

#include <thread>

#include "graph/backend_gpu.h"
#include "graph/node.h"
#include "kernels/tensor_operators.h"
#include "kernels/thrust_functions.h"

#ifdef CUDNN

#include <cudnn.h>

#define CUDA_CALL(x) do { if((x) != cudaSuccess) { \
      printf("Error at %s:%d\n",__FILE__,__LINE__);     \
      return EXIT_FAILURE;}} while(0)

#define CUDNN_CALL(x) do { if((x) != CUDNN_STATUS_SUCCESS) { \
      printf("Error (%s) at %s:%d\n",cudnnGetErrorString(x),__FILE__,__LINE__);     \
      }} while(0)

#endif

namespace marian {

class DotNodeOp : public NaryNodeOp {
private:
  bool transA_;
  bool transB_;
  float scalar_;

public:
  template <typename... Args>
  DotNodeOp(Expr a, Expr b,
            bool transA, bool transB, float scalar,
            Args... args)
      : NaryNodeOp({a, b}, keywords::shape = newShape(a, b, transA, transB), args...),
        transA_(transA), transB_(transB), scalar_(scalar) {}

  Shape newShape(Expr a, Expr b, bool transA, bool transB) {
    auto shapeA = a->shape();
    if(transA) {
      shapeA.set(0, a->shape()[1]);
      shapeA.set(1, a->shape()[0]);
    }

    auto shapeB = b->shape();
    if(transB) {
      shapeB.set(0, b->shape()[1]);
      shapeB.set(1, b->shape()[0]);
    }

    Shape outShape = shapeA;
    outShape.set(1, shapeB[1]);
    UTIL_THROW_IF2(shapeA[1] != shapeB[0],
                   "matrix product requires dimensions to match");
    return outShape;
  }

  NodeOps forwardOps() {
    // C = alpha * dot(op(A), op(B))
    return {NodeOp(Prod(
        std::static_pointer_cast<BackendGPU>(getBackend())->getCublasHandle(),
        val_,
        child(0)->val(),
        child(1)->val(),
        transA_,
        transB_,
        0.f,
        scalar_))};
  }

  NodeOps backwardOps() {
    // D is the adjoint, the matrix of derivatives
    // df/dA += alpha * dot(D, op(B).T)
    // df/dB += alpha * dot(op(A).T, D)
    // beta set to 1.0 in gemm, C = alpha * dot(op(A), op(B)) + beta * C
    // to sum gradients from different graph parts
<<<<<<< HEAD

    if(!transA_ && transB_)
      return {NodeOp(Prod(std::static_pointer_cast<BackendGPU>(getBackend())->getCublasHandle(),
                          child(0)->grad(), adj_, child(1)->val(), false, false, 1.0, scalar_)),
              NodeOp(Prod(std::static_pointer_cast<BackendGPU>(getBackend())->getCublasHandle(),
                          child(1)->grad(), adj_, child(0)->val(), true, false, 1.0, scalar_))};

    if(transA_ && !transB_)
      return {NodeOp(Prod(std::static_pointer_cast<BackendGPU>(getBackend())->getCublasHandle(),
                          child(0)->grad(), child(1)->val(), adj_, false, true, 1.0, scalar_)),
              NodeOp(Prod(std::static_pointer_cast<BackendGPU>(getBackend())->getCublasHandle(),
                          child(1)->grad(), child(0)->val(), adj_, false, false, 1.0, scalar_))};

    if(transA_ && transB_)
      return {NodeOp(Prod(std::static_pointer_cast<BackendGPU>(getBackend())->getCublasHandle(),
                          child(0)->grad(), child(1)->val(), adj_, true, true, 1.0, scalar_)),
              NodeOp(Prod(std::static_pointer_cast<BackendGPU>(getBackend())->getCublasHandle(),
                          child(1)->grad(), adj_, child(0)->val(), true, true, 1.0, scalar_))};

    return {NodeOp(Prod(std::static_pointer_cast<BackendGPU>(getBackend())->getCublasHandle(),
                        child(0)->grad(), adj_, child(1)->val(), false, true, 1.0, scalar_)),
            NodeOp(Prod(std::static_pointer_cast<BackendGPU>(getBackend())->getCublasHandle(),
                        child(1)->grad(), child(0)->val(), adj_, true, false, 1.0, scalar_))};

=======
    return {NodeOp(Prod(std::static_pointer_cast<BackendGPU>(getBackend())
                            ->getCublasHandle(),
                        child(0)->grad(),
                        adj_,
                        child(1)->val(),
                        false,
                        !transB_,
                        1.0,
                        scalar_)),
            NodeOp(Prod(std::static_pointer_cast<BackendGPU>(getBackend())
                            ->getCublasHandle(),
                        child(1)->grad(),
                        child(0)->val(),
                        adj_,
                        !transA_,
                        false,
                        1.0,
                        scalar_))};
>>>>>>> de300f5c
  }

  const std::string type() { return "•"; }

  const std::string color() { return "orange"; }
};

class DotBatchedNodeOp : public NaryNodeOp {
private:
  bool transA_;
  bool transB_;
  float scalar_;

public:
  template <typename... Args>
  DotBatchedNodeOp(Expr a, Expr b,
            bool transA, bool transB, float scalar,
            Args... args)
      : NaryNodeOp({a, b}, keywords::shape = newShape(a, b, transA, transB), args...),
        transA_(transA), transB_(transB), scalar_(scalar) {}

  Shape newShape(Expr a, Expr b, bool transA, bool transB) {
    auto shapeA = a->shape();
    if(transA) {
      shapeA.set(0, a->shape()[1]);
      shapeA.set(1, a->shape()[0]);
    }

    auto shapeB = b->shape();
    if(transB) {
      shapeB.set(0, b->shape()[1]);
      shapeB.set(1, b->shape()[0]);
    }

    Shape outShape = shapeA;
    outShape.set(1, shapeB[1]);
    UTIL_THROW_IF2(shapeA[1] != shapeB[0],
                   "matrix product requires dimensions to match");
    return outShape;
  }

  NodeOps forwardOps() {
    // C = alpha * dot(op(A), op(B))
    return {NodeOp(ProdBatched(
        std::static_pointer_cast<BackendGPU>(getBackend())->getCublasHandle(),
        val_,
        child(0)->val(),
        child(1)->val(),
        transA_,
        transB_,
        0.f,
        scalar_))};
  }

  NodeOps backwardOps() {
    // D is the adjoint, the matrix of derivatives
    // df/dA += alpha * dot(D, op(B).T)
    // df/dB += alpha * dot(op(A).T, D)
    // beta set to 1.0 in gemm, C = alpha * dot(op(A), op(B)) + beta * C
    // to sum gradients from different graph parts
<<<<<<< HEAD

    if(!transA_ && transB_)
      return {NodeOp(ProdBatched(std::static_pointer_cast<BackendGPU>(getBackend())->getCublasHandle(),
                          child(0)->grad(), adj_, child(1)->val(), false, false, 1.0, scalar_)),
              NodeOp(ProdBatched(std::static_pointer_cast<BackendGPU>(getBackend())->getCublasHandle(),
                          child(1)->grad(), adj_, child(0)->val(), true, false, 1.0, scalar_))};

    if(transA_ && !transB_)
      return {NodeOp(ProdBatched(std::static_pointer_cast<BackendGPU>(getBackend())->getCublasHandle(),
                          child(0)->grad(), child(1)->val(), adj_, false, true, 1.0, scalar_)),
              NodeOp(ProdBatched(std::static_pointer_cast<BackendGPU>(getBackend())->getCublasHandle(),
                          child(1)->grad(), child(0)->val(), adj_, false, false, 1.0, scalar_))};

    if(transA_ && transB_)
      return {NodeOp(ProdBatched(std::static_pointer_cast<BackendGPU>(getBackend())->getCublasHandle(),
                          child(0)->grad(), child(1)->val(), adj_, true, true, 1.0, scalar_)),
              NodeOp(ProdBatched(std::static_pointer_cast<BackendGPU>(getBackend())->getCublasHandle(),
                          child(1)->grad(), adj_, child(0)->val(), true, true, 1.0, scalar_))};

    return {NodeOp(ProdBatched(std::static_pointer_cast<BackendGPU>(getBackend())->getCublasHandle(),
                              child(0)->grad(), adj_, child(1)->val(), false, true, 1.0, scalar_)),
            NodeOp(ProdBatched(std::static_pointer_cast<BackendGPU>(getBackend())->getCublasHandle(),
                               child(1)->grad(), child(0)->val(), adj_, true, false, 1.0, scalar_))};
=======
    return {NodeOp(ProdBatched(std::static_pointer_cast<BackendGPU>(getBackend())
                            ->getCublasHandle(),
                        child(0)->grad(),
                        adj_,
                        child(1)->val(),
                        false,
                        !transB_,
                        1.0,
                        scalar_)),
            NodeOp(ProdBatched(std::static_pointer_cast<BackendGPU>(getBackend())
                            ->getCublasHandle(),
                        child(1)->grad(),
                        child(0)->val(),
                        adj_,
                        !transA_,
                        false,
                        1.0,
                        scalar_))};
>>>>>>> de300f5c
  }

  const std::string type() { return "•"; }

  const std::string color() { return "orange"; }
};

struct ScalarProductNodeOp : public NaryNodeOp {
  template <typename... Args>
  ScalarProductNodeOp(Expr a, Expr b, Args... args)
      : NaryNodeOp({a, b}, keywords::shape = newShape(a, b, args...), args...) {
  }

  template <typename... Args>
  Shape newShape(Expr a, Expr b, Args... args) {
    int ax = keywords::Get(keywords::axis, -1, args...);
    Shape full = a->shape();
    for(int i = 0; i < b->shape().size(); ++i)
      full.set(i, std::max(full[i], b->shape()[i]));

    if(ax != -1) {
      full.set(ax, 1);
    } else {
      full.set(0, 1);
      full.set(1, 1);
      full.set(2, 1);
      full.set(3, 1);
    }
    return full;
  }

  NodeOps forwardOps() {
    return {NodeOp(Reduce(_1 * _2, val_, child(0)->val(), child(1)->val()))};
  }

  NodeOps backwardOps() {
    return {NodeOp(Add(_1 * _2, child(0)->grad(), child(1)->val(), adj_)),
            NodeOp(Add(_1 * _2, child(1)->grad(), child(0)->val(), adj_))};
  }

  const std::string type() { return "scalar-product"; }

  const std::string color() { return "orange"; }
};

struct ElementBinaryNodeOp : public NaryNodeOp {
  template <typename... Args>
  ElementBinaryNodeOp(Expr a, Expr b, Args... args)
      : NaryNodeOp({a, b}, keywords::shape = newShape(a, b), args...) {}

  Shape newShape(Expr a, Expr b) {
    Shape shape1 = a->shape();
    Shape shape2 = b->shape();
    for(int i = 0; i < shape1.size(); ++i) {
      UTIL_THROW_IF2(shape1[i] != shape2[i] && shape1[i] != 1 && shape2[i] != 1,
                     "Shapes cannot be broadcasted");
      shape1.set(i, std::max(shape1[i], shape2[i]));
    }
    return shape1;
  }

  const std::string color() { return "yellow"; }
};

struct PlusNodeOp : public ElementBinaryNodeOp {
  template <typename... Args>
  PlusNodeOp(Args... args) : ElementBinaryNodeOp(args...) {}

  NodeOps forwardOps() {
    return {
        NodeOp(Element(_1 = _2 + _3, val_, child(0)->val(), child(1)->val()))};
  }

  NodeOps backwardOps() {
    return {NodeOp(Add(_1, child(0)->grad(), adj_)),
            NodeOp(Add(_1, child(1)->grad(), adj_))};
  }

  const std::string type() { return "+"; }
};

struct MinusNodeOp : public ElementBinaryNodeOp {
  template <typename... Args>
  MinusNodeOp(Args... args) : ElementBinaryNodeOp(args...) {}

  NodeOps forwardOps() {
    return {
        NodeOp(Element(_1 = _2 - _3, val_, child(0)->val(), child(1)->val()))};
  }

  NodeOps backwardOps() {
    return {NodeOp(Add(_1, child(0)->grad(), adj_)),
            NodeOp(Add(-_1, child(1)->grad(), adj_))};
  }

  const std::string type() { return "-"; }
};

struct MultNodeOp : public ElementBinaryNodeOp {
  template <typename... Args>
  MultNodeOp(Args... args) : ElementBinaryNodeOp(args...) {}

  NodeOps forwardOps() {
    return {
        NodeOp(Element(_1 = _2 * _3, val_, child(0)->val(), child(1)->val()))};
  }

  NodeOps backwardOps() {
    return {NodeOp(Add(_1 * _2, child(0)->grad(), adj_, child(1)->val())),
            NodeOp(Add(_1 * _2, child(1)->grad(), adj_, child(0)->val()))};
  }

  const std::string type() { return "×"; }
};

struct DivNodeOp : public ElementBinaryNodeOp {
  template <typename... Args>
  DivNodeOp(Args... args) : ElementBinaryNodeOp(args...) {}

  NodeOps forwardOps() {
    return {
        NodeOp(Element(_1 = _2 / _3, val_, child(0)->val(), child(1)->val()))};
  }

  NodeOps backwardOps() {
    return {
        NodeOp(Add(_1 * 1.0f / _2, child(0)->grad(), adj_, child(1)->val())),
        NodeOp(Add(-_1 * _2 / (_3 * _3),
                   child(1)->grad(),
                   adj_,
                   child(0)->val(),
                   child(1)->val()))};
  }

  const std::string type() { return "÷"; }
};

//struct PowNodeOp : public ElementBinaryNodeOp {
//public:
//  template <typename... Args>
//  PowNodeOp(Args... args) : ElementBinaryNodeOp(args...) {}
//
//  NodeOps forwardOps() {
//    return {NodeOp(Element(_1 = Pow(_2, _3), val_,
//                           child(0)->val(), child(1)->val()))};
//  }
//
//  NodeOps backwardOps() {
//    return {
//      NodeOp(Add(_2 * Pow(_1, _2 - 1.f) * _3,
//                 child(0)->grad(), child(0)->val(), child(1)->val(), adj_)),
//      NodeOp(Add(Pow(_1, _2) * Log(_1) * _3,
//                 child(1)->grad(), child(0)->val(), child(1)->val(), adj_))
//
//    };
//  }
//
//  const std::string type() { return "pow"; }
//};


// Cross-entropy node. It computes -b*log(softmax(a)), summing rowwise.
struct CrossEntropyNodeOp : public NaryNodeOp {
  template <typename... Args>
  CrossEntropyNodeOp(Expr a, Expr b, Args... args)
      : NaryNodeOp({a, b}, keywords::shape = newShape(a), args...) {}

  Shape newShape(Expr a) {
    Shape shape1 = a->shape();
    shape1.set(1, 1);
    return shape1;
  }

  NodeOps forwardOps() {
    // C = sum(-logsoftmax(A) * delta(y', y))
    return {NodeOp(CrossEntropyPick(val_, child(0)->val(), child(1)->val()))};
  }

  NodeOps backwardOps() {
    return {NodeOp(CrossEntropyPickBackward(
        child(0)->grad(), adj_, child(0)->val(), child(1)->val()))};
  }

  const std::string type() { return "x-ent"; }
};

struct ConcatenateNodeOp : public NaryNodeOp {
  template <typename... Args>
  ConcatenateNodeOp(const std::vector<Expr>& nodes, Args... args)
      : NaryNodeOp(nodes,
                   keywords::shape
                   = newShape(nodes, keywords::Get(keywords::axis, 0, args...)),
                   args...),
        ax_(keywords::Get(keywords::axis, 0, args...)) {}

  Shape newShape(const std::vector<Expr>& nodes, int ax) {
    Shape shape = nodes.back()->shape();
    shape.set(ax, 0);
    for(auto child : nodes)
      shape.set(ax, shape[ax] + child->shape()[ax]);
    // std::cerr << ax << " : " << shape[0] << " " << shape[1] << std::endl;
    return shape;
  }

  void forward() {
    std::vector<Tensor> concatenees;
    for(int i = 0; i < children_.size(); ++i)
      concatenees.push_back(child(i)->val());
    Concatenate(val_, concatenees, ax_);
  }

  void backward() {
    std::vector<Tensor> deconcatenees;
    for(int i = 0; i < children_.size(); ++i) {
      auto childPtr = child(i);
      childPtr
          ->set_zero_adjoint();  // @TODO: this is a hotfix, do this properly
      deconcatenees.push_back(childPtr->grad());
    }
    Deconcatenate(deconcatenees, adj_, ax_);
  }

  virtual size_t hash() {
    size_t seed = NaryNodeOp::hash();
    boost::hash_combine(seed, ax_);
    return seed;
  }

  virtual bool equal(Expr node) {
    if(!NaryNodeOp::equal(node))
      return false;
    Ptr<ConcatenateNodeOp> cnode = std::dynamic_pointer_cast<ConcatenateNodeOp>(node);
    if(!cnode)
      return false;
    if(ax_ != cnode->ax_)
      return false;
    return true;
  }

  const std::string type() { return "concat"; }

  int ax_;
};

/*
struct TanhPlus3NodeOp : public NaryNodeOp {
  TanhPlus3NodeOp(const std::vector<Expr>& nodes)
    : NaryNodeOp(nodes, keywords::shape=newShape(nodes)) { }

  Shape newShape(const std::vector<Expr>& nodes) {
    Shape shape = nodes[0]->shape();

    for(int n = 1; n < nodes.size(); ++n) {
      Shape shapen = nodes[n]->shape();
      for(int i = 0; i < shapen.size(); ++i) {
        UTIL_THROW_IF2(shape[i] != shapen[i] && shape[i] != 1 && shapen[i] != 1,
                       "Shapes cannot be broadcasted");
        shape.set(i, std::max(shape[i], shapen[i]));
      }
    }
    return shape;
  }

  void forward() {
    Element(_1 = Tanh(_2 + _3 + _4),
            val_,
            child(0)->val(),
            child(1)->val(),
            child(2)->val());
  }

  void backward() {
    for(auto&& child : children_) {
      if(child->trainable())
        Add((1.f - _1 * _1) * _2,
            child->grad(), val_, adj_);
    }
  }

  const std::string type() {
    return "tanhPlus3";
  }

};
*/

struct AffineNodeOp : public NaryNodeOp {
  AffineNodeOp(const std::vector<Expr>& nodes)
      : NaryNodeOp(nodes, keywords::shape = newShape(nodes)) {}

  Shape newShape(const std::vector<Expr>& nodes) {
    Shape shape1 = nodes[0]->shape();
    Shape shape2 = nodes[1]->shape();
    UTIL_THROW_IF2(shape1[1] != shape2[0],
                   "matrix product requires dimensions to match");
    shape1.set(1, shape2[1]);
    return shape1;
  }

  NodeOps forwardOps() {
    return {
      NodeOp(Prod(std::static_pointer_cast<BackendGPU>(getBackend())
                      ->getCublasHandle(),
                  val_,
                  child(0)->val(),
                  child(1)->val(),
                  false,
                  false);
             Add(_1, val_, child(2)->val());)
    };
  }

  NodeOps backwardOps() {
    // D is the adjoint, the matrix of derivatives
    // df/dA += D*B.T
    // df/dB += A.T*D
    // beta set to 1.0 in gemm, C = dot(A,B) + beta * C
    // to sum gradients from different graph parts

    return {NodeOp(Prod(std::static_pointer_cast<BackendGPU>(getBackend())
                            ->getCublasHandle(),
                        child(0)->grad(),
                        adj_,
                        child(1)->val(),
                        false,
                        true,
                        1.0)),
            NodeOp(Prod(std::static_pointer_cast<BackendGPU>(getBackend())
                            ->getCublasHandle(),
                        child(1)->grad(),
                        child(0)->val(),
                        adj_,
                        true,
                        false,
                        1.0)),
            NodeOp(Add(_1, child(2)->grad(), adj_))};
  }

  const std::string type() { return "affine"; }
};

struct LayerNormalizationOp : public NaryNodeOp {
private:
  float eps_;

public:
  LayerNormalizationOp(const std::vector<Expr>& nodes, float eps=1e-9)
  : NaryNodeOp(nodes), eps_(eps) {}

  NodeOps forwardOps() {
    return {NodeOp(LayerNormalization(
        val_,
        child(0)->val(),
        child(1)->val(),
        (children_.size() == 3) ? child(2)->val() : nullptr,
        eps_))};
  }

  NodeOps backwardOps() {
    return {NodeOp(LayerNormalizationGrad(
        child(0)->grad(),
        child(1)->grad(),
        (children_.size() == 3) ? child(2)->grad() : nullptr,
        adj_,
        val_,
        child(0)->val(),
        child(1)->val(),
        (children_.size() == 3) ? child(2)->val() : nullptr,
        eps_))};
  }

  const std::string type() { return "layer_normalization"; }
};

struct HighwayNodeOp : public NaryNodeOp {
  HighwayNodeOp(const std::vector<Expr>& nodes)
  : NaryNodeOp(nodes) {}

  NodeOps forwardOps() {
    return {NodeOp(HighwayForward(
        val_,
        child(0)->val(),
        child(1)->val(),
        child(2)->val()))};
  }

  NodeOps backwardOps() {
    return {NodeOp(HighwayBackward(
        child(0)->grad(),
        child(1)->grad(),
        child(2)->grad(),
        child(0)->val(),
        child(1)->val(),
        child(2)->val(),
        adj_))};
  }

  const std::string type() { return "highway"; }
};

#ifdef CUDNN
class ConvolutionOp : public NaryNodeOp {
  public:
    ConvolutionOp(const std::vector<Expr>& nodes) : NaryNodeOp(nodes)
    {
      CUDNN_CALL( cudnnCreate(&cudnnHandle_) );

      CUDNN_CALL( cudnnCreateTensorDescriptor(&xDesc_) );
      CUDNN_CALL( cudnnSetTensor4dDescriptor(xDesc_,
                    CUDNN_TENSOR_NCHW, CUDNN_DATA_FLOAT,
                    nodes[0]->shape()[0], nodes[0]->shape()[1],
                    nodes[0]->shape()[2], nodes[0]->shape()[3]
      ));

      int widthPad = 1;
      int heightPad = 1;
      int heightStride = 1;
      int widthStride = 1;

      CUDNN_CALL( cudnnCreateConvolutionDescriptor(&convDesc_) );
#if CUDNN_MAJOR > 5
      CUDNN_CALL( cudnnSetConvolution2dDescriptor(convDesc_,
                    heightPad, widthPad, heightStride, widthStride,
                    1, 1,  // upscales
                    CUDNN_CROSS_CORRELATION, CUDNN_DATA_FLOAT
      ));
#else
      CUDNN_CALL( cudnnSetConvolution2dDescriptor(convDesc_,
                    heightPad, widthPad, heightStride, widthStride,
                    1, 1,  // upscales
                    CUDNN_CROSS_CORRELATION
      ));
#endif

      // std::cerr << "data: " << nodes[0]->shape() << std::endl;
      // std::cerr << "filter: " << nodes[1]->shape() << std::endl;
      // std::cerr << "bias: " << nodes[2]->shape() << std::endl;

      int layerIn = nodes[1]->shape()[0];
      int layerOut  = nodes[1]->shape()[1];
      kernelH_ = nodes[1]->shape()[2];
      kernelW_ = nodes[1]->shape()[3];
      CUDNN_CALL( cudnnCreateFilterDescriptor(&kernelDesc_) );
      CUDNN_CALL( cudnnSetFilter4dDescriptor( kernelDesc_,
                    CUDNN_DATA_FLOAT, CUDNN_TENSOR_NCHW,
                    layerOut, layerIn, kernelH_, kernelW_));

      CUDNN_CALL( cudnnCreateTensorDescriptor(&biasDesc_) );
      CUDNN_CALL( cudnnSetTensor4dDescriptor( biasDesc_,
                    CUDNN_TENSOR_NCHW, CUDNN_DATA_FLOAT,
                    nodes[2]->shape()[0], nodes[2]->shape()[1],
                    nodes[2]->shape()[2], nodes[2]->shape()[3]
      ));

      CUDNN_CALL( cudnnGetConvolution2dForwardOutputDim(
        convDesc_,
        xDesc_,
        kernelDesc_,
        shape_.begin(), shape_.begin() + 1, shape_.begin() + 2, shape_.begin() + 3
      ));

      CUDNN_CALL( cudnnCreateTensorDescriptor(&yDesc_) );
      CUDNN_CALL( cudnnSetTensor4dDescriptor(yDesc_,
                                CUDNN_TENSOR_NCHW, CUDNN_DATA_FLOAT,
                                shape_[0], shape_[1],
                                shape_[2], shape_[3])
      );
      CUDNN_CALL( cudnnCreateTensorDescriptor(&adjDesc_) );
      CUDNN_CALL( cudnnSetTensor4dDescriptor(adjDesc_,
                                CUDNN_TENSOR_NCHW, CUDNN_DATA_FLOAT,
                                shape_[0], shape_[1],
                                shape_[2], shape_[3])
      );
    }


    NodeOps forwardOps() {
      const float alpha = 1.0f;
      const float beta = 0.0f;
      cudaSetDevice(val_->getDevice());

      return {
        NodeOp(CUDNN_CALL(cudnnConvolutionForward(cudnnHandle_,
                            &alpha,
                            xDesc_, children_[0]->val()->data(),
                            kernelDesc_,
                            children_[1]->val()->data(),
                            convDesc_,
                            CUDNN_CONVOLUTION_FWD_ALGO_IMPLICIT_GEMM,
                            nullptr, 0,
                            &beta,
                            yDesc_, val_->data()))
        ),
        NodeOp(CUDNN_CALL(cudnnAddTensor(cudnnHandle_,
                            &alpha,
                            biasDesc_, children_[2]->val()->data(),
                            &alpha,
                            yDesc_, val_->data()))
        )
      };
    }

    NodeOps backwardOps() {
      // const float alpha = 1.0f / std::sqrt(float(kernelH_ * kernelW_));
      const float alpha = 1.0f;
      const float beta = 1.0f;
      // std::cerr << "BACKWARD" << std::endl;
      return {
        NodeOp(CUDNN_CALL(
          cudnnConvolutionBackwardData(cudnnHandle_,
            &alpha,
            kernelDesc_,
            children_[1]->val()->data(),
            adjDesc_,
            adj_->data(),
            convDesc_,
            CUDNN_CONVOLUTION_BWD_DATA_ALGO_0,
            nullptr, 0,
            &beta,
            xDesc_,
            children_[0]->grad()->data())
        )),
        NodeOp(CUDNN_CALL(
          cudnnConvolutionBackwardFilter(cudnnHandle_,
            &alpha,
            xDesc_,
            children_[0]->val()->data(),
            adjDesc_,
            adj_->data(),
            convDesc_,
            CUDNN_CONVOLUTION_BWD_FILTER_ALGO_0,
            nullptr, 0,
            &beta,
            kernelDesc_,
            children_[1]->grad()->data())
        )),
        NodeOp(CUDNN_CALL(
          cudnnConvolutionBackwardBias(cudnnHandle_,
            &alpha,
            adjDesc_,
            adj_->data(),
            &beta,
            biasDesc_,
            children_[2]->grad()->data())
        ))
      };
    }


    const std::string type() {
      return "layer_convolution";
    }

    virtual ~ConvolutionOp() {
      cudnnDestroyConvolutionDescriptor(convDesc_);
      cudnnDestroyFilterDescriptor(kernelDesc_);
      cudnnDestroy(cudnnHandle_);
      cudnnDestroyTensorDescriptor(xDesc_);
      cudnnDestroyTensorDescriptor(yDesc_);
      cudnnDestroyTensorDescriptor(biasDesc_);
    }

  protected:
    cudnnHandle_t cudnnHandle_;
    cudnnConvolutionDescriptor_t convDesc_;
    cudnnFilterDescriptor_t kernelDesc_;
    cudnnTensorDescriptor_t biasDesc_;
    cudnnTensorDescriptor_t xDesc_;
    cudnnTensorDescriptor_t yDesc_;
    cudnnTensorDescriptor_t adjDesc_;
    int kernelH_;
    int kernelW_;

};

#endif

}<|MERGE_RESOLUTION|>--- conflicted
+++ resolved
@@ -76,7 +76,6 @@
     // df/dB += alpha * dot(op(A).T, D)
     // beta set to 1.0 in gemm, C = alpha * dot(op(A), op(B)) + beta * C
     // to sum gradients from different graph parts
-<<<<<<< HEAD
 
     if(!transA_ && transB_)
       return {NodeOp(Prod(std::static_pointer_cast<BackendGPU>(getBackend())->getCublasHandle(),
@@ -100,27 +99,6 @@
                         child(0)->grad(), adj_, child(1)->val(), false, true, 1.0, scalar_)),
             NodeOp(Prod(std::static_pointer_cast<BackendGPU>(getBackend())->getCublasHandle(),
                         child(1)->grad(), child(0)->val(), adj_, true, false, 1.0, scalar_))};
-
-=======
-    return {NodeOp(Prod(std::static_pointer_cast<BackendGPU>(getBackend())
-                            ->getCublasHandle(),
-                        child(0)->grad(),
-                        adj_,
-                        child(1)->val(),
-                        false,
-                        !transB_,
-                        1.0,
-                        scalar_)),
-            NodeOp(Prod(std::static_pointer_cast<BackendGPU>(getBackend())
-                            ->getCublasHandle(),
-                        child(1)->grad(),
-                        child(0)->val(),
-                        adj_,
-                        !transA_,
-                        false,
-                        1.0,
-                        scalar_))};
->>>>>>> de300f5c
   }
 
   const std::string type() { return "•"; }
@@ -181,7 +159,6 @@
     // df/dB += alpha * dot(op(A).T, D)
     // beta set to 1.0 in gemm, C = alpha * dot(op(A), op(B)) + beta * C
     // to sum gradients from different graph parts
-<<<<<<< HEAD
 
     if(!transA_ && transB_)
       return {NodeOp(ProdBatched(std::static_pointer_cast<BackendGPU>(getBackend())->getCublasHandle(),
@@ -205,26 +182,6 @@
                               child(0)->grad(), adj_, child(1)->val(), false, true, 1.0, scalar_)),
             NodeOp(ProdBatched(std::static_pointer_cast<BackendGPU>(getBackend())->getCublasHandle(),
                                child(1)->grad(), child(0)->val(), adj_, true, false, 1.0, scalar_))};
-=======
-    return {NodeOp(ProdBatched(std::static_pointer_cast<BackendGPU>(getBackend())
-                            ->getCublasHandle(),
-                        child(0)->grad(),
-                        adj_,
-                        child(1)->val(),
-                        false,
-                        !transB_,
-                        1.0,
-                        scalar_)),
-            NodeOp(ProdBatched(std::static_pointer_cast<BackendGPU>(getBackend())
-                            ->getCublasHandle(),
-                        child(1)->grad(),
-                        child(0)->val(),
-                        adj_,
-                        !transA_,
-                        false,
-                        1.0,
-                        scalar_))};
->>>>>>> de300f5c
   }
 
   const std::string type() { return "•"; }
