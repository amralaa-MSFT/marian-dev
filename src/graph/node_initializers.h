--- conflicted
+++ resolved
@@ -26,14 +26,6 @@
 
 NodeInitializer eye(float val = 1.f);
 
-<<<<<<< HEAD
-NodeInitializer normal(float mju, float sigma);
-
-NodeInitializer uniform(float a, float b);
-
-NodeInitializer dropout(float prob);
-
-=======
 NodeInitializer normal(float mean = 0.f, float stddev = 1.f);
 
 NodeInitializer uniform(float a = 0.f, float b = 1.f);
@@ -42,7 +34,6 @@
 
 NodeInitializer dropout(float prob);
 
->>>>>>> c2312aa1
 void gumbel(Tensor t);
 
 static inline void dummy(Tensor t) {}
