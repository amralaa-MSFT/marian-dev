/* Part of this file was contributed by NVIDIA under license:
 *   Copyright (C) 2020 NVIDIA Corporation
 *   SPDX-License-Identifier: MIT
 */

#pragma once

#include "common/config.h"
#include "common/definitions.h"

#include "tensors/backend.h"
#include "tensors/tensor_allocator.h"

#include "graph/chainable.h"
#include "graph/node_initializers.h"
#include "graph/node_operators.h"
#include "graph/parameters.h"

#include <map>
#include <unordered_set>

namespace marian {

/**
 * Create an expression node of any type, and pass all
 * arguments to any available constructor.
 * E.g., to create a ConstantNode uses `Expression<ConstantNode>(...)`.
 */
template <class T, typename... Args>
Expr Expression(Args&&... args);

/**
 * The whole tensor set in the graph.
 * Holds all tensor objects (memory and nodes) for a graph.
 */
class Tensors {
private:
  Ptr<TensorAllocator> tensors_;
  Ptr<TensorAllocator> cache_;

  typedef std::unordered_map<size_t, std::vector<WExpr>> WeakMemory;
  typedef std::unordered_map<size_t, std::vector<Expr>> Memory;

<<<<<<< HEAD
  std::map<std::string, Expr> memoizationMap_;

  Ptr<WeakMemory> shortterm_;
  Ptr<Memory> longterm_;
=======
  Ptr<WeakMemory> shortterm_;  // holds all nodes for a graph
  Ptr<Memory> longterm_;  // holds memoized nodes
>>>>>>> db771e09

public:
  Tensors(Ptr<Backend> backend)
      : tensors_(New<TensorAllocator>(backend)),
        cache_(New<TensorAllocator>(backend)),
        shortterm_(New<WeakMemory>()),
        longterm_(New<Memory>()) {}

  Tensors(Ptr<Backend> backend, Ptr<Device> device)
      : tensors_(New<TensorAllocator>(backend, device)),
        cache_(New<TensorAllocator>(backend)),
        shortterm_(New<WeakMemory>()),
        longterm_(New<Memory>()) {}

  void reserve(size_t bytes) { tensors_->reserve(bytes); }

  void throwAtReallocation(bool throwAtRealloc) {
    tensors_->throwAtReallocation(throwAtRealloc);
  }

  void allocateForward(Expr node) {
    if(!node->val()) {
      if(node->memoize())
        cache_->allocate(node->val(), node->shape(), node->value_type());
      else
        tensors_->allocate(node->val(), node->shape(), node->value_type());
    }
  }

  void allocateBackward(Expr node) {
    if(!node->grad())
      tensors_->allocate(node->grad(), node->shape(), node->value_type());
  }

  void free(const Tensor& tensor) { tensors_->free(tensor); }

  Ptr<Allocator>       getAllocator() { return tensors_->allocator(); }
  Ptr<TensorAllocator> getTensorAllocator() { return tensors_; }
  
  Expr findOrRemember(Expr node) {
    size_t hash = node->hash();
    // memoize constant nodes that are not parameters
    // parameters are already memoized in the graph itself
    if(node->type() != "param" && node->memoize()) {
      auto it = longterm_->find(hash);
      if(it != longterm_->end()) {
        for(auto found : it->second) {
          return found;
          // @TODO: check why below code does not work for certain nodes and
          // autotuning.
          // if(node->equal(found)) {
          // std::cerr << "found memoized" << std::endl;
          // return found;
          //}
        }
      }
      (*longterm_)[hash].push_back(node);
    }

    auto it = shortterm_->find(hash);
    if(it != shortterm_->end()) {
      for(auto found : it->second) {
        if(node->equal(found)) {
          return found;
        }
      }
    }
    (*shortterm_)[hash].push_back(node.get()); // weakPtr
    return nullptr;
  }

  void rememberByName(const std::string& name, Expr e) {
    ABORT_IF(e == nullptr, "Expression must be non-null");
    ABORT_IF(e->type() == "param", "Not intended for graph parameters");
    memoizationMap_[name] = e;
    findOrRemember(e);
  }

  Expr findByName(const std::string&name) {
    if(memoizationMap_.count(name))
      return findOrRemember(memoizationMap_[name]);
    return nullptr;
  }

  void clear() {
    tensors_->clear();
    shortterm_->clear();
  }

  void clearShorttermMemory() { shortterm_->clear(); }

  void clearLongtermMemory() { longterm_->clear(); }
};

typedef std::map<Type, Ptr<Parameters>> ElementTypeParamsMap; // keep it sorted, hence map not unordered map

/**
 *  Main implementation of a computation graph.
 *  Keeps a record of data (tensors) and all operations. Each operation in a computation graph is a Node.
 *  Each Node defines its forward and backward steps.
 */
class ExpressionGraph : public std::enable_shared_from_this<ExpressionGraph> {
  size_t count_{0};  // counter for nodes in the graph; hold current node index

  std::unordered_set<Expr> topNodes_; // current set of roots. In the end, all but one must have been consumed

protected:  // (these are protected, not private, for ONNX exporting)
  std::list<Expr> nodesForward_;     ///< contains all nodes used for forward()
  std::list<Expr> nodesBackward_;    ///< contains trainable nodes used for backward()

  /**
   * A shared pointer to the tensor objects in the graph.
   * Holds memory and nodes that corresponds to tensors in a graph.
   * Since operations will result in new tensors, this attribute is used
   * to allocate memory for new tensors during forward() and backward().
   * This gets cleared before a new graph is built.
   */
  Ptr<Tensors> tensors_;
private:

  std::unordered_map<size_t, std::vector<Expr>> memoized_;

  Type defaultElementType_{Type::float32};  // Type used for storing parameters, currently all parameters have to have the same type

  bool inferenceOnly_{false};               // a flag holds whether the graph is used for inference only

  bool checkpointing_{false};               // use gradient checkpointing if true

  bool reloaded_{false};                    // a flag holds whether the graph is reloaded: reloaded is true if the graph loads parameters by load() function.

  bool throwNaN_{false};                    // a flag holds whether the graph throws a NaN exception

protected:
  // Delete, copy and move constructors
  ExpressionGraph(const ExpressionGraph&) = delete;
  ExpressionGraph(ExpressionGraph&&) = delete;

  /**
   * A map holds memory and nodes that corresponds to graph parameters.
   * The key is Type and the mapped value is a set of parameter objects with corresponding type.
   * Now we can have multiple types of parameters in a separate parameters object per value type.
   * This is currently only accessible through private functions during loading, will abort during training
   * when params() is called (e.g. optimizer) and there is more or other types than the default parameter type.
   * Currently the only usecase is inference. Trying to access params() for non-default parameter type is going
   * to abort. Inference does not need to access a whole set of parameters.
   */
  ElementTypeParamsMap paramsByElementType_;
  Ptr<Backend> backend_;      ///< a shared pointer to the backend for the graph
  std::string namespace_;     ///< a string defines the namespace of the graph. Each graph has its own unique namespace.

public:
  /** Constructs a new expression graph. Constructor should be used as New<ExpressionGraph>(). */
  ExpressionGraph(bool inference = false);

  /** Destructor. Clear everything related to the graph except memoized nodes. */
  virtual ~ExpressionGraph() {
    clear();
    for(auto kvParams : paramsByElementType_)
      kvParams.second->clear();
  }

  /**
   * Set device options used to run the graph.
   * @param deviceId a struct type which stores device no. (size_t)
   * and device type (DeviceType::cpu or DeviceType::gpu)
   * @param device a pointer to the device
   */
  virtual void setDevice(DeviceId deviceId = {0, DeviceType::gpu},
                         Ptr<Device> device = nullptr);

  /**
   * Get device info for the graph.
   * @return deviceId a struct type which stores device no. (size_t)
   * and device type (DeviceType::cpu or DeviceType::gpu)
   */
  DeviceId getDeviceId() { return backend_->getDeviceId(); }

  /**
   * Get backend pointer for the graph.
   * @return Ptr<Backend> pointer to backend
   */
  Ptr<Backend> getBackend() { return backend_; }

  /** Set whether the graph is used for inference only */
  void setInference(bool inference) { inferenceOnly_ = inference; }

  /** Check whether the graph is used for inference only (true) or not */
  bool isInference() { return inferenceOnly_; }

  /**
   * Set whether the graph uses gradient checkpointing.
   * <a href="https://github.com/cybertronai/gradient-checkpointing">Gradient Checkpointing</a>
   * works by trading compute for memory, which reruns a forward-pass segment for each checkpoint segment during backward.
   */
  void setCheckpointing(bool checkpointing) { checkpointing_ = checkpointing; }

  /** Check whether the graph uses gradient checkpointing or not */
  bool isCheckpointing() { return checkpointing_; }

  /**
   * Set namespace (std::string) for the graph.
   * Each graph has its own unique namespace, which is used to form the name of a parameter object.
   */
  void switchParams(const std::string& newNamespace) {
    namespace_ = newNamespace;
  }

  /**
   * Copy all parameter objects from one graph to current graph.
   * @param graph a pointer to a graph object
   */
  virtual void copyParams(Ptr<ExpressionGraph> graph) {
    for(auto p : *graph->params())
      param(p->name(), p->shape(), inits::fromTensor(p->val()), p->value_type());
    forward(); // this will allocate parameters, execute the initializers and therefore copy parameter values
  }

  /**
   * Preallocate workspace memory (MB) for the graph.
   * Sets the size of the memory available for the forward and backward step of the training procedure.
   * This does not include model size and optimizer parameters that are allocated outsize workspace.
   */
  void reserveWorkspaceMB(size_t num) {
    size_t bytes = num * 1024 * 1024 - 1;
    tensors_->reserve(bytes);
  }

  /** Copy tensor objects from one graph to current graph */
  void reuseWorkspace(Ptr<ExpressionGraph> graph) {
    tensors_ = graph->tensors_;
  }

  /**
   * Performs backpropagation on this expression graph.
   * Backpropagation is implemented by performing first the forward pass and
   * then the backward pass of algorithmic differentiation (AD) on the nodes of
   * the graph.
   */
  void backprop() {
    forward();
    backward();
  }

  /**
   * Perform one backpropagation process on the graph to test
   * whether the graph workspace fits into a given workspace memory.
   * This function is used for searching the maximum batch size
   * that fits into given workspace memory.
   */
  bool fits() {
    try {
      tensors_->throwAtReallocation(true);
      backprop();
      tensors_->throwAtReallocation(false);
    } catch(AllocationException&) {
      tensors_->throwAtReallocation(false);
      return false;
    }
    return true;
  }

  /**
   * Check whether the memory allocated for a tensor object contains a NaN or infinite value.
   * @param t a Tensor object
   * @param isNaN a bool type holds the result whether the tensor contains a NaN value (pass by reference)
   * @param isInf a bool type holds the result whether the tensor contains a infinite value (pass by reference)
   */
  void checkNaN(Tensor t, bool& isNaN, bool& isInf);

  /**
   * Perform the forward pass on the nodes of the graph.
   * The forward pass refers to the calculation process.
   * It traverses through all nodes from input layer to output layer.
   */
  void forward() {
    for(auto kvParams : paramsByElementType_)
      kvParams.second->allocateForward();
    forwardNext();
  }

  /**
   * Perform the forward pass without memory allocation for parameters.
   * Helper function for forward().
   */
  void forwardNext();

  /**
   * Perform forward pass on a given nodes with finalPass flag.
   * Helper function for forward() and backward().
   * @param forwardTape a pointer to the nodes used for forward pass
   * @param finalPass a bool type which controls whether nodes should be freed with gradient-checkpointing
   */
  void forward(std::list<Expr>& forwardTape, bool finalPass);

  /**
   * Perform the backward pass on the trainable nodes of the graph.
   * The back pass refers to the process of computing the output error.
   * It traverses through all nodes from output layer to input layer.
   */
  void backward(bool reset = true, float clipValue = 0.f);

  /**
   * Generate graph layout in Graphviz format for visualisation.
   * @return a string presenting graph layout in Graphviz format (dot)
   */
  std::string graphviz() {
    std::stringstream ss;
    ss << "digraph ExpressionGraph {" << std::endl;
    // ss << "graph[splines=ortho]" << std::endl;
    ss << "rankdir=LR" << std::endl;

    auto it = nodesForward_.rbegin();
    while(it != nodesForward_.rend()) {
      auto v = *it;
      ss << v->graphviz();
      it++;
    }

    ss << "}" << std::endl;
    return ss.str();
  }

  /**
   * Write graph layout in Graphviz format to a file.
   * @param filename a string type specifies filename that writes the graph layout
   */
  void graphviz(const std::string& filename) {
    std::ofstream dot(filename);
    dot << graphviz();
    dot.close();
  }

private:

  // Find the named parameter and its typed parent parameter object (params) and return both.
  // If the parameter is not found return the parent parameter object that the parameter should be added to.
  // Return [nullptr, nullptr] if no matching parent parameter object exists. 
  std::tuple<Expr, Ptr<Parameters>> findParams(const std::string& name, 
                                               Type elementType, 
                                               bool typeSpecified) const {
    Expr p; Ptr<Parameters> params;
    if(typeSpecified) { // type has been specified, so we are only allowed to look for a parameter with that type
      auto it = paramsByElementType_.find(elementType);
      if(it != paramsByElementType_.end()) {
        params = it->second;
        p = params->get(name);
      }
    } else { // type has not been specified, so we take any type as long as the name matches
      for(auto kvParams : paramsByElementType_) {
        p = kvParams.second->get(name);
        
        if(p) { // p has been found, return with matching params object
          params = kvParams.second;
          break;
        }
        
        if(kvParams.first == elementType) // even if p has not been found, set the params object to be returned
          params = kvParams.second;
      }
    }

    return std::make_tuple(p, params);
  }

  Expr param(const std::string& pname,
             const Shape& shape,
             const Ptr<inits::NodeInitializer>& init,
             const Type elementType,
             bool fixed,
             bool typeSpecified) {
    std::string name = pname;
    if(!namespace_.empty())
      name = namespace_ + "::" + name;

    Expr p; Ptr<Parameters> params; std::tie
    (p, params) = findParams(name, elementType, typeSpecified);
    
    if(!params) { 
      params = New<Parameters>(elementType);
      params->init(backend_);
      paramsByElementType_.insert({elementType, params});
    } else {
      if(p) {
        // if yes add to tape and return
        ABORT_IF(shape != p->shape(),
                 "Requested shape {} for existing parameter '{}' does not match "
                 "original shape {}",
                 shape,
                 name,
                 p->shape());

        p->setTrainable(!fixed);
        add(p);
        return p;
      }
    }

    // if graph was reloaded do not allow creation of new parameters
    ABORT_IF(reloaded_,
             "Graph was reloaded and parameter '{}' with type {} (specified: {}) is newly created",
             name, elementType, typeSpecified);

    // if not check if name is not taken by other node
    auto other = get(name);
    ABORT_IF(other, "Parameter with name '{}' already exists and has type {}", name, other->value_type());

    // create parameter node (adds to tape)
    p = Expression<ParamNode>(shared_from_this(), shape, init, elementType, fixed);
    LOG(debug, "Created parameter {} with shape {} and type {}", name, shape, elementType);

    // set name and id and add to list of parameters
    p->set_name(name);
    params->add(p, name);

    return p;
  }

public:

  /**
   * Construct a parameter node in the graph.
   * @param pname a string type holds the name of the parameter node
   * @param shape a struct type defines the shape of the parameter tensor
   *        e.g., shape={2,3} means 2D matrix with dim[0]=2 and dim[1]=3
   * @param init a pointer to a NodeInitializer object, e.g., inits::zeros()
   * @param elementType a scoped enumerator (enum class) defines the element type, e.g., Type::float16
   * @param fixed a bool type specifies whether the parameter object is fixed (not trainable) or not.
   *        The default value is false which means the parameter is trainable.
   * @return a pointer to the parameter node
   */
  Expr param(const std::string& pname,
             const Shape& shape,
             const Ptr<inits::NodeInitializer>& init,
             const Type elementType,
             bool fixed = false) {
    // this param is called with a specified type
    return param(pname, shape, init, elementType, fixed, /*typeSpecified=*/true);
  }

  /**
   * Construct a parameter node in the graph without a specified type, and
   * the type is set to defaultElementType_.
   * @param pname a string type holds the name of the parameter node
   * @param shape a struct type defines the shape of the parameter tensor
   *        e.g., shape={2,3} means 2D matrix with dim[0]=2 and dim[1]=3
   * @param init a pointer to a NodeInitializer object, e.g., inits::zeros()
   * @param fixed a bool type specifies whether the parameter object is fixed (not trainable) or not.
   *        The default value is false which means the parameter is trainable.
   * @return a pointer to the parameter node
   */
  Expr param(const std::string& pname,
             const Shape& shape,
             const Ptr<inits::NodeInitializer>& init,
             bool fixed = false) {
    // since this param is called without a specified type, we assume defaultElementType but allow to check for a different type
    return param(pname, shape, init, defaultElementType_, fixed, /*typeSpecified=*/false);
  }

  /**
   * Construct a constant node in the graph without a specified type, and
   * the type is set to defaultElementType_.
   * @param shape a struct type defines the shape of the constant tensor
   *        e.g., shape={2,3} means 2D matrix with dim[0]=2 and dim[1]=3
   * @param init a pointer to a NodeInitializer object, e.g., inits::zeros()
   * @param elementType a scoped enumerator (enum class) defines the element type, e.g., Type::float16
   * @return a pointer to the constant node
   */
  Expr constant(const Shape& shape,
                const Ptr<inits::NodeInitializer>& init,
                Type elementType) {
    return Expression<ConstantNode>(shared_from_this(), shape, init, elementType);
  }

  /**
   * Construct a constant node in the graph without a specified type, and
   * the type is set to defaultElementType_.
   * @param shape a struct type defines the shape of the constant tensor
   *        e.g., shape={2,3} means 2D matrix with dim[0]=2 and dim[1]=3
   * @param init a pointer to a NodeInitializer object, e.g., inits::zeros()
   * @return a pointer to the constant node
   */
  Expr constant(const Shape& shape,
                const Ptr<inits::NodeInitializer>& init) {
    return Expression<ConstantNode>(shared_from_this(), shape, init, defaultElementType_);
  }

  // @TODO: add version with iterators
  /**
   * Turn vector of indices to integer tensor.
   * A shortcut version to turn vector of indices to integer tensor, to be used with operators
   * like rows() or index_select()
   * @param indicesVector a vector of IndexType (uint32_t) specifies the indexes
   */
  Expr indices(const std::vector<IndexType>& indicesVector) {
    return constant({(int)indicesVector.size()},
                    inits::fromVector(indicesVector),
                    Type::uint32);
  }

  /**
   * Specify the indexes of elements to be taken from a tensor.
   * This version sets up the shape such that the indices are in a given axis.
   * Use this if you want to pass these indices to gather().
   * E.g., indexee shape = (3, 2, 5, 2); axis = 1 -> resulting shape = (1, size of indicesVector, 1, 1):
   *  - The size of the resulting shape is the same as that of the indexee; here is 4.
   *  - The shape of the specified axis is equal to the size of given indicesVector.
   *  - The shapes of the rest axes are filled with 1.
   * @param indicesVector a vector of IndexType (uint32_t) specifies the indexes
   * @param indexee the source tensor that we want to select elements from
   * @param axis specifies the axis that we want to collect along
   */
  Expr indices(const std::vector<IndexType>& indicesVector, Expr indexee, int axis = -1) {
    Shape shape;
    shape.resize(indexee->shape().size());
    shape.set(axis, indicesVector.size());
    return constant(Shape(shape),
                    inits::fromVector(indicesVector),
                    Type::uint32);
  }

  /**
   * Construct a constant node filled with `1`.
   * @param shape a struct type defines the shape of the constant dataset
   *        e.g., shape={2,3} means 2D matrix with dim[0]=2 and dim[1]=3
   * @param elementType a scoped enumerator (enum class) defines the element type, e.g., Type::float16
   */
  Expr ones(const Shape& shape, Type elementType) {
    return constant(shape, inits::ones(), elementType);
  }

  /**
   * Construct a constant node filled with `1` without a specified type,
   * and the type is set to defaultElementType_.
   * @param shape a struct type defines the shape of the constant dataset
   *        e.g., shape={2,3} means 2D matrix with dim[0]=2 and dim[1]=3
   */
  Expr ones(const Shape& shape) {
    return constant(shape, inits::ones(), defaultElementType_);
  }

  /**
   * Construct a constant node filled with `0`.
   * @param shape a struct type defines the shape of the constant dataset
   *        e.g., shape={2,3} means 2D matrix with dim[0]=2 and dim[1]=3
   * @param elementType a scoped enumerator (enum class) defines the element type, e.g., Type::float16
   */
  Expr zeros(const Shape& shape, Type elementType) {
    return constant(shape, inits::zeros(), elementType);
  }

  /**
   * Construct a constant node filled with `0` without a specified type,
   * and the type is set to defaultElementType_.
   * @param shape a struct type defines the shape of the constant dataset
   *        e.g., shape={2,3} means 2D matrix with dim[0]=2 and dim[1]=3
   */
  Expr zeros(const Shape& shape) {
    return constant(shape, inits::zeros(), defaultElementType_);
  }

  /**
   * Construct a dropout mask (a tensor of 0 and 1).
   * @param dropProb a float type specifies the dropout probability.
   *        E.g., dropProb=0.1 means 90% of values are kept.
   * @param shape a struct type defines the shape of the constant dataset
   *        e.g., shape={2,3} means 2D matrix with dim[0]=2 and dim[1]=3
   * @param elementType a scoped enumerator (enum class) defines the element type, e.g., Type::float16
   */
  Expr dropoutMask(float dropProb, const Shape& shape, Type elementType);

  /**
   * Construct a dropout mask (a tensor of 0 and 1) without a specified type,
   * and the type is set to defaultElementType_.
   * @param dropProb a float type specifies the dropout probability.
   *        E.g., dropProb=0.1 means 90% of values are kept.
   * @param shape a struct type defines the shape of the constant dataset
   *        e.g., shape={2,3} means 2D matrix with dim[0]=2 and dim[1]=3
   */
  Expr dropoutMask(float dropProb, const Shape& shape);

  /**
   * Get the parameter object by name.
   * @param name a string specifies the name of the parameter object
   */
  Expr get(std::string name) {
    if(!namespace_.empty())
      name = namespace_ + "::" + name;
    Expr p; Ptr<Parameters> params; std::tie
    (p, params) = findParams(name, defaultElementType_, /*specifiedType=*/false);
    return p;
  }

  /**
   * Get the parameter object by name and type.
   * @param name a string specifies the name of the parameter object
   * @param elementType a scoped enumerator (enum class) defines the element type, e.g., Type::float16
   */
  Expr get(std::string name, Type specifiedElementType) {
    if(!namespace_.empty())
      name = namespace_ + "::" + name;
    Expr p; Ptr<Parameters> params; std::tie
    (p, params) = findParams(name, specifiedElementType, /*specifiedType=*/true);
    return p;
  }

  /**
   * Return the Parameters object related to the graph.
   * The Parameters object holds the whole set of the parameter nodes.
   */
  Ptr<Parameters>& params() { 
    // There are no parameter objects, that's weird.
    ABORT_IF(paramsByElementType_.empty(), "No parameter object has been created");
    
    // Safeguard against accessing parameters from the outside with multiple parameter types, not yet supported
    ABORT_IF(paramsByElementType_.size() > 1, "Calling of params() is currently not supported with multiple ({}) parameters", paramsByElementType_.size());
    
    // Safeguard against accessing parameters from the outside with other than default parameter type, not yet supported
    auto it = paramsByElementType_.find(defaultElementType_);
    ABORT_IF(it == paramsByElementType_.end(), "Parameter object for type {} does not exist", defaultElementType_);

    return it->second;
  }

  /**
   * Set default element type for the graph.
   * The default value is used if some node type is not specified.
   */
  void setDefaultElementType(Type defaultElementType) {
    ABORT_IF(!paramsByElementType_.empty() && defaultElementType != defaultElementType_, 
             "Parameter objects already exist, cannot change default type from {} to {}", 
             defaultElementType_, defaultElementType);
    defaultElementType_ = defaultElementType;
  }

  /**
   * Get default element type for the graph.
   */
  Type getDefaultElementType() { return defaultElementType_; }

  /**
   * Add a expression node to the graph.
   * @param node a pointer to a expression node
   */
  Expr add(Expr node);

  /**
   * Allocate memory for the forward pass of the given node.
   * @param node a pointer to a expression node
   */
  void allocateForward(Expr node) {
    if(tensors_)
      tensors_->allocateForward(node);
  }

  /**
   * Allocate memory for the backward pass of the given node.
   * @param node a pointer to a expression node
   */
  void allocateBackward(Expr node) {
    if(tensors_)
      tensors_->allocateBackward(node);
  }

  /**
   * Free the memory for a tensor object.
   * @param tensor a reference to the tensor object
   */
  void free(const Tensor& tensor) {
    if(tensors_)
      tensors_->free(tensor);
  }

  /**
   * Returns the memory allocator of the graph workspace.
   * Allocates raw unstructured memory (but 256-byte aligned).
   */
  Ptr<Allocator> allocator() { return tensors_->getAllocator(); } // @TODO: rename this to getAllocator();

  /**
   * Returns the tensor allocator of the graph workspace.
   * Different from allocator() as proper tensor objects are allocated.
   */
  Ptr<TensorAllocator> getTensorAllocator() { return tensors_->getTensorAllocator(); }

<<<<<<< HEAD
  void rememberByName(const std::string& name, Expr e) {
    tensors_->rememberByName(name, e);
  }

  Expr findByName(const std::string&name) {
    return tensors_->findByName(name);
  }

=======
  /** Clear everything apart from parameters and memoized nodes */
>>>>>>> db771e09
  void clear() {
    count_ = 0;
    nodesForward_.clear();
    nodesBackward_.clear();

    topNodes_.clear();

    tensors_->clear();
  }

  /** Set the flag value whether the graph is reloaded (true) or not */
  void setReloaded(bool reloaded) { reloaded_ = reloaded; }

  /** Set the flag value whether the graph throws a NaN exception (true) or not */
  void setThrowNaN(bool throwNaN) { throwNaN_ = throwNaN; }

  /** Get the flag value whether the graph throws a NaN exception (true) or not */
  bool getThrowNaN() { return throwNaN_; }

public:
  /** Load model (mainly parameter objects) from array of io::Items */
  void load(std::vector<io::Item>& ioItems, bool markReloaded = true) {
    setReloaded(false);
    for(auto& item : ioItems) {
      std::string pName = item.name;
      // skip over special parameters starting with "special:"
      if(pName.substr(0, 8) == "special:")
        continue;
      
      // if during loading the loaded type is of the same type class as the default element type, allow conversion;
      // otherwise keep the loaded type. This is used when e.g. loading a float32 model as a float16 model as both
      // have type class TypeClass::float_type.
      auto loadElementType = isSameTypeClass(item.type, defaultElementType_) ? defaultElementType_ : item.type;
      param(pName, item.shape, inits::fromItem(item), loadElementType, /*fixed=*/false);
    }
    if(markReloaded)
      setReloaded(true);
  }

  /** Load model by filename */
  void load(const std::string& name, bool markReloaded = true) {
    LOG(info, "Loading model from {}", name);
    auto items = io::loadItems(name);
    load(items, markReloaded);
  }

  /** Load model from buffer (a file pointer) */
  void load(const void* ptr, bool markReloaded = true) {
    LOG(info, "Loading model from buffer at {}", ptr);
    auto items = io::loadItems(ptr);
    load(items, markReloaded);
  }

  /**
   * Turn the model (given a file pointer) into a memory-mapped type
   * by converting all the parameter object to memory-mapped version, i.e., MappedParameters.
   */
  void mmap(const void* ptr, bool markReloaded = true) {
    ABORT_IF(backend_->getDeviceId().type != DeviceType::cpu || !inferenceOnly_,
             "Memory mapping only supported for CPU inference mode");

    LOG(info, "Memory mapping model at {}", ptr);
    auto items = io::mmapItems(ptr);
    
    // Deal with default parameter set object that might not be a mapped object.
    // This gets assigned during ExpressionGraph::setDevice(...) and by default 
    // would contain allocated tensors. Here we replace it with a mmapped version.
    auto it = paramsByElementType_.find(defaultElementType_);
    if(it != paramsByElementType_.end()) {
      // there is parameter object for that type
      auto defaultParams = std::dynamic_pointer_cast<MappedParameters>(it->second);
      if(!defaultParams) {
        // but it's not mapped, so delete it and replace it with a mapped version
        defaultParams = New<MappedParameters>(defaultElementType_);
        defaultParams->init(backend_);
        paramsByElementType_[defaultElementType_] = defaultParams;
      }
    }

    // pre-populate parameters by type
    for(auto& item : items) {
      auto it1 = paramsByElementType_.find(item.type);
      if(it1 == paramsByElementType_.end()) {
        auto params = New<MappedParameters>(item.type);
        params->init(backend_);
        paramsByElementType_.insert({item.type, params});
      }
    }

    load(items, markReloaded);
  }

public:
  /**
   * Convert all parameters into an array of io::Item elements, for saving.
   * @param ioItems an array of io::Item elements
   * @param saveElementType the element type for saving
   */
  void save(std::vector<io::Item>& ioItems, Type saveElementType = Type::float32);

  /**
   * Save all parameters into a file (.npz or .bin).
   * @param name a string specifies the filename
   * @param meta a string specifies the name of io::Item elements. If not specified, the parameter name is reserved.
   * @param saveElementType the element type for saving
   */
  void save(const std::string& name, const std::string& meta = "", Type saveElementType = Type::float32) {
    std::vector<io::Item> ioItems;
    save(ioItems, saveElementType);
    if(ioItems.empty()) {
      LOG(warn, "Item list is empty, skipping saving");
    } else {
      if(!meta.empty())
        io::addMetaToItems(meta, "special:model.yml", ioItems);
      io::saveItems(name, ioItems);
    }
  }
};

template <class T, typename... Args>
Expr Expression(Args&&... args) {
  auto e = Expr(new T(std::forward<Args>(args)...));
  return e->graph()->add(e);
}
}  // namespace marian<|MERGE_RESOLUTION|>--- conflicted
+++ resolved
@@ -41,15 +41,9 @@
   typedef std::unordered_map<size_t, std::vector<WExpr>> WeakMemory;
   typedef std::unordered_map<size_t, std::vector<Expr>> Memory;
 
-<<<<<<< HEAD
   std::map<std::string, Expr> memoizationMap_;
-
-  Ptr<WeakMemory> shortterm_;
-  Ptr<Memory> longterm_;
-=======
   Ptr<WeakMemory> shortterm_;  // holds all nodes for a graph
   Ptr<Memory> longterm_;  // holds memoized nodes
->>>>>>> db771e09
 
 public:
   Tensors(Ptr<Backend> backend)
@@ -734,18 +728,24 @@
    */
   Ptr<TensorAllocator> getTensorAllocator() { return tensors_->getTensorAllocator(); }
 
-<<<<<<< HEAD
+
+  /**
+    * @TODO Add comment
+    *
+    */
   void rememberByName(const std::string& name, Expr e) {
     tensors_->rememberByName(name, e);
   }
 
+  /**
+    * @TODO Add comment
+    *
+    */
   Expr findByName(const std::string&name) {
     return tensors_->findByName(name);
   }
 
-=======
   /** Clear everything apart from parameters and memoized nodes */
->>>>>>> db771e09
   void clear() {
     count_ = 0;
     nodesForward_.clear();
