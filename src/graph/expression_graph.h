#pragma once

#include "common/config.h"
#include "common/definitions.h"

#include "tensors/backend.h"
#include "tensors/tensor_allocator.h"

#include "graph/chainable.h"
#include "graph/node_initializers.h"
#include "graph/node_operators.h"
#include "graph/parameters.h"

#include <map>
#include <unordered_set>

namespace marian {

template <class T, typename... Args>
Expr Expression(Args&&... args);

class Tensors {
private:
  Ptr<TensorAllocator> tensors_;
  Ptr<TensorAllocator> cache_;

  typedef std::unordered_map<size_t, std::vector<WExpr>> WeakMemory;
  typedef std::unordered_map<size_t, std::vector<Expr>> Memory;

  Ptr<WeakMemory> shortterm_;
  Ptr<Memory> longterm_;

public:
  Tensors(Ptr<Backend> backend)
      : tensors_(New<TensorAllocator>(backend)),
        cache_(New<TensorAllocator>(backend)),
        shortterm_(New<WeakMemory>()),
        longterm_(New<Memory>()) {}

  Tensors(Ptr<Backend> backend, Ptr<Device> device)
      : tensors_(New<TensorAllocator>(backend, device)),
        cache_(New<TensorAllocator>(backend)),
        shortterm_(New<WeakMemory>()),
        longterm_(New<Memory>()) {}

  void reserve(size_t bytes) { tensors_->reserve(bytes); }

  void throwAtReallocation(bool throwAtRealloc) {
    tensors_->throwAtReallocation(throwAtRealloc);
  }

  void allocateForward(Expr node) {
    if(!node->val()) {
      if(node->memoize())
        cache_->allocate(node->val(), node->shape(), node->value_type());
      else
        tensors_->allocate(node->val(), node->shape(), node->value_type());
    }
  }

  void allocateBackward(Expr node) {
    if(!node->grad())
      tensors_->allocate(node->grad(), node->shape(), node->value_type());
  }

  void free(const Tensor& tensor) { tensors_->free(tensor); }

  // @TODO: get rid of this, not really used or can be done better
  Ptr<Allocator> allocator() { return tensors_->allocator(); }

  Expr findOrRemember(Expr node) {
    size_t hash = node->hash();
    // memoize constant nodes that are not parameters
    // parameters are already memoized in the graph itself
    if(node->type() != "param" && node->memoize()) {
      auto it = longterm_->find(hash);
      if(it != longterm_->end()) {
        for(auto found : it->second) {
          return found;
          // @TODO: check why below code does not work for certain nodes and
          // autotuning.
          // if(node->equal(found)) {
          // std::cerr << "found memoized" << std::endl;
          // return found;
          //}
        }
      }
      (*longterm_)[hash].push_back(node);
    }

    auto it = shortterm_->find(hash);
    if(it != shortterm_->end()) {
      for(auto found : it->second) {
        if(node->equal(found)) {
          return found;
        }
      }
    }
    (*shortterm_)[hash].push_back(node.get()); // weakPtr
    return nullptr;
  }

  void clear() {
    tensors_->clear();
    shortterm_->clear();
  }

  void clearShorttermMemory() { shortterm_->clear(); }

  void clearLongtermMemory() { longterm_->clear(); }
};

typedef std::map<Type, Ptr<Parameters>> ElementTypeParamsMap; // keep it sorted, hence map not unordered map

class ExpressionGraph : public std::enable_shared_from_this<ExpressionGraph> {
  size_t count_{0};

  std::list<Expr> nodesForward_;
  std::list<Expr> nodesBackward_;

  std::unordered_set<Expr> topNodes_; // current set of roots. In the end, all but one must have been consumed.

  // Holds memory and expressions that correspond to temporary expressions.
  // This gets cleared before a new graph is built.
  Ptr<Tensors> tensors_;

  std::unordered_map<size_t, std::vector<Expr>> memoized_;

  Type defaultElementType_{Type::float32}; // Type used for storing parameters, currently all parameters have to have the same type

  bool inferenceOnly_{false};

  // during inference, use optimizations that might lead to precision loss, e.g. 8-bit MatMul.
  // At this moment, this is used for int16 qunatized Matmul - 11/1/2019
  bool optimized_{false};
  bool checkpointing_{false}; // use gradient checkpointing if true

  bool reloaded_{false};

  bool throwNaN_{false};

protected:
  // Delete, copy and move constructors
  ExpressionGraph(const ExpressionGraph&) = delete;
  ExpressionGraph(ExpressionGraph&&) = delete;

  // Holds memory and expressions that correspond to graph parameters
  // Now we can have multiple types of parameters in a separate parameters object per value type. 
  // This is currently only accessible through private functions during loading, will abort during training
  // when params() is called (e.g. optimizer) and there is more or other types than the default parameter type.
  // Currently the only usecase is inference. Trying to access params() for non-default parameter type is going
  // to abort. Inference does not need to access a whole set of parameters.
  ElementTypeParamsMap paramsByElementType_;
  Ptr<Backend> backend_;

  std::string namespace_;

public:
  /** @brief Constructs a new expression graph
   *
   * Constructor should be used as New<ExpressionGraph>()
   */
  ExpressionGraph(bool inference = false);

  virtual ~ExpressionGraph() {
    clear();
    for(auto kvParams : paramsByElementType_)
      kvParams.second->clear();
  }

  virtual void setDevice(DeviceId deviceId = {0, DeviceType::gpu},
                         Ptr<Device> device = nullptr);

  DeviceId getDeviceId() { return backend_->getDeviceId(); }

  Ptr<Backend> getBackend() { return backend_; }

  void setInference(bool inference) { inferenceOnly_ = inference; }
  bool isInference() { return inferenceOnly_; }

  void setOptimized(bool optimized) { optimized_ = optimized; }
  bool isOptimized() { return (optimized_ && inferenceOnly_); }

  void setCheckpointing(bool checkpointing) { checkpointing_ = checkpointing; }
  bool isCheckpointing() { return checkpointing_; }

  void switchParams(const std::string& newNamespace) {
    namespace_ = newNamespace;
  }

  virtual void copyParams(Ptr<ExpressionGraph> graph) {
    for(auto p : *graph->params())
      param(p->name(), p->shape(), inits::fromTensor(p->val()), p->value_type());
    forward(); // this will allocate parameters, execute the intializers and therefore copy parameter values
  }

  void reserveWorkspaceMB(size_t num) {
    size_t bytes = num * 1024 * 1024 - 1;
    tensors_->reserve(bytes);
  }

  void reuseWorkspace(Ptr<ExpressionGraph> graph) {
    tensors_ = graph->tensors_;
  }

  /**
   * @brief Performs backpropogation on this expression graph.
   *
   * Backpropogation is implemented by performing first the forward pass and
   * then the backward pass of algorithmic differentiation (AD) on the nodes of
   * the graph.
   */
  void backprop() {
    forward();
    backward();
  }

  bool fits() {
    try {
      tensors_->throwAtReallocation(true);
      backprop();
      tensors_->throwAtReallocation(false);
    } catch(AllocationException&) {
      tensors_->throwAtReallocation(false);
      return false;
    }
    return true;
  }

  void checkNaN(Tensor t, bool& isNaN, bool& isInf);

  void forward() {
    for(auto kvParams : paramsByElementType_)
      kvParams.second->allocateForward();
    forwardNext();
  }

  void forwardNext();
  void forward(std::list<Expr>& forwardTape, bool finalPass);

  void backward(bool reset = true, float clipValue = 0.f);

  std::string graphviz() {
    std::stringstream ss;
    ss << "digraph ExpressionGraph {" << std::endl;
    // ss << "graph[splines=ortho]" << std::endl;
    ss << "rankdir=LR" << std::endl;

    auto it = nodesForward_.rbegin();
    while(it != nodesForward_.rend()) {
      auto v = *it;
      ss << v->graphviz();
      it++;
    }

    ss << "}" << std::endl;
    return ss.str();
  }

  void graphviz(const std::string& filename) {
    std::ofstream dot(filename);
    dot << graphviz();
    dot.close();
  }

private:

  // Find the named parameter and its typed parent parameter object (params) and return both.
  // If the parameter is not found return the parent parameter object that the parameter should be added to.
  // Return [nullptr, nullptr] if no matching parent parameter object exists. 
  std::tuple<Expr, Ptr<Parameters>> findParams(const std::string& name, 
                                               Type elementType, 
                                               bool typeSpecified) const {
    Expr p; Ptr<Parameters> params;
    if(typeSpecified) { // type has been specified, so we are only allowed to look for a parameter with that type
      auto it = paramsByElementType_.find(elementType);
      if(it != paramsByElementType_.end()) {
        params = it->second;
        p = params->get(name);
      }
    } else { // type has not been specified, so we take any type as long as the name matches
      for(auto kvParams : paramsByElementType_) {
        p = kvParams.second->get(name);
        
        if(p) { // p has been found, return with matching params object
          params = kvParams.second;
          break;
        }
        
        if(kvParams.first == elementType) // even if p has not been found, set the params object to be returned
          params = kvParams.second;
      }
    }

    return std::make_tuple(p, params);
  }

  Expr param(const std::string& pname,
             const Shape& shape,
             const Ptr<inits::NodeInitializer>& init,
             const Type elementType,
             bool fixed,
             bool typeSpecified) {
    std::string name = pname;
    if(!namespace_.empty())
      name = namespace_ + "::" + name;

    Expr p; Ptr<Parameters> params; std::tie
    (p, params) = findParams(name, elementType, typeSpecified);
    
    if(!params) { 
      params = New<Parameters>(elementType);
      params->init(backend_);
      paramsByElementType_.insert({elementType, params});
    } else {
      if(p) {
        // if yes add to tape and return
        ABORT_IF(shape != p->shape(),
                 "Requested shape {} for existing parameter '{}' does not match "
                 "original shape {}",
                 shape,
                 name,
                 p->shape());

        p->setTrainable(!fixed);
        add(p);
        return p;
      }
    }

    // if graph was reloaded do not allow creation of new parameters
    ABORT_IF(reloaded_,
             "Graph was reloaded and parameter '{}' with type {} (specified: {}) is newly created",
             name, elementType, typeSpecified);

    // if not check if name is not taken by other node
    auto other = get(name);
    ABORT_IF(other, "Parameter with name '{}' already exists and has type {}", name, other->value_type());

    // create parameter node (adds to tape)
    p = Expression<ParamNode>(shared_from_this(), shape, init, elementType, fixed);
    LOG(debug, "Created parameter {} with shape {} and type {}", name, shape, elementType);

    // set name and id and add to list of parameters
    p->set_name(name);
    params->add(p, name);

    return p;
  }

public:
  Expr param(const std::string& pname,
             const Shape& shape,
             const Ptr<inits::NodeInitializer>& init,
             const Type elementType,
             bool fixed = false) {
    // this param is called with a specified type
    return param(pname, shape, init, elementType, fixed, /*typeSpecified=*/true);
  }

  Expr param(const std::string& pname,
             const Shape& shape,
             const Ptr<inits::NodeInitializer>& init,
             bool fixed = false) {
    // since this param is called without a specified type, we assume defaultElementType but allow to check for a different type
    return param(pname, shape, init, defaultElementType_, fixed, /*typeSpecified=*/false);
  }

  Expr constant(const Shape& shape,
                const Ptr<inits::NodeInitializer>& init,
                Type elementType) {
    return Expression<ConstantNode>(shared_from_this(), shape, init, elementType);
  }

  Expr constant(const Shape& shape,
                const Ptr<inits::NodeInitializer>& init) {
    return Expression<ConstantNode>(shared_from_this(), shape, init, defaultElementType_);
  }

  // @TODO: add version with iterators
  // shortcut to turn vector of indices to integer tensor, to be used with operators
  // like rows or select
  Expr indices(const std::vector<IndexType>& indicesVector) {
    return constant({indicesVector.size()},
                    inits::fromVector(indicesVector),
                    Type::uint32);
  }
  // this version sets up the shape such that the indices are in a given axis
  // Use this if you want to pass these indices to gather().
  // indexee shape = (3, 2, 5, 2); axis = 1 -> resulting shape = (1, size of indicesVector, 1, 1)
  Expr indices(const std::vector<IndexType>& indicesVector, Expr indexee, int axis = -1) {
    Shape shape;
    shape.resize(indexee->shape().size());
    shape.set(axis, indicesVector.size());
    return constant(Shape(shape),
                    inits::fromVector(indicesVector),
                    Type::uint32);
  }

  Expr ones(const Shape& shape, Type elementType) {
    return constant(shape, inits::ones(), elementType);
  }
  Expr ones(const Shape& shape) {
    return constant(shape, inits::ones(), defaultElementType_);
  }

  Expr zeros(const Shape& shape, Type elementType) {
    return constant(shape, inits::zeros(), elementType);
  }
  Expr zeros(const Shape& shape) {
    return constant(shape, inits::zeros(), defaultElementType_);
  }

  // prob = dropProb, e.g. 0.1 means 90% of values are kept
  Expr dropoutMask(float dropProb, const Shape& shape, Type elementType);
  Expr dropoutMask(float dropProb, const Shape& shape);

  Expr get(std::string name) {
    if(!namespace_.empty())
      name = namespace_ + "::" + name;
    Expr p; Ptr<Parameters> params; std::tie
    (p, params) = findParams(name, defaultElementType_, /*specifiedType=*/false);
    return p;
  }

  Expr get(std::string name, Type specifiedElementType) {
    if(!namespace_.empty())
      name = namespace_ + "::" + name;
    Expr p; Ptr<Parameters> params; std::tie
    (p, params) = findParams(name, specifiedElementType, /*specifiedType=*/true);
    return p;
  }

  Ptr<Parameters>& params() { 
    // There are no parameter objects, that's weird.
    ABORT_IF(paramsByElementType_.empty(), "No parameter object has been created");
    
    // Safeguard against accessing parameters from the outside with multiple parameter types, not yet supported
    ABORT_IF(paramsByElementType_.size() > 1, "Calling of params() is currently not supported with multiple ({}) parameters", paramsByElementType_.size());
    
    // Safeguard against accessing parameters from the outside with other than default parameter type, not yet supported
    auto it = paramsByElementType_.find(defaultElementType_);
    ABORT_IF(it == paramsByElementType_.end(), "Parameter object for type {} does not exist", defaultElementType_);

    return it->second;
  }

  void setDefaultElementType(Type defaultElementType) {
    ABORT_IF(!paramsByElementType_.empty() && defaultElementType != defaultElementType_, 
             "Parameter objects already exist, cannot change default type from {} to {}", 
             defaultElementType_, defaultElementType);
    defaultElementType_ = defaultElementType;
  }

  Expr add(Expr node);

  void allocateForward(Expr node) {
    if(tensors_)
      tensors_->allocateForward(node);
  }

  void allocateBackward(Expr node) {
    if(tensors_)
      tensors_->allocateBackward(node);
  }

  void free(const Tensor& tensor) {
    if(tensors_)
      tensors_->free(tensor);
  }

  // @TODO: get rid of this, not really used or can be done better
  Ptr<Allocator> allocator() { return tensors_->allocator(); }

  void clear() {
    // clear everything apart from parameters and memoized nodes
    count_ = 0;
    nodesForward_.clear();
    nodesBackward_.clear();

    topNodes_.clear();

    tensors_->clear();
  }

  void setReloaded(bool reloaded) { reloaded_ = reloaded; }

  void setThrowNaN(bool throwNaN) { throwNaN_ = throwNaN; }
  bool getThrowNaN() { return throwNaN_; }

public:
  // loading from array of io::Items
  void load(std::vector<io::Item>& ioItems, bool markReloaded = true) {
    setReloaded(false);
    for(auto& item : ioItems) {
      std::string pName = item.name;
      // skip over special parameters starting with "special:"
      if(pName.substr(0, 8) == "special:")
        continue;
      
      // if during loading the loaded type is of the same type class as the default element type, allow conversion;
<<<<<<< HEAD
      // otherwise keep the loaded type. This is used when e.g. loading a float32 model as a float16 model.
      auto loadElementType = sameTypeClass(item.type, defaultElementType_) ? defaultElementType_ : item.type;
=======
      // otherwise keep the loaded type. This is used when e.g. loading a float32 model as a float16 model as both
      // have type class TypeClass::float_type.
      auto loadElementType = isSameTypeClass(item.type, defaultElementType_) ? defaultElementType_ : item.type;
>>>>>>> 88d99805
      param(pName, item.shape, inits::fromItem(item), loadElementType, /*fixed=*/false);
    }
    if(markReloaded)
      setReloaded(true);
  }

  void load(const std::string& name, bool markReloaded = true) {
    LOG(info, "Loading model from {}", name);
    auto items = io::loadItems(name);
    load(items, markReloaded);
  }

  void load(const void* ptr, bool markReloaded = true) {
    LOG(info, "Loading model from buffer at {}", ptr);
    auto items = io::loadItems(ptr);
    load(items, markReloaded);
  }

  void mmap(const void* ptr, bool markReloaded = true) {
    ABORT_IF(backend_->getDeviceId().type != DeviceType::cpu || !inferenceOnly_,
             "Memory mapping only supported for CPU inference mode");

    LOG(info, "Memory mapping model at {}", ptr);
    auto items = io::mmapItems(ptr);
    
    // Deal with default parameter set object that might not be a mapped object.
    // This gets assigned during ExpressionGraph::setDevice(...) and by default 
    // would contain allocated tensors. Here we replace it with a mmapped version.
    auto it = paramsByElementType_.find(defaultElementType_);
    if(it != paramsByElementType_.end()) {
      // there is parameter object for that type
      auto defaultParams = std::dynamic_pointer_cast<MappedParameters>(it->second);
      if(!defaultParams) {
        // but it's not mapped, so delete it and replace it with a mapped version
        defaultParams = New<MappedParameters>(defaultElementType_);
        defaultParams->init(backend_);
        paramsByElementType_[defaultElementType_] = defaultParams;
      }
    }


    // pre-populate parameters by type
    for(auto& item : items) {
      auto it1 = paramsByElementType_.find(item.type);
      if(it1 == paramsByElementType_.end()) {
        auto params = New<MappedParameters>(item.type);
        params->init(backend_);
        paramsByElementType_.insert({item.type, params});
      }
    }

    load(items, markReloaded);
  }

public:
  // convert all parameters into an array of io::Item elements, for saving
  void save(std::vector<io::Item>& ioItems, Type saveElementType = Type::float32);

  void save(const std::string& name, const std::string& meta = "", Type saveElementType = Type::float32) {
    std::vector<io::Item> ioItems;
    save(ioItems, saveElementType);
    if(!meta.empty())
      io::addMetaToItems(meta, "special:model.yml", ioItems);
    io::saveItems(name, ioItems);
  }
};

template <class T, typename... Args>
Expr Expression(Args&&... args) {
  auto e = Expr(new T(std::forward<Args>(args)...));
  return e->graph()->add(e);
}
}  // namespace marian<|MERGE_RESOLUTION|>--- conflicted
+++ resolved
@@ -499,14 +499,9 @@
         continue;
       
       // if during loading the loaded type is of the same type class as the default element type, allow conversion;
-<<<<<<< HEAD
-      // otherwise keep the loaded type. This is used when e.g. loading a float32 model as a float16 model.
-      auto loadElementType = sameTypeClass(item.type, defaultElementType_) ? defaultElementType_ : item.type;
-=======
       // otherwise keep the loaded type. This is used when e.g. loading a float32 model as a float16 model as both
       // have type class TypeClass::float_type.
       auto loadElementType = isSameTypeClass(item.type, defaultElementType_) ? defaultElementType_ : item.type;
->>>>>>> 88d99805
       param(pName, item.shape, inits::fromItem(item), loadElementType, /*fixed=*/false);
     }
     if(markReloaded)
