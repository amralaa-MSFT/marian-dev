#include "graph/expression_operators.h"
#include "layers/constructors.h"

#include "graph/node_operators.h"
#include "graph/node_operators_binary.h"
#include "graph/node_operators_unary.h"

#include "graph/auto_tuner.h"
#include "tensors/cpu/int16.h"
#include "tensors/cpu/expanded_gemm.h"

#if USE_FBGEMM
#include "fbgemm/Utils.h"
#endif

namespace marian {

Expr debug(Expr a, const std::string& message) {
  a->debug(message);
  return a;
}

Expr checkpoint(Expr a) {
  a->markCheckpoint();
  return a;
}

// logistic function. Note: scipy name is expit()
Expr sigmoid(Expr a) {
  return Expression<SigmoidNodeOp>(a);
}

Expr relu(Expr a) {
  return Expression<ReLUNodeOp>(a);
}

Expr leakyrelu(Expr a) {
  return Expression<PReLUNodeOp>(0.01f, a);
}

Expr prelu(Expr a, float alpha) {
  return Expression<PReLUNodeOp>(alpha, a);
}

Expr clip(Expr a, float c) {
  if(c == 0)
    return a;
  else
    return Expression<ClipNodeOp>(a, c);
}

Expr log(Expr a) {
  return Expression<LogNodeOp>(a);
};

Expr exp(Expr a) {
  return Expression<ExpNodeOp>(a);
};

Expr swish(Expr a) {
  return Expression<SwishNodeOp>(a);
}

Expr gelu(Expr a) {
  return Expression<SwishNodeOp>(a, 1.702f);
}

Expr operator-(Expr a) {
  return Expression<NegNodeOp>(a);
};

Expr softmax(Expr a, int axis /*=-1*/)
{
  // @TODO: move axis parameter down into the kernel
  if (axis != -1)
  {
    return swapAxes(softmax(swapAxes(a,
                                     axis, -1),
                            /*axis=*/-1),
                    axis, -1);
  }
  return Expression<SoftmaxNodeOp>(a);
}

Expr softmax(Expr a, Expr zeroOneMask, int axis /*=-1*/) {
  // This will return the smallest value / 2 for the input type converted to float
  // So for Type::Float16 that will be the smallest fp16 value expressed as float
  // We divide by 2 to allow for some tolerance and overflow protection.
  float smallestFloat = NumericLimits<float>(a->value_type()).lowest / 2.f;
  auto logMask = (1.f - zeroOneMask) * smallestFloat;
  return softmax(a + logMask, axis);
}

// @TODO: add mask
Expr logsoftmax(Expr a) {
  return Expression<LogSoftmaxNodeOp>(a);
}

/*********************************************************/

Expr operator+(Expr a, Expr b) {
  return Expression<PlusNodeOp>(a, b);
}

Expr operator-(Expr a, Expr b) {
  return Expression<MinusNodeOp>(a, b);
}

Expr operator*(Expr a, Expr b) {
  return Expression<MultNodeOp>(a, b);
}

Expr operator/(Expr a, Expr b) {
  return Expression<DivNodeOp>(a, b);
}

Expr logaddexp(Expr a, Expr b) {
  return Expression<LogAddExpNodeOp>(a, b);
}

Expr maximum(Expr a, Expr b) {
  return Expression<MaximumNodeOp>(a, b);
}

Expr minimum(Expr a, Expr b) {
  return Expression<MinimumNodeOp>(a, b);
}

Expr lt(Expr a, Expr b) { return Expression<CmpNodeOp>(a, b, -1, false); }
Expr eq(Expr a, Expr b) { return Expression<CmpNodeOp>(a, b,  0, false); }
Expr gt(Expr a, Expr b) { return Expression<CmpNodeOp>(a, b,  1, false); }
Expr ge(Expr a, Expr b) { return Expression<CmpNodeOp>(a, b, -1,  true); }
Expr ne(Expr a, Expr b) { return Expression<CmpNodeOp>(a, b,  0,  true); }
Expr le(Expr a, Expr b) { return Expression<CmpNodeOp>(a, b,  1,  true); }

Expr lt(float a, Expr b) { return Expression<CmpNodeOp>(b->graph()->constant({}, inits::fromValue(a), b->value_type()), b, -1, false); }
Expr eq(float a, Expr b) { return Expression<CmpNodeOp>(b->graph()->constant({}, inits::fromValue(a), b->value_type()), b,  0, false); }
Expr gt(float a, Expr b) { return Expression<CmpNodeOp>(b->graph()->constant({}, inits::fromValue(a), b->value_type()), b,  1, false); }
Expr ge(float a, Expr b) { return Expression<CmpNodeOp>(b->graph()->constant({}, inits::fromValue(a), b->value_type()), b, -1,  true); }
Expr ne(float a, Expr b) { return Expression<CmpNodeOp>(b->graph()->constant({}, inits::fromValue(a), b->value_type()), b,  0,  true); }
Expr le(float a, Expr b) { return Expression<CmpNodeOp>(b->graph()->constant({}, inits::fromValue(a), b->value_type()), b,  1,  true); }

Expr lt(Expr a, float b) { return Expression<CmpNodeOp>(a, a->graph()->constant({}, inits::fromValue(b), a->value_type()), -1, false); }
Expr eq(Expr a, float b) { return Expression<CmpNodeOp>(a, a->graph()->constant({}, inits::fromValue(b), a->value_type()),  0, false); }
Expr gt(Expr a, float b) { return Expression<CmpNodeOp>(a, a->graph()->constant({}, inits::fromValue(b), a->value_type()),  1, false); }
Expr ge(Expr a, float b) { return Expression<CmpNodeOp>(a, a->graph()->constant({}, inits::fromValue(b), a->value_type()), -1,  true); }
Expr ne(Expr a, float b) { return Expression<CmpNodeOp>(a, a->graph()->constant({}, inits::fromValue(b), a->value_type()),  0,  true); }
Expr le(Expr a, float b) { return Expression<CmpNodeOp>(a, a->graph()->constant({}, inits::fromValue(b), a->value_type()),  1,  true); }

/*********************************************************/

Expr operator+(Expr a, float b) {
  if (b == 0)
    return a;
  else
    return Expression<ScalarAddNodeOp>(a, b);
}

Expr operator+(float a, Expr b) {
  if (a == 0)
    return b;
  else
    return Expression<ScalarAddNodeOp>(b, a);
}

Expr operator-(Expr a, float b) {
  if (b == 0)
    return a;
  else
    return Expression<ScalarAddNodeOp>(a, -b);
}

Expr operator-(float a, Expr b) {
  if (a == 0)
    return -b;
  else
    return Expression<ScalarAddNodeOp>(-b, a);
}

Expr operator*(float a, Expr b) {
  if (a == 1.0f)
    return b;
  else
    return Expression<ScalarMultNodeOp>(b, a);
}

Expr operator*(Expr a, float b) {
  if (b == 1.0f)
    return a;
  else
    return Expression<ScalarMultNodeOp>(a, b);
}

Expr operator/(Expr a, float b) {
  return a * (1.f / b);
}

// TODO: efficient version of this without constant()
Expr operator/(float a, Expr b) {
  auto aExpr = b->graph()->constant({}, inits::fromValue(a));
  return aExpr / b;
}

// Expr pow(float a, Expr b) {
//  return Expression<Scalar1PowNodeOp>(a, b);
//
//}
//
// Expr pow(Expr a, float b) {
//  return Expression<Scalar2PowNodeOp>(a, b);
//
//}
//
// Expr pow(Expr a, Expr b) {
//  return Expression<PowNodeOp>(a, b);
//}

/*********************************************************/

Expr concatenate(const std::vector<Expr>& concats, int ax) {
  return Expression<ConcatenateNodeOp>(concats, ax);
}

Expr repeat(Expr a, size_t repeats, int ax) {
  if(repeats == 1)
    return a;
  return concatenate(std::vector<Expr>(repeats, a), ax);
}

Expr reshape(Expr a, Shape shape) {
  if (a->shape() == shape)
    return a;
  return Expression<ReshapeNodeOp>(a, shape);
}

// @TODO: remove this if it turns out that we can train FP16 without that
Expr clipGradient(Expr a, float clipValue) {
  // don't create node if no clipping
  return clipValue != 0.f ? Expression<ClipGradientNodeOp>(a, clipValue) : a;
}

Expr atleast_1d(Expr a) {
  return atleast_nd(a, 1);
}

Expr atleast_2d(Expr a) {
  return atleast_nd(a, 2);
}

Expr atleast_3d(Expr a) {
  return atleast_nd(a, 3);
}

Expr atleast_4d(Expr a) {
  return atleast_nd(a, 4);
}

Expr atleast_nd(Expr a, size_t dims) {
  if(a->shape().size() >= dims)
    return a;

  Shape nShape;
  nShape.resize(dims);
  for(int i = 1; i <= (int)a->shape().size(); ++i)
    nShape.set(-i, a->shape()[-i]);

  return reshape(a, nShape);
}

Expr flatten(Expr a) {
  Shape shape = {a->shape().elements()};
  return Expression<ReshapeNodeOp>(a, shape);
}

Expr flatten_2d(Expr a) {
  Shape shape = {a->shape().elements() / a->shape()[-1], a->shape()[-1]};
  return Expression<ReshapeNodeOp>(a, shape);
}

Expr stopGradient(Expr a) {
  // implemented as a dummy reshape that is not trainable
  auto res = Expression<ReshapeNodeOp>(a, a->shape());
  res->setTrainable(false);
  return res;
}

Expr constant_like(Expr a, const Ptr<inits::NodeInitializer>& init) {
  auto graph = a->graph();
  return graph->constant(a->shape(), init, a->value_type());
}

// gather() -- gather arbitrary elements along an axis; batched or non-batched
Expr gather(Expr a, int axis, Expr indices) {
  return Expression<GatherNodeOp>(a, axis, indices);
}

// index_select() -- gather arbitrary elements along an axis from an unbatched
// input 'a'. Indices are specified as a 1D vector.
// This is used e.g. for embedding lookup.
// Note: To use a batch of index vectors, reshape them into a single vector,
// call index_select(), then reshape the result back. Reshapes are cheap.
// This function has the same semantics as PyTorch operation of the same name.
Expr index_select(Expr a, int axis, Expr indices) {
  ABORT_IF(indices->shape().size() != 1, "Indices must be a 1D tensor");
  // We have specialized kernels for non-batched indexing of first or last axis of a 2D tensor.
  auto rank = a->shape().size();
  if (rank == 2) {
    if (axis == 0 || axis == -2)
      return Expression<RowsNodeOp>(a, indices);
    else if (axis == -1 || axis == 1)
      return Expression<ColsNodeOp>(a, indices);
  }
  // Delegate to gather() for any other axis or non-matrix input.
  Shape shape;
  shape.resize(a->shape().size());
  shape.set(axis, indices->shape()[0]);
  indices = reshape(indices, shape); // move index to axis
  return gather(a, axis, indices);
}
Expr index_select(Expr a, int axis, const std::vector<IndexType>& indices) {
  auto indexExpr = a->graph()->indices(indices);
  return index_select(a, axis, indexExpr);
}

static Expr sliceCopy(Expr a, int axis, const Slice& slice) { // copy a Slice via gather()
  ABORT_IF(slice.stride < 0, "Negative strides are not supported yet");
  ABORT_IF(slice.begin == slice.end, "Empty slices are not allowed"); // @TODO: Or are they?
  std::vector<IndexType> indices;
  indices.reserve((slice.end - slice.begin - 1) / slice.stride + 1);
  for (int i = slice.begin; i < slice.end; i += slice.stride)
    indices.push_back((IndexType)i);
  return gather(a, axis, a->graph()->indices(indices, a, axis));
}

static Expr sliceView(Expr a, int axis, const Slice& slice) { // view a slice (must be memory-consecutive)
  return Expression<SliceViewNodeOp>(a, axis, slice);
}

// slice() -- gather a slice along an axis (step size > 1 allowed)
Expr slice(Expr a, int axis, Slice slice) { // numpy __getslice__ semantics, but with axis parameter
  const auto& shape = a->shape();
  axis  = shape.axis(axis);         // normalize negative axis
  slice = shape.slice(slice, axis); // normalize negative slice values
  if (slice.begin == 0 && slice.end == shape[axis] && slice.stride == 1)
    return a; // it's a no-op
#if 1 // until strided views are supported, non-consecutive slices are implemented via gather()
  if (slice.stride != 1)
    return sliceCopy(a, axis, slice);
  for (int i = 0; i < axis; ++i) {
    if (shape[i] != 1)  // this makes it non-consecutive
      return sliceCopy(a, axis, slice);
  }
#endif
  return sliceView(a, axis, slice);
}

Expr sum(Expr a, int ax) {
  return Expression<ReduceNodeOp>(a, ax, ReduceNodeOpCode::sum);
}

Expr mean(Expr a, int ax) {
  return Expression<ReduceNodeOp>(a, ax, ReduceNodeOpCode::mean);
}

Expr std(Expr a, int ax) {
  return Expression<ReduceNodeOp>(a - mean(a,ax), ax, ReduceNodeOpCode::rms);
}

Expr var(Expr a, int ax) {
  return Expression<ReduceNodeOp>(a - mean(a, ax), ax, ReduceNodeOpCode::meanSqr);
}

Expr max(Expr a, int ax) {
  return Expression<ReduceNodeOp>(a, ax, ReduceNodeOpCode::max);
}

Expr min(Expr a, int ax) {
  return Expression<ReduceNodeOp>(a, ax, ReduceNodeOpCode::min);
}

Expr prod(Expr a, int ax) {
  return Expression<ReduceNodeOp>(a, ax, ReduceNodeOpCode::prod);
}

// log(sum(exp(a)))
Expr logsumexp(Expr a, int ax) {
  return Expression<ReduceNodeOp>(a, ax, ReduceNodeOpCode::logSumExp);
}

Expr scalar_product(Expr a, Expr b, int ax) {
  return Expression<ScalarProductNodeOp>(a, b, ax);
}

Expr weighted_average(Expr in, Expr weights, int ax) {
  auto p = scalar_product(in, weights, ax);
  auto s = sum(weights, ax);
  return p / s;
}

Expr dot(Expr a, Expr b, bool transA, bool transB, float scale) {
  auto device = a->graph()->getDeviceId().type;
  float clipValue = a->graph()->getBackend()->getClip();

  // Currently only true when command line options
  // --optimize --cpu-thread=N with N > 0 are set.
<<<<<<< HEAD
  if(device == DeviceType::cpu && a->graph()->getBackend()->isOptimized()
     && a->graph()->getBackend()->getGemmType() == GemmType::IntrinInt16) {
=======
  if(device == DeviceType::cpu && a->graph()->getBackend()->isOptimized()) {
>>>>>>> 9a4f7843
    // dotInt16 computes A * B.T, hence the transpose for B to get A * B
    // if transA = false and transB = false.

    return cpu::int16::dot(
        cpu::int16::quantize(transA ? transpose(a) : a, clipValue),
        cpu::int16::quantize(transB ? b : transpose(b), clipValue),
        scale);
  } else {
    return Expression<DotNodeOp>(
        clip(a, clipValue), clip(b, clipValue), transA, transB, scale);
  }
}

Expr bdot(Expr a, Expr b, bool transA, bool transB, float scale) {
  return Expression<DotBatchedNodeOp>(a, b, transA, transB, scale);
}

static Expr affineDefault(Expr a, Expr b, Expr bias, bool transA, bool transB, float scale) {
  // general version, MKL, CBlas or CUDA

  // if clipValue > 0, the inputs will be clipped to range [-clipValue,
  // clipValue] This is meant to keep values at the same range as used during
  // training when optimizing for 8-bit integer products. Likely to be removed
  // in the future when we explore better ways to handle this.
  float clipValue = a->graph()->getBackend()->getClip();

<<<<<<< HEAD
  if(device == DeviceType::cpu && a->graph()->getBackend()->isOptimized()) {
    GemmType gemmType = a->graph()->getBackend()->getGemmType();
    // When gemmType is set to 'auto', an autotuner decides the best algorithm available.
    // A new autotuner is created, then different kinds of algorithms are added to the autotuner.
    // For each GEMM size, there is a unique hash key.
    // (e.g. m, n, k, transpose A, transpose B, bias size for GEMM)
    if(gemmType == GemmType::Auto) {
      thread_local Ptr<AutoTuner<Expr>> tuner = New<AutoTuner<Expr>>();

      // start with new set of algorithms
      tuner->clear();

      // lower precicion for shapes, reduces data sparsity
      auto sh = [](Shape sh) {
        for(size_t i = 0; i < sh.size(); ++i)
          sh.set(i, sh[i] / 4);
        return sh;
      };

      // create context for current call as hash
      std::size_t hash = sh(a->shape()).hash();
      util::hash_combine(hash, sh(b->shape()).hash());
      util::hash_combine(hash, sh(bias->shape()).hash());
      util::hash_combine(hash, transA);
      util::hash_combine(hash, transB);

#if USE_FBGEMM
      // Use Packed GEMM only if the node b in the graph is memoized.
      // More specifically, packed GEMM is used only if the B matrix (weight) is constant.
      // In general, 'memoized' means that the node is a constant variable or
      // a combination of contant nodes which is also a constant variable
      // when it's computed once.
      // Those memoized nodes are cached to avoid duplicated computations.
      // 07/10/2019 - Use packed GEMM only if the cpu architecture supports AVX2
      // one of the fbgemm's sub modules, cpuinfo (https://github.com/pytorch/cpuinfo).
      // It looks at the cpu register 
      // (https://github.com/pytorch/cpuinfo/blob/master/src/x86/isa.c#L391),
      // and this cpu lookup is executed only once and the state is kept in FBGEMM.
      if(fbgemm::fbgemmHasAvx2Support() && b->memoize()) {
        // add packed GEMM algorithm variant (Packed GEMM) to the autotuner
        // Once an algorithm is added to the autotuner,
        // autotuner runs all the added algorithms for a designated times.
        // One algorithm is run per one this operation call
        // and the stat for that algorithm is collected.
        // When all the algorithms reach the maximum stat collection count,
        // the autotuner decide the best algorithm, and keep using it afterward.
        size_t hashPack = hash;
        util::hash_combine(hashPack, 1);
        auto recPack = [=](Expr e, bool stop = false) {
          e->record(tuner, hashPack, stop);
          return e;
        };

        auto algPack = [=]() {
          auto packed = cpu::variant::pack(b, cpu::variant::PackMatrix::B, transB, clipValue);

          return recPack(
              cpu::variant::affine(
                  clip(a, clipValue),
                  packed,
                  b->shape(),
                  bias,
                  transA,
                  transB,
                  scale),
              true);
        };
        tuner->insert({hashPack, algPack});
      }
#endif // USE_FBGEMM

      // add second algorithm variant (Int16) to the autotuner
      size_t hashInt16 = hash;
      util::hash_combine(hashInt16, 2);
      auto recInt16 = [=](Expr e, bool stop = false) {
        e->record(tuner, hashInt16, stop);
        return e;
      };
      auto algInt16 = [=]() {
        return recInt16(
            cpu::int16::affine(
                recInt16(
                    cpu::int16::quantize(
                        transA ? recInt16(transpose(a)) : a,
                        clipValue)),
                cpu::int16::quantize(
                    transB ? b : transpose(b),
                    clipValue),
                bias,
                scale),
            true);
      };
      tuner->insert({hashInt16, algInt16});

      // add third algorithm variant (CBlas) to the autotuner
      size_t hashCblas = hash;
      util::hash_combine(hashCblas, 3);
      auto recCblas = [=](Expr e, bool stop = false) {
        e->record(tuner, hashCblas, stop);
        return e;
      };

      auto algCblas = [=]() {
        auto ac = clip(a, clipValue);
        if(ac != a)
          ac = recCblas(ac);

        auto bc = clip(b, clipValue);
        if(bc != b)
          bc = recCblas(bc);

        int rows = ac->shape().elements() / ac->shape()[-1];
        Expr ones = ac->graph()->ones({rows, 1}, bias->value_type());
        std::vector<Expr> nodes = {ac, bc, bias, ones};
        return recCblas(Expression<AffineNodeOp>(nodes, transA, transB, scale),
                        true);
      };
      tuner->insert({hashCblas, algCblas});

      // execute algorithm with autotuning
      return tuner->run();
    } else {
      if(gemmType == GemmType::IntrinInt16) {
        // cpu int16 version
        return cpu::int16::affine(
            cpu::int16::quantize(transA ? transpose(a) : a, clipValue),
            cpu::int16::quantize(transB ? b : transpose(b), clipValue),
            bias,
            scale);
      } else if(gemmType == GemmType::FbFp16Packed) {
#if USE_FBGEMM
        // 07/10/2019 - Use packed GEMM only if the cpu architecture supports AVX2
        // one of the fbgemm's sub modules, cpuinfo (https://github.com/pytorch/cpuinfo).
        // It looks at the cpu register
        // (https://github.com/pytorch/cpuinfo/blob/master/src/x86/isa.c#L391),
        // and this cpu lookup is executed only once and the state is kept in FBGEMM.
        if(fbgemm::fbgemmHasAvx2Support() && b->memoize()) {
          auto packed = cpu::variant::pack(b, cpu::variant::PackMatrix::B, transB, clipValue);

          return cpu::variant::affine(
              clip(a, clipValue),
              packed,
              b->shape(),
              bias,
              transA,
              transB,
              scale);
        } else {
          int rows = a->shape().elements() / a->shape()[-1];
          Expr ones = a->graph()->ones({rows, 1}, bias->value_type());
          std::vector<Expr> nodes = {clip(a, clipValue), clip(b, clipValue), bias, ones};
          return Expression<AffineNodeOp>(nodes, transA, transB, scale);
        }
#else
        ABORT("Packed GEMM is not available in this build");
#endif  // USE_FBGEMM

      } else if(gemmType == GemmType::MklFp32) {
        // general version, MKL, CBlas or CUDA

        // if clipValue > 0, the inputs will be clipped to range [-clipValue,
        // clipValue] This is meant to keep values at the same range as used during
        // training when optimizing for 8-bit integer products. Likely to be removed
        // in the future when we explore better ways to handle this.

        int rows = a->shape().elements() / a->shape()[-1];
        Expr ones = a->graph()->ones({rows, 1}, bias->value_type());
        std::vector<Expr> nodes
            = {clip(a, clipValue), clip(b, clipValue), bias, ones};
        return Expression<AffineNodeOp>(nodes, transA, transB, scale);
      } else {
        ABORT("GemmType..{} not available by affine()", gemmType);
      }
=======
  int rows = a->shape().elements() / a->shape()[-1];
  Expr ones = a->graph()->ones({ rows, 1 });
  std::vector<Expr> nodes
    = { clip(a, clipValue), clip(b, clipValue), bias, ones };
  return Expression<AffineNodeOp>(nodes, transA, transB, scale);
}

// This operation used to implement auto-tuning. We have removed it for now due to complexity, but plan to revisit it in the future. 
// The last branch with auto-tuner is: 
// youki/packed-model-pr-backup1031
// https://machinetranslation.visualstudio.com/Marian/_git/marian-dev?version=GByouki%2Fpacked-model-pr-backup1031
// SHA: 3456a7ed1d1608cfad74cd2c414e7e8fe141aa52
Expr affine(Expr a, Expr b, Expr bias, bool transA, bool transB, float scale) {
  auto device = a->graph()->getDeviceId().type;

  float clipValue = a->graph()->getBackend()->getClip();
  Type aElementType = a->value_type();
  Type bElementType = b->value_type();

  if(device == DeviceType::cpu) {
    if(isFloat(aElementType) && isFloat(bElementType)) {
      if(a->graph()->getBackend()->isOptimized()) {
        // cpu int16 version
        return cpu::int16::affine(
          cpu::int16::quantize(transA ? transpose(a) : a, clipValue),
          cpu::int16::quantize(transB ? b : transpose(b), clipValue),
          bias,
          scale);
      } else {
        return affineDefault(a, b, bias, transA, transB, scale);
      }
    } else if(isFloat(aElementType) && isPacked(bElementType)) {
#if USE_FBGEMM
      // 07/10/2019 - Use packed GEMM only if the cpu architecture supports AVX2
      // one of the fbgemm's sub modules, cpuinfo (https://github.com/pytorch/cpuinfo).
      // It looks at the cpu register
      // (https://github.com/pytorch/cpuinfo/blob/master/src/x86/isa.c#L391),
      // and this cpu lookup is executed only once and the state is kept in FBGEMM.
      if(fbgemm::fbgemmHasAvx2Support()) {
        return cpu::variant::affine(clip(a, clipValue),
                                    b,
                                    b->shape(),
                                    bias,
                                    transA,
                                    transB,
                                    scale);
      } else {
        ABORT("No on-the-fly packing at the moment");
      }
#else
      ABORT("Packed GEMM is not available in this build");
#endif  // USE_FBGEMM
    } else {
      ABORT("Combination of types A: {} B: {} not supported", aElementType, bElementType);
>>>>>>> 9a4f7843
    }
  } else {
    // Default GEMM
    ABORT_IF(!isFloat(aElementType) || !isFloat(bElementType), 
             "GPU-based GEMM only supports float types, you have A: {} and B: {}", 
             aElementType, bElementType);
    return affineDefault(a, b, bias, transA, transB, scale);
  }
}

// multiply a CSR matrix A with a matrix B
// A[i,j] is at A_values[A_offsets[i]+k], where k is position of j in A_indices[A_offsets[i]:A_offsets[i+1]]
// @TODO: Define a proper sparse tensor type.
Expr csr_dot(const Shape& A_shape, Expr A_values, Expr A_indices, Expr A_offsets, Expr B, bool transA /*= false*/) {
  return Expression<CSRDotNodeOp>(A_shape, A_values, A_indices, A_offsets, B, transA, /*swapOperands=*/false);
}

// multiply a matrix A with a CSR matrix B
// @TODO: Define a proper sparse tensor type.
Expr dot_csr(Expr A, const Shape& B_shape, Expr B_values, Expr B_indices, Expr B_offsets, bool transB /*= false*/) {
  return Expression<CSRDotNodeOp>(B_shape, B_values, B_indices, B_offsets, A, transB, /*swapOperands=*/true);
}

// swap the last two axes
// @TODO: change to swapAxes(a, -1, -2)
Expr transpose(Expr a) {
  std::vector<int> axes(a->shape().size());
  for(int i = 0; i < axes.size(); ++i) {
    axes[i] = i;
  }
  if(axes.size() > 1) {
    axes[axes.size() - 1] = (int)axes.size() - 2;
    axes[axes.size() - 2] = (int)axes.size() - 1;
  }
  return Expression<TransposeNodeOp>(a, axes);
}

Expr transpose(Expr a, const std::vector<int>& axes) {
  return Expression<TransposeNodeOp>(a, axes);
}

Expr swapAxes(Expr x, int axis1, int axis2)
{
  const auto& shape = x->shape();
  axis1 = shape.axis(axis1);
  axis2 = shape.axis(axis2);
  if (axis1 == axis2)
    return x;
  if (shape[axis1] == 1 || shape[axis2] == 1) { // can we use a reshape instead?
    if (axis1 > axis2)
      std::swap(axis1, axis2);
    bool canReshape = true;
    for (int ax = axis1 + 1; ax < axis2 && canReshape; ax++)
      canReshape &= (shape[ax] == 1);
    if (canReshape) {
      auto newShape = shape;
      newShape.set(axis1, shape[axis2]);
      newShape.set(axis2, shape[axis1]);
      //LOG(info, "SwapAxes() did a reshape from {} to {}", shape.toString(), newShape.toString());
      return reshape(x, newShape);
    }
  }
  // TODO: This is code dup from transpose(x). Implement transpose(x) as swapAxes(x, 0, 1)
  std::vector<int> axes(shape.size());
  for (int i = 0; i < axes.size(); ++i) // @TODO: use std::iota()
    axes[i] = i;
  std::swap(axes[axis1], axes[axis2]);
  return transpose(x, axes);
}

Expr cast(Expr a, Type type) {
  if(a->value_type() == type) {
    return a;
  } else {
    return Expression<CastNodeOp>(a, type);
  }
}

Expr cross_entropy(Expr a, Expr indices) {
  return Expression<CrossEntropyNodeOp>(a, indices);
}

Expr plus(const std::vector<Expr>& nodes) {
  ABORT_IF(nodes.size() > 1, "Not implemented");
  return nodes[0];
}

Expr swish(const std::vector<Expr>& nodes) {
  ABORT_IF(nodes.size() > 1, "Not implemented");
  return swish(nodes[0]);
}

Expr gelu(const std::vector<Expr>& nodes) {
  ABORT_IF(nodes.size() > 1, "Not implemented");
  return gelu(nodes[0]);
}

Expr tanh(const std::vector<Expr>& nodes) {
  return Expression<TanhNodeOp>(nodes);
}

Expr sigmoid(const std::vector<Expr>&) {
  ABORT("Not implemented");
}

Expr relu(const std::vector<Expr>& nodes) {
  ABORT_IF(nodes.size() > 1, "Not implemented");
  return relu(nodes[0]);
}

Expr leakyrelu(const std::vector<Expr>&) {
  ABORT("Not implemented");
}

Expr prelu(const std::vector<Expr>&, float /*alpha*/) {
  ABORT("Not implemented");
}

Expr sqrt(Expr a, float eps) {
  return Expression<SqrtNodeOp>(a, eps);
}

Expr square(Expr a) {
  return Expression<SquareNodeOp>(a);
}

Expr layerNorm(Expr x,
               Expr gamma,
               Expr beta /*= nullptr*/,
               float eps /*= 1e-9*/) {

  // layerNorm accumulates in float, so small eps is fine
  std::vector<Expr> nodes = {x, gamma};
  if(beta)
    nodes.push_back(beta);
  return Expression<LayerNormalizationOp>(nodes, eps);
}

Expr highway(Expr y, Expr x, Expr t) {
  std::vector<Expr> nodes = {y, x, t};
  return Expression<HighwayNodeOp>(nodes);
}

Expr highway(const std::string prefix, Expr x) {
  // clang-format off
  size_t outDim = x->shape()[-1];
  auto graph = x->graph();
  auto g = mlp::dense()
      ("prefix", prefix + "_highway_d1")
      ("dim", outDim)
      ("activation", (int)mlp::act::sigmoid)
      .construct(graph)->apply(x);
  auto relued = mlp::dense()
      ("prefix", prefix + "_highway_d2")
      ("dim", outDim)
      ("activation", (int)mlp::act::ReLU)
      .construct(graph)->apply(x);
  return (g * relued) + ((1 - g) * x);
  // clang-format on
}

Expr shift(Expr a, Shape shift, float padValue) {
  return Expression<ShiftNodeOp>(a, shift, padValue);
}

#ifdef CUDA_FOUND
#ifdef CUDNN

Expr avg_pooling(Expr x,
                 int height,
                 int width,
                 int padHeight,
                 int padWidth,
                 int strideHeight,
                 int strideWidth) {
  return Expression<PoolingOp>(
      x, height, width, padHeight, padWidth, strideHeight, strideWidth, "avg");
}

Expr max_pooling(Expr x,
                 int height,
                 int width,
                 int padHeight,
                 int padWidth,
                 int strideHeight,
                 int strideWidth) {
  return Expression<PoolingOp>(
      x, height, width, padHeight, padWidth, strideHeight, strideWidth, "max");
}

Expr convert2cudnnFormat(Expr x) {
  int numWords = x->shape()[0];
  int numExamples = x->shape()[1];
  int embSize = x->shape()[2];

  std::vector<IndexType> newIndeces;
  for(int b = 0; b < numExamples; ++b) {
    for(int t = 0; t < numWords; ++t) {
      newIndeces.push_back((t * numExamples) + b);
    }
  }

  auto xRows = reshape(x, {x->shape()[0] * x->shape()[1], x->shape()[2]});

  Shape outShape({numExamples, 1, numWords, embSize});
  return reshape(rows(xRows, newIndeces), outShape);
}

Expr convertFromcudnnFormat(Expr x) {
  int batchDim = x->shape()[0];
  int sentenceDim = x->shape()[2];
  int embSize = x->shape()[3];

  auto reshapedX = reshape(x, {batchDim * sentenceDim, embSize});

  std::vector<IndexType> newIndeces;
  for(int t = 0; t < sentenceDim; ++t) {
    for(int b = 0; b < batchDim; ++b) {
      newIndeces.push_back(b * sentenceDim + t);
    }
  }

  Shape shape({batchDim, sentenceDim, embSize});
  return reshape(rows(reshapedX, newIndeces), shape);
}

Expr pooling_with_masking(Expr x, Expr mask, int width, bool isEven) {
  return Expression<PoolingWithMaskingOp>(x, mask, width, isEven);
}

#endif
#endif
}  // namespace marian<|MERGE_RESOLUTION|>--- conflicted
+++ resolved
@@ -403,12 +403,7 @@
 
   // Currently only true when command line options
   // --optimize --cpu-thread=N with N > 0 are set.
-<<<<<<< HEAD
-  if(device == DeviceType::cpu && a->graph()->getBackend()->isOptimized()
-     && a->graph()->getBackend()->getGemmType() == GemmType::IntrinInt16) {
-=======
   if(device == DeviceType::cpu && a->graph()->getBackend()->isOptimized()) {
->>>>>>> 9a4f7843
     // dotInt16 computes A * B.T, hence the transpose for B to get A * B
     // if transA = false and transB = false.
 
@@ -435,181 +430,6 @@
   // in the future when we explore better ways to handle this.
   float clipValue = a->graph()->getBackend()->getClip();
 
-<<<<<<< HEAD
-  if(device == DeviceType::cpu && a->graph()->getBackend()->isOptimized()) {
-    GemmType gemmType = a->graph()->getBackend()->getGemmType();
-    // When gemmType is set to 'auto', an autotuner decides the best algorithm available.
-    // A new autotuner is created, then different kinds of algorithms are added to the autotuner.
-    // For each GEMM size, there is a unique hash key.
-    // (e.g. m, n, k, transpose A, transpose B, bias size for GEMM)
-    if(gemmType == GemmType::Auto) {
-      thread_local Ptr<AutoTuner<Expr>> tuner = New<AutoTuner<Expr>>();
-
-      // start with new set of algorithms
-      tuner->clear();
-
-      // lower precicion for shapes, reduces data sparsity
-      auto sh = [](Shape sh) {
-        for(size_t i = 0; i < sh.size(); ++i)
-          sh.set(i, sh[i] / 4);
-        return sh;
-      };
-
-      // create context for current call as hash
-      std::size_t hash = sh(a->shape()).hash();
-      util::hash_combine(hash, sh(b->shape()).hash());
-      util::hash_combine(hash, sh(bias->shape()).hash());
-      util::hash_combine(hash, transA);
-      util::hash_combine(hash, transB);
-
-#if USE_FBGEMM
-      // Use Packed GEMM only if the node b in the graph is memoized.
-      // More specifically, packed GEMM is used only if the B matrix (weight) is constant.
-      // In general, 'memoized' means that the node is a constant variable or
-      // a combination of contant nodes which is also a constant variable
-      // when it's computed once.
-      // Those memoized nodes are cached to avoid duplicated computations.
-      // 07/10/2019 - Use packed GEMM only if the cpu architecture supports AVX2
-      // one of the fbgemm's sub modules, cpuinfo (https://github.com/pytorch/cpuinfo).
-      // It looks at the cpu register 
-      // (https://github.com/pytorch/cpuinfo/blob/master/src/x86/isa.c#L391),
-      // and this cpu lookup is executed only once and the state is kept in FBGEMM.
-      if(fbgemm::fbgemmHasAvx2Support() && b->memoize()) {
-        // add packed GEMM algorithm variant (Packed GEMM) to the autotuner
-        // Once an algorithm is added to the autotuner,
-        // autotuner runs all the added algorithms for a designated times.
-        // One algorithm is run per one this operation call
-        // and the stat for that algorithm is collected.
-        // When all the algorithms reach the maximum stat collection count,
-        // the autotuner decide the best algorithm, and keep using it afterward.
-        size_t hashPack = hash;
-        util::hash_combine(hashPack, 1);
-        auto recPack = [=](Expr e, bool stop = false) {
-          e->record(tuner, hashPack, stop);
-          return e;
-        };
-
-        auto algPack = [=]() {
-          auto packed = cpu::variant::pack(b, cpu::variant::PackMatrix::B, transB, clipValue);
-
-          return recPack(
-              cpu::variant::affine(
-                  clip(a, clipValue),
-                  packed,
-                  b->shape(),
-                  bias,
-                  transA,
-                  transB,
-                  scale),
-              true);
-        };
-        tuner->insert({hashPack, algPack});
-      }
-#endif // USE_FBGEMM
-
-      // add second algorithm variant (Int16) to the autotuner
-      size_t hashInt16 = hash;
-      util::hash_combine(hashInt16, 2);
-      auto recInt16 = [=](Expr e, bool stop = false) {
-        e->record(tuner, hashInt16, stop);
-        return e;
-      };
-      auto algInt16 = [=]() {
-        return recInt16(
-            cpu::int16::affine(
-                recInt16(
-                    cpu::int16::quantize(
-                        transA ? recInt16(transpose(a)) : a,
-                        clipValue)),
-                cpu::int16::quantize(
-                    transB ? b : transpose(b),
-                    clipValue),
-                bias,
-                scale),
-            true);
-      };
-      tuner->insert({hashInt16, algInt16});
-
-      // add third algorithm variant (CBlas) to the autotuner
-      size_t hashCblas = hash;
-      util::hash_combine(hashCblas, 3);
-      auto recCblas = [=](Expr e, bool stop = false) {
-        e->record(tuner, hashCblas, stop);
-        return e;
-      };
-
-      auto algCblas = [=]() {
-        auto ac = clip(a, clipValue);
-        if(ac != a)
-          ac = recCblas(ac);
-
-        auto bc = clip(b, clipValue);
-        if(bc != b)
-          bc = recCblas(bc);
-
-        int rows = ac->shape().elements() / ac->shape()[-1];
-        Expr ones = ac->graph()->ones({rows, 1}, bias->value_type());
-        std::vector<Expr> nodes = {ac, bc, bias, ones};
-        return recCblas(Expression<AffineNodeOp>(nodes, transA, transB, scale),
-                        true);
-      };
-      tuner->insert({hashCblas, algCblas});
-
-      // execute algorithm with autotuning
-      return tuner->run();
-    } else {
-      if(gemmType == GemmType::IntrinInt16) {
-        // cpu int16 version
-        return cpu::int16::affine(
-            cpu::int16::quantize(transA ? transpose(a) : a, clipValue),
-            cpu::int16::quantize(transB ? b : transpose(b), clipValue),
-            bias,
-            scale);
-      } else if(gemmType == GemmType::FbFp16Packed) {
-#if USE_FBGEMM
-        // 07/10/2019 - Use packed GEMM only if the cpu architecture supports AVX2
-        // one of the fbgemm's sub modules, cpuinfo (https://github.com/pytorch/cpuinfo).
-        // It looks at the cpu register
-        // (https://github.com/pytorch/cpuinfo/blob/master/src/x86/isa.c#L391),
-        // and this cpu lookup is executed only once and the state is kept in FBGEMM.
-        if(fbgemm::fbgemmHasAvx2Support() && b->memoize()) {
-          auto packed = cpu::variant::pack(b, cpu::variant::PackMatrix::B, transB, clipValue);
-
-          return cpu::variant::affine(
-              clip(a, clipValue),
-              packed,
-              b->shape(),
-              bias,
-              transA,
-              transB,
-              scale);
-        } else {
-          int rows = a->shape().elements() / a->shape()[-1];
-          Expr ones = a->graph()->ones({rows, 1}, bias->value_type());
-          std::vector<Expr> nodes = {clip(a, clipValue), clip(b, clipValue), bias, ones};
-          return Expression<AffineNodeOp>(nodes, transA, transB, scale);
-        }
-#else
-        ABORT("Packed GEMM is not available in this build");
-#endif  // USE_FBGEMM
-
-      } else if(gemmType == GemmType::MklFp32) {
-        // general version, MKL, CBlas or CUDA
-
-        // if clipValue > 0, the inputs will be clipped to range [-clipValue,
-        // clipValue] This is meant to keep values at the same range as used during
-        // training when optimizing for 8-bit integer products. Likely to be removed
-        // in the future when we explore better ways to handle this.
-
-        int rows = a->shape().elements() / a->shape()[-1];
-        Expr ones = a->graph()->ones({rows, 1}, bias->value_type());
-        std::vector<Expr> nodes
-            = {clip(a, clipValue), clip(b, clipValue), bias, ones};
-        return Expression<AffineNodeOp>(nodes, transA, transB, scale);
-      } else {
-        ABORT("GemmType..{} not available by affine()", gemmType);
-      }
-=======
   int rows = a->shape().elements() / a->shape()[-1];
   Expr ones = a->graph()->ones({ rows, 1 });
   std::vector<Expr> nodes
@@ -664,7 +484,6 @@
 #endif  // USE_FBGEMM
     } else {
       ABORT("Combination of types A: {} B: {} not supported", aElementType, bElementType);
->>>>>>> 9a4f7843
     }
   } else {
     // Default GEMM
