#include "graph/expression_operators.h"
#include "common/definitions.h"
#include "layers/constructors.h"

#include "graph/node_operators.h"
#include "graph/node_operators_binary.h"
#include "graph/node_operators_unary.h"
#include "graph/node_operators_tuple.h"

#include "graph/auto_tuner.h"
#include "tensors/cpu/intgemm_interface.h"
#include "tensors/cpu/fbgemm/expanded_gemm.h"

#if USE_FBGEMM
#include "fbgemm/Utils.h"
#endif

namespace marian {

Expr debug(Expr a, const std::string& message) {
  a->debug(message);
  return a;
}

Expr checkpoint(Expr a) {
  a->markCheckpoint();
  return a;
}

Expr lambda(const std::vector<Expr>& nodes, Shape shape, Type type, 
            LambdaNodeFunctor fwd) {
  return Expression<LambdaNodeOp>(nodes, shape, type, fwd);
}

Expr lambda(const std::vector<Expr>& nodes, Shape shape, Type type, 
            LambdaNodeFunctor fwd, LambdaNodeFunctor bwd) {
  return Expression<LambdaNodeOp>(nodes, shape, type, fwd, bwd);
}

// logistic function. Note: scipy name is expit()
Expr sigmoid(Expr a) {
  return Expression<SigmoidNodeOp>(a);
}

Expr relu(Expr a) {
  return Expression<ReLUNodeOp>(a);
}

Expr leakyrelu(Expr a) {
  return Expression<PReLUNodeOp>(0.01f, a);
}

Expr prelu(Expr a, float alpha) {
  return Expression<PReLUNodeOp>(alpha, a);
}

Expr clip(Expr a, float c) {
  if(c == 0)
    return a;
  else
    return Expression<ClipNodeOp>(a, c);
}

Expr log(Expr a) {
  return Expression<LogNodeOp>(a);
};

Expr exp(Expr a) {
  return Expression<ExpNodeOp>(a);
};

Expr sin(Expr a) {
  return Expression<SinNodeOp>(a);
};

Expr cos(Expr a) {
  return Expression<CosNodeOp>(a);
};

Expr tan(Expr a) {
  return Expression<TanNodeOp>(a);
};

Expr swish(Expr a) {
  return Expression<SwishNodeOp>(a);
}

Expr gelu(Expr a) {
  return Expression<SwishNodeOp>(a, 1.702f);
}

Expr operator-(Expr a) {
  return Expression<NegNodeOp>(a);
};

Expr softmax(Expr a, int axis /*=-1*/)
{
  // @TODO: move axis parameter down into the kernel
  if (axis != -1)
  {
    return swapAxes(softmax(swapAxes(a,
                                     axis, -1),
                            /*axis=*/-1),
                    axis, -1);
  }
  return Expression<SoftmaxNodeOp>(a);
}

Expr softmax(Expr a, Expr zeroOneMask, int axis /*=-1*/) {
  // This will return the smallest value / 2 for the input type converted to float
  // So for Type::Float16 that will be the smallest fp16 value expressed as float
  // We divide by 2 to allow for some tolerance and overflow protection.
  float smallestFloat = NumericLimits<float>(a->value_type()).lowest / 2.f;
  auto logMask = (1.f - zeroOneMask) * smallestFloat;
  return softmax(a + logMask, axis);
}

// @TODO: add mask
Expr logsoftmax(Expr a) {
  return Expression<LogSoftmaxNodeOp>(a);
}

/*********************************************************/

Expr operator+(Expr a, Expr b) {
  return Expression<PlusNodeOp>(a, b);
}

Expr operator-(Expr a, Expr b) {
  return Expression<MinusNodeOp>(a, b);
}

Expr operator*(Expr a, Expr b) {
  return Expression<MultNodeOp>(a, b);
}

Expr operator/(Expr a, Expr b) {
  return Expression<DivNodeOp>(a, b);
}

Expr logaddexp(Expr a, Expr b) {
  return Expression<LogAddExpNodeOp>(a, b);
}

Expr2 topk(Expr a, int k, int axis, bool descending) {
  // only supports topk along last dimension, hence transpose if required
  a = swapAxes(a, axis, -1);                              // non-op if axes are the same
  auto topkVal = Expression<TopKNodeOp>(a, k, -1, descending); // axis=-1 is OK now as we swapped
  auto topkIdx = std::dynamic_pointer_cast<TopKNodeOp>(topkVal)->tupleView(); // get a view on the top-k values
  return std::make_tuple(swapAxes(topkVal, axis, -1), swapAxes(topkIdx, axis, -1)); // non-op if axes are the same
}

Expr2 argmax(Expr a, int axis) {
  return topk(a, 1, axis, /*descending=*/true);
}

Expr2 argmin(Expr a, int axis) {
  return topk(a, 1, axis, /*descending=*/false);
}

Expr maximum(Expr a, Expr b) {
  return Expression<MaximumNodeOp>(a, b);
}

// @TODO: implement version without constant
Expr maximum(float a, Expr b) {
  auto aExpr = b->graph()->constant({}, inits::fromValue(a));
  return Expression<MaximumNodeOp>(aExpr, b);
}

Expr maximum(Expr a, float b) {
  return maximum(b, a);
}

Expr minimum(Expr a, Expr b) {
  return Expression<MinimumNodeOp>(a, b);
}

// @TODO: implement version without constant
Expr minimum(float a, Expr b) {
  auto aExpr = b->graph()->constant({}, inits::fromValue(a));
  return Expression<MinimumNodeOp>(aExpr, b);
}

Expr minimum(Expr a, float b) {
  return minimum(b, a);
}

Expr abs(Expr a) {
  return Expression<AbsNodeOp>(a);
}

Expr lt(Expr a, Expr b) { return Expression<CmpNodeOp>(a, b, -1, false); }
Expr eq(Expr a, Expr b) { return Expression<CmpNodeOp>(a, b,  0, false); }
Expr gt(Expr a, Expr b) { return Expression<CmpNodeOp>(a, b,  1, false); }
Expr ge(Expr a, Expr b) { return Expression<CmpNodeOp>(a, b, -1,  true); }
Expr ne(Expr a, Expr b) { return Expression<CmpNodeOp>(a, b,  0,  true); }
Expr le(Expr a, Expr b) { return Expression<CmpNodeOp>(a, b,  1,  true); }

Expr lt(float a, Expr b) { return Expression<CmpNodeOp>(b->graph()->constant({}, inits::fromValue(a), b->value_type()), b, -1, false); }
Expr eq(float a, Expr b) { return Expression<CmpNodeOp>(b->graph()->constant({}, inits::fromValue(a), b->value_type()), b,  0, false); }
Expr gt(float a, Expr b) { return Expression<CmpNodeOp>(b->graph()->constant({}, inits::fromValue(a), b->value_type()), b,  1, false); }
Expr ge(float a, Expr b) { return Expression<CmpNodeOp>(b->graph()->constant({}, inits::fromValue(a), b->value_type()), b, -1,  true); }
Expr ne(float a, Expr b) { return Expression<CmpNodeOp>(b->graph()->constant({}, inits::fromValue(a), b->value_type()), b,  0,  true); }
Expr le(float a, Expr b) { return Expression<CmpNodeOp>(b->graph()->constant({}, inits::fromValue(a), b->value_type()), b,  1,  true); }

Expr lt(Expr a, float b) { return Expression<CmpNodeOp>(a, a->graph()->constant({}, inits::fromValue(b), a->value_type()), -1, false); }
Expr eq(Expr a, float b) { return Expression<CmpNodeOp>(a, a->graph()->constant({}, inits::fromValue(b), a->value_type()),  0, false); }
Expr gt(Expr a, float b) { return Expression<CmpNodeOp>(a, a->graph()->constant({}, inits::fromValue(b), a->value_type()),  1, false); }
Expr ge(Expr a, float b) { return Expression<CmpNodeOp>(a, a->graph()->constant({}, inits::fromValue(b), a->value_type()), -1,  true); }
Expr ne(Expr a, float b) { return Expression<CmpNodeOp>(a, a->graph()->constant({}, inits::fromValue(b), a->value_type()),  0,  true); }
Expr le(Expr a, float b) { return Expression<CmpNodeOp>(a, a->graph()->constant({}, inits::fromValue(b), a->value_type()),  1,  true); }

/*********************************************************/

Expr operator+(Expr a, float b) {
  if (b == 0)
    return a;
  else
    return Expression<ScalarAddNodeOp>(a, b);
}

Expr operator+(float a, Expr b) {
  if (a == 0)
    return b;
  else
    return Expression<ScalarAddNodeOp>(b, a);
}

Expr operator-(Expr a, float b) {
  if (b == 0)
    return a;
  else
    return Expression<ScalarAddNodeOp>(a, -b);
}

Expr operator-(float a, Expr b) {
  if (a == 0)
    return -b;
  else
    return Expression<ScalarAddNodeOp>(-b, a);
}

Expr operator*(float a, Expr b) {
  if (a == 1.0f)
    return b;
  else
    return Expression<ScalarMultNodeOp>(b, a);
}

Expr operator*(Expr a, float b) {
  if (b == 1.0f)
    return a;
  else
    return Expression<ScalarMultNodeOp>(a, b);
}

Expr operator/(Expr a, float b) {
  return a * (1.f / b);
}

// TODO: efficient version of this without constant()
Expr operator/(float a, Expr b) {
  auto aExpr = b->graph()->constant({}, inits::fromValue(a));
  return aExpr / b;
}

// Expr pow(float a, Expr b) {
//  return Expression<Scalar1PowNodeOp>(a, b);
//
//}
//
// Expr pow(Expr a, float b) {
//  return Expression<Scalar2PowNodeOp>(a, b);
//
//}
//
// Expr pow(Expr a, Expr b) {
//  return Expression<PowNodeOp>(a, b);
//}

/*********************************************************/

Expr concatenate(const std::vector<Expr>& concats, int ax) {
  return Expression<ConcatenateNodeOp>(concats, ax);
}

Expr repeat(Expr a, size_t repeats, int ax) {
  if(repeats == 1)
    return a;
  return concatenate(std::vector<Expr>(repeats, a), ax);
}

Expr reshape(Expr a, Shape shape) {
  if (a->shape() == shape)
    return a;
  return Expression<ReshapeNodeOp>(a, shape);
}

// @TODO: remove this if it turns out that we can train FP16 without that
Expr clipGradient(Expr a, float clipValue) {
  // don't create node if no clipping
  return clipValue != 0.f ? Expression<ClipGradientNodeOp>(a, clipValue) : a;
}

Expr atleast_1d(Expr a) {
  return atleast_nd(a, 1);
}

Expr atleast_2d(Expr a) {
  return atleast_nd(a, 2);
}

Expr atleast_3d(Expr a) {
  return atleast_nd(a, 3);
}

Expr atleast_4d(Expr a) {
  return atleast_nd(a, 4);
}

Expr atleast_nd(Expr a, size_t dims) {
  if(a->shape().size() >= dims)
    return a;

  Shape nShape;
  nShape.resize(dims);
  for(int i = 1; i <= (int)a->shape().size(); ++i)
    nShape.set(-i, a->shape()[-i]);

  return reshape(a, nShape);
}

Expr flatten(Expr a) {
  Shape shape = {a->shape().elements()};
  return Expression<ReshapeNodeOp>(a, shape);
}

Expr flatten_2d(Expr a) {
  Shape shape = {a->shape().elements() / a->shape()[-1], a->shape()[-1]};
  return Expression<ReshapeNodeOp>(a, shape);
}

Expr stopGradient(Expr a) {
  // implemented as a dummy reshape that is not trainable
  auto res = Expression<ReshapeNodeOp>(a, a->shape());
  res->setTrainable(false);
  return res;
}

// gather() -- gather arbitrary elements along an axis; batched or non-batched
Expr gather(Expr a, int axis, Expr indices) {
  return Expression<GatherNodeOp>(a, axis, indices);
}

// index_select() -- gather arbitrary elements along an axis from an unbatched
// input 'a'. Indices are specified as a 1D vector.
// This is used e.g. for embedding lookup.
// Note: To use a batch of index vectors, reshape them into a single vector,
// call index_select(), then reshape the result back. Reshapes are cheap.
// This function has the same semantics as PyTorch operation of the same name.
Expr index_select(Expr a, int axis, Expr indices) {
  ABORT_IF(indices->shape().size() != 1, "Indices must be a 1D tensor");
  // We have specialized kernels for non-batched indexing of first or last axis of a 2D tensor.
  auto rank = a->shape().size();
  if (rank == 2) {
    if (axis == 0 || axis == -2)
      return Expression<RowsNodeOp>(a, indices);
    else if (axis == -1 || axis == 1)
      return Expression<ColsNodeOp>(a, indices);
  }
  // Delegate to gather() for any other axis or non-matrix input.
  Shape shape;
  shape.resize(a->shape().size());
  shape.set(axis, indices->shape()[0]);
  indices = reshape(indices, shape); // move index to axis
  return gather(a, axis, indices);
}

Expr index_select(Expr a, int axis, const std::vector<IndexType>& indices) {
  auto indexExpr = a->graph()->indices(indices);
  return index_select(a, axis, indexExpr);
}

static Expr sliceCopy(Expr a, int axis, const Slice& slice) { // copy a Slice via gather()
  ABORT_IF(slice.stride < 0, "Negative strides are not supported yet");
  ABORT_IF(slice.begin == slice.end, "Empty slices are not allowed"); // @TODO: Or are they?
  std::vector<IndexType> indices;
  indices.reserve((slice.end - slice.begin - 1) / slice.stride + 1);
  for (int i = slice.begin; i < slice.end; i += slice.stride)
    indices.push_back((IndexType)i);
  return gather(a, axis, a->graph()->indices(indices, a, axis));
}

static Expr sliceView(Expr a, int axis, const Slice& slice) { // view a slice (must be memory-consecutive)
  return Expression<SliceViewNodeOp>(a, axis, slice);
}

// slice() -- gather a slice along an axis (step size > 1 allowed)
Expr slice(Expr a, int axis, Slice slice) { // numpy __getslice__ semantics, but with axis parameter
  const auto& shape = a->shape();
  axis  = shape.axis(axis);         // normalize negative axis
  slice = shape.slice(slice, axis); // normalize negative slice values
  if (slice.begin == 0 && slice.end == shape[axis] && slice.stride == 1)
    return a; // it's a no-op
#if 1 // until strided views are supported, non-consecutive slices are implemented via gather()
  if (slice.stride != 1)
    return sliceCopy(a, axis, slice);
  for (int i = 0; i < axis; ++i) {
    if (shape[i] != 1)  // this makes it non-consecutive
      return sliceCopy(a, axis, slice);
  }
#endif
  return sliceView(a, axis, slice);
}

Expr sum(Expr a, int ax) {
  if(a->shape()[ax] == 1) // nothing to reduce, sum of itself is a
    return a;
  return Expression<ReduceNodeOp>(a, ax, ReduceNodeOpCode::sum);
}

Expr mean(Expr a, int ax) {
  if(a->shape()[ax] == 1) // nothing to reduce, mean of itself is a
    return a;
  return Expression<ReduceNodeOp>(a, ax, ReduceNodeOpCode::mean);
}

Expr std(Expr a, int ax) {
  if(a->shape()[ax] == 1) // nothing to reduce, std(a) = 0
    return a - a;
  return Expression<ReduceNodeOp>(a - mean(a, ax), ax, ReduceNodeOpCode::rms);
}

Expr var(Expr a, int ax) { 
  if(a->shape()[ax] == 1) // nothing to reduce, var(a) = 0
    return a - a;
  return Expression<ReduceNodeOp>(a - mean(a, ax), ax, ReduceNodeOpCode::meanSqr);
}

Expr max(Expr a, int ax) {
  if(a->shape()[ax] == 1) // nothing to reduce, max of itself is a
    return a;
  return Expression<ReduceNodeOp>(a, ax, ReduceNodeOpCode::max);
}

Expr min(Expr a, int ax) {
  if(a->shape()[ax] == 1) // nothing to reduce, min of itself is a
    return a;
  return Expression<ReduceNodeOp>(a, ax, ReduceNodeOpCode::min);
}

Expr prod(Expr a, int ax) {
  if(a->shape()[ax] == 1) // nothing to reduce, prod of itself is a
    return a;
  return Expression<ReduceNodeOp>(a, ax, ReduceNodeOpCode::prod);
}

// log(sum(exp(a)))
Expr logsumexp(Expr a, int ax) {
  if(a->shape()[ax] == 1) // nothing to reduce, log(sum(exp(a))) = log(exp(a)) = a
    return a;
  return Expression<ReduceNodeOp>(a, ax, ReduceNodeOpCode::logSumExp);
}

Expr scalar_product(Expr a, Expr b, int ax) {
  return Expression<ScalarProductNodeOp>(a, b, ax);
}

Expr weighted_average(Expr in, Expr weights, int ax) {
  auto p = scalar_product(in, weights, ax);
  auto s = sum(weights, ax);
  return p / s;
}

Expr dot(Expr a, Expr b, bool transA, bool transB, float scale) {
  auto device = a->graph()->getDeviceId().type;
  // added support for packed GEMM API (fp16, int8)
  Type aElementType = a->value_type();
  Type bElementType = b->value_type();

  // Currently only true when command line options
  // --optimize --cpu-thread=N with N > 0 are set.
  if(device == DeviceType::cpu) {
    if(isFloat(aElementType) && isFloat(bElementType)) {
      return Expression<DotNodeOp>(a, b, transA, transB, scale);
    } else if(isFloat(aElementType) && isIntgemm(bElementType)) {
      return cpu::integer::affineOrDot(a, b, nullptr, transA, transB, scale);
    } else if(isFloat(aElementType) && isPacked(bElementType)) {
#if USE_FBGEMM
      // 07/10/2019 - Use packed GEMM only if the cpu architecture supports AVX2
      // one of the fbgemm's sub modules, cpuinfo (https://github.com/pytorch/cpuinfo).
      // It looks at the cpu register
      // (https://github.com/pytorch/cpuinfo/blob/master/src/x86/isa.c#L391),
      // and this cpu lookup is executed only once and the state is kept in FBGEMM.
      if(fbgemm::fbgemmHasAvx2Support()) {
        // This variant of dot product can handle matrix multiplications with packed8 and packed16 weight matrix (B).
        return cpu::variant::dot(a,
                                 b,
                                 b->shape(),
                                 transA,
                                 transB,
                                 scale);
      } else {
        ABORT("AVX2 is not available. At least, AVX2 is needed to use fbgemm-based packed GEMM");
      }
#else
      ABORT("Packed GEMM is not available in this build");
#endif  // USE_FBGEMM
    } else {
      ABORT("Combination of types A: {} B: {} not supported", aElementType, bElementType);
    }
  } else {
    return Expression<DotNodeOp>(a, b, transA, transB, scale);
  }
}

Expr bdot(Expr a, Expr b, bool transA, bool transB, float scale) {
  return Expression<DotBatchedNodeOp>(a, b, transA, transB, scale);
}

static Expr affineDefault(Expr a, Expr b, Expr bias, bool transA, bool transB, float scale, bool do_relu=false) {
  // general version, MKL, CBlas or CUDA

<<<<<<< HEAD
  // if clipValue > 0, the inputs will be clipped to range [-clipValue,
  // clipValue] This is meant to keep values at the same range as used during
  // training when optimizing for 8-bit integer products. Likely to be removed
  // in the future when we explore better ways to handle this.
  auto g = a->graph();
  float clipValue = g->getBackend()->getClip();

  std::vector<Expr> nodes = { clip(a, clipValue), clip(b, clipValue), bias };

  // If we are using CPU, we broadcast the ones vector. On GPU, the bias addition can be fused into the GEMM with CUDA >= 11
  if (g->getBackend()->getDeviceId().type == DeviceType::cpu || !g->isInference()) {
    int rows = a->shape().elements() / a->shape()[-1];
    Expr ones = g->ones({ rows, 1 });
    nodes.push_back(ones);
  }

  if (do_relu) {
    // For GPU inference, we can fuse the RELU into the bias addition.
    if (g->isInference() && g->getBackend()->getDeviceId().type == DeviceType::gpu) {
      return Expression<AffineNodeOp>(nodes, transA, transB, scale, do_relu);
    }
    Expr affineOp = Expression<AffineNodeOp>(nodes, transA, transB, scale, false);
    return relu(affineOp);
  }

  return Expression<AffineNodeOp>(nodes, transA, transB, scale, do_relu);
=======
  int rows = a->shape().elements() / a->shape()[-1];
  Expr ones = a->graph()->ones({ rows, 1 });
  std::vector<Expr> nodes = { a, b, bias, ones };
  return Expression<AffineNodeOp>(nodes, transA, transB, scale);
>>>>>>> db771e09
}

// This operation used to implement auto-tuning. We have removed it for now due to complexity, but plan to revisit it in the future. 
// The last branch with auto-tuner is: 
// youki/packed-model-pr-backup1031
// https://machinetranslation.visualstudio.com/Marian/_git/marian-dev?version=GByouki%2Fpacked-model-pr-backup1031
// SHA: 3456a7ed1d1608cfad74cd2c414e7e8fe141aa52
Expr affine(Expr a, Expr b, Expr bias, bool transA, bool transB, float scale, bool do_relu) {
  auto device = a->graph()->getDeviceId().type;

  Type aElementType = a->value_type();
  Type bElementType = b->value_type();

  if(device == DeviceType::cpu) {
    if(isFloat(aElementType) && isFloat(bElementType)) {
<<<<<<< HEAD
      if(a->graph()->getBackend()->isOptimized()) {
        // cpu int16 version
        Expr affineTransform = cpu::int16::affine(
          cpu::int16::quantize(transA ? transpose(a) : a, clipValue),
          cpu::int16::quantize(transB ? b : transpose(b), clipValue),
          bias,
          scale);
        if(do_relu) 
          affineTransform = relu(affineTransform);
        return affineTransform;
      } else {
        return affineDefault(a, b, bias, transA, transB, scale, do_relu);
      }
=======
      return affineDefault(a, b, bias, transA, transB, scale);
    } else if(isFloat(aElementType) && isIntgemm(bElementType)) {
      return cpu::integer::affineOrDot(a, b, bias, transA, transB, scale);
>>>>>>> db771e09
    } else if(isFloat(aElementType) && isPacked(bElementType)) {
#if USE_FBGEMM
      // 07/10/2019 - Use packed GEMM only if the cpu architecture supports AVX2
      // one of the fbgemm's sub modules, cpuinfo (https://github.com/pytorch/cpuinfo).
      // It looks at the cpu register
      // (https://github.com/pytorch/cpuinfo/blob/master/src/x86/isa.c#L391),
      // and this cpu lookup is executed only once and the state is kept in FBGEMM.
      if(fbgemm::fbgemmHasAvx2Support()) {
        // This variant of affine product can handle matrix multiplications with packed8 and packed16 weight matrix (B).
<<<<<<< HEAD
        Expr affineTransform = cpu::variant::affine(clip(a, clipValue),
                                                b,
                                                b->shape(),
                                                bias,
                                                transA,
                                                transB,
                                                scale);
        if(do_relu) 
          affineTransform = relu(affineTransform);
        return affineTransform;
=======
        return cpu::variant::affine(a,
                                    b,
                                    b->shape(),
                                    bias,
                                    transA,
                                    transB,
                                    scale);
>>>>>>> db771e09
      } else {
        ABORT("AVX2 is not available. At least, AVX2 is needed to use fbgemm-based packed GEMM");
      }
#else
      ABORT("Packed GEMM is not available in this build");
#endif  // USE_FBGEMM
    } else {
      ABORT("Combination of types A: {} B: {} not supported", aElementType, bElementType);
    }
  } else {
    // Default GEMM
    ABORT_IF(!isFloat(aElementType) || !isFloat(bElementType), 
             "GPU-based GEMM only supports float types, you have A: {} and B: {}", 
             aElementType, bElementType);
    return affineDefault(a, b, bias, transA, transB, scale, do_relu);
  }
}

// @TODO: Not a great place to check this
#if CUDA_VERSION < 11000
// multiply a CSR matrix A with a matrix B
// A[i,j] is at A_values[A_offsets[i]+k], where k is position of j in A_indices[A_offsets[i]:A_offsets[i+1]]
// @TODO: Define a proper sparse tensor type.
Expr csr_dot(const Shape& A_shape, Expr A_values, Expr A_indices, Expr A_offsets, Expr B, bool transA /*= false*/) {
  if(A_values->value_type() == Type::float16)
    LOG_ONCE(warn, "Using very slow version of sparse matrix operations with explicity cast to {}. Use CUDA 11.0 or higher.", Type::float16);
  return cast(Expression<CSRDotNodeOp>(A_shape, cast(A_values, Type::float32), A_indices, A_offsets, cast(B, Type::float32), transA, /*swapOperands=*/false), A_values->value_type());
}

// multiply a matrix A with a CSR matrix B
// @TODO: Define a proper sparse tensor type.
Expr dot_csr(Expr A, const Shape& B_shape, Expr B_values, Expr B_indices, Expr B_offsets, bool transB /*= false*/) {
  if(B_values->value_type() == Type::float16)
    LOG_ONCE(warn, "Using very slow version of sparse matrix operations with explicity cast to {}. Use CUDA 11.0 or higher.", Type::float16);
  return cast(Expression<CSRDotNodeOp>(B_shape, cast(B_values, Type::float32), B_indices, B_offsets, cast(A, Type::float32), transB, /*swapOperands=*/true), B_values->value_type());
}
#else
// multiply a CSR matrix A with a matrix B
// A[i,j] is at A_values[A_offsets[i]+k], where k is position of j in A_indices[A_offsets[i]:A_offsets[i+1]]
// @TODO: Define a proper sparse tensor type.
Expr csr_dot(const Shape& A_shape, Expr A_values, Expr A_indices, Expr A_offsets, Expr B, bool transA /*= false*/) {
  // @TODO: implement this without cast
  return Expression<CSRDotNodeOp>(A_shape, A_values, A_indices, A_offsets, B, transA, /*swapOperands=*/false);
}

// multiply a matrix A with a CSR matrix B
// @TODO: Define a proper sparse tensor type.
Expr dot_csr(Expr A, const Shape& B_shape, Expr B_values, Expr B_indices, Expr B_offsets, bool transB /*= false*/) {
  return Expression<CSRDotNodeOp>(B_shape, B_values, B_indices, B_offsets, A, transB, /*swapOperands=*/true);
}
#endif


// swap the last two axes
// @TODO: change to swapAxes(a, -1, -2)
Expr transpose(Expr a) {
  std::vector<int> axes(a->shape().size());
  for(int i = 0; i < axes.size(); ++i) {
    axes[i] = i;
  }
  if(axes.size() > 1) {
    axes[axes.size() - 1] = (int)axes.size() - 2;
    axes[axes.size() - 2] = (int)axes.size() - 1;
  }
  return Expression<TransposeNodeOp>(a, axes);
}

Expr transpose(Expr a, const std::vector<int>& axes) {
  return Expression<TransposeNodeOp>(a, axes);
}

Expr swapAxes(Expr x, int axis1, int axis2)
{
  const auto& shape = x->shape();
  axis1 = shape.axis(axis1);
  axis2 = shape.axis(axis2);
  if (axis1 == axis2)
    return x;
  if (shape[axis1] == 1 || shape[axis2] == 1) { // can we use a reshape instead?
    if (axis1 > axis2)
      std::swap(axis1, axis2);
    bool canReshape = true;
    for (int ax = axis1 + 1; ax < axis2 && canReshape; ax++)
      canReshape &= (shape[ax] == 1);
    if (canReshape) {
      auto newShape = shape;
      newShape.set(axis1, shape[axis2]);
      newShape.set(axis2, shape[axis1]);
      //LOG(info, "SwapAxes() did a reshape from {} to {}", shape.toString(), newShape.toString());
      return reshape(x, newShape);
    }
  }
  // TODO: This is code dup from transpose(x). Implement transpose(x) as swapAxes(x, 0, 1)
  std::vector<int> axes(shape.size());
  for (int i = 0; i < axes.size(); ++i) // @TODO: use std::iota()
    axes[i] = i;
  std::swap(axes[axis1], axes[axis2]);
  return transpose(x, axes);
}

Expr cast(Expr a, Type type) {
  if(a->value_type() == type) {
    return a; // it's the correct type already, so nothing to do here
  } else {
    return Expression<CastNodeOp>(a, type);
  }
}

Expr cross_entropy(Expr logits, Expr indices, float labelSmoothingAlpha, Type outputType) {
  return Expression<CrossEntropyNodeOp>(logits, indices, labelSmoothingAlpha, outputType);
}

// Unlikelihood loss based on https://arxiv.org/abs/1908.04319
Expr unlikelihood(Expr logits, Expr indices) {
  int dimBatch = logits->shape()[-2];
  int dimTime  = logits->shape()[-3];

  // @TODO: fix this outside of this function in decoder.h etc. 
  auto indicesWithLayout = reshape(indices, {1, dimTime, dimBatch, 1});

  // This is currently implemented with multiple ops, might be worth doing a special operation like for cross_entropy
  return -log(gather(1.f - softmax(logits), /*axis=*/-1, indicesWithLayout));
}

Expr plus(const std::vector<Expr>& nodes) {
  ABORT_IF(nodes.size() > 1, "Not implemented");
  return nodes[0];
}

Expr swish(const std::vector<Expr>& nodes) {
  ABORT_IF(nodes.size() > 1, "Not implemented");
  return swish(nodes[0]);
}

Expr gelu(const std::vector<Expr>& nodes) {
  ABORT_IF(nodes.size() > 1, "Not implemented");
  return gelu(nodes[0]);
}

Expr tanh(const std::vector<Expr>& nodes) {
  return Expression<TanhNodeOp>(nodes);
}

Expr sigmoid(const std::vector<Expr>&) {
  ABORT("Not implemented");
}

Expr relu(const std::vector<Expr>& nodes) {
  ABORT_IF(nodes.size() > 1, "Not implemented");
  return relu(nodes[0]);
}

Expr leakyrelu(const std::vector<Expr>&) {
  ABORT("Not implemented");
}

Expr prelu(const std::vector<Expr>&, float /*alpha*/) {
  ABORT("Not implemented");
}

Expr sqrt(Expr a, float eps) {
  return Expression<SqrtNodeOp>(a, eps);
}

Expr square(Expr a) {
  return Expression<SquareNodeOp>(a);
}

Expr layerNorm(Expr x,
               Expr gamma,
               Expr beta /*= nullptr*/,
               float eps /*= 1e-9*/) {

  // layerNorm accumulates in float, so small eps is fine
  std::vector<Expr> nodes = {x, gamma};
  if(beta)
    nodes.push_back(beta);
  return Expression<LayerNormalizationOp>(nodes, eps);
}

Expr highway(Expr y, Expr x, Expr t) {
  std::vector<Expr> nodes = {y, x, t};
  return Expression<HighwayNodeOp>(nodes);
}

Expr highway(const std::string prefix, Expr x) {
  // clang-format off
  size_t outDim = x->shape()[-1];
  auto graph = x->graph();
  auto g = mlp::dense()
      ("prefix", prefix + "_highway_d1")
      ("dim", outDim)
      ("activation", (int)mlp::act::sigmoid)
      .construct(graph)->apply(x);
  auto relued = mlp::dense()
      ("prefix", prefix + "_highway_d2")
      ("dim", outDim)
      ("activation", (int)mlp::act::ReLU)
      .construct(graph)->apply(x);
  return (g * relued) + ((1 - g) * x);
  // clang-format on
}

Expr shift(Expr a, Shape shift, float padValue) {
  return Expression<ShiftNodeOp>(a, shift, padValue);
}

#ifdef CUDA_FOUND
#ifdef CUDNN

Expr avg_pooling(Expr x,
                 int height,
                 int width,
                 int padHeight,
                 int padWidth,
                 int strideHeight,
                 int strideWidth) {
  return Expression<PoolingOp>(
      x, height, width, padHeight, padWidth, strideHeight, strideWidth, "avg");
}

Expr max_pooling(Expr x,
                 int height,
                 int width,
                 int padHeight,
                 int padWidth,
                 int strideHeight,
                 int strideWidth) {
  return Expression<PoolingOp>(
      x, height, width, padHeight, padWidth, strideHeight, strideWidth, "max");
}

Expr convert2cudnnFormat(Expr x) {
  int numWords = x->shape()[0];
  int numExamples = x->shape()[1];
  int embSize = x->shape()[2];

  std::vector<IndexType> newIndeces;
  for(int b = 0; b < numExamples; ++b) {
    for(int t = 0; t < numWords; ++t) {
      newIndeces.push_back((t * numExamples) + b);
    }
  }

  auto xRows = reshape(x, {x->shape()[0] * x->shape()[1], x->shape()[2]});

  Shape outShape({numExamples, 1, numWords, embSize});
  return reshape(rows(xRows, newIndeces), outShape);
}

Expr convertFromcudnnFormat(Expr x) {
  int batchDim = x->shape()[0];
  int sentenceDim = x->shape()[2];
  int embSize = x->shape()[3];

  auto reshapedX = reshape(x, {batchDim * sentenceDim, embSize});

  std::vector<IndexType> newIndeces;
  for(int t = 0; t < sentenceDim; ++t) {
    for(int b = 0; b < batchDim; ++b) {
      newIndeces.push_back(b * sentenceDim + t);
    }
  }

  Shape shape({batchDim, sentenceDim, embSize});
  return reshape(rows(reshapedX, newIndeces), shape);
}

Expr pooling_with_masking(Expr x, Expr mask, int width, bool isEven) {
  return Expression<PoolingWithMaskingOp>(x, mask, width, isEven);
}

#endif
#endif
}  // namespace marian<|MERGE_RESOLUTION|>--- conflicted
+++ resolved
@@ -522,15 +522,8 @@
 static Expr affineDefault(Expr a, Expr b, Expr bias, bool transA, bool transB, float scale, bool do_relu=false) {
   // general version, MKL, CBlas or CUDA
 
-<<<<<<< HEAD
-  // if clipValue > 0, the inputs will be clipped to range [-clipValue,
-  // clipValue] This is meant to keep values at the same range as used during
-  // training when optimizing for 8-bit integer products. Likely to be removed
-  // in the future when we explore better ways to handle this.
   auto g = a->graph();
-  float clipValue = g->getBackend()->getClip();
-
-  std::vector<Expr> nodes = { clip(a, clipValue), clip(b, clipValue), bias };
+  std::vector<Expr> nodes = { a, b, bias };
 
   // If we are using CPU, we broadcast the ones vector. On GPU, the bias addition can be fused into the GEMM with CUDA >= 11
   if (g->getBackend()->getDeviceId().type == DeviceType::cpu || !g->isInference()) {
@@ -549,12 +542,6 @@
   }
 
   return Expression<AffineNodeOp>(nodes, transA, transB, scale, do_relu);
-=======
-  int rows = a->shape().elements() / a->shape()[-1];
-  Expr ones = a->graph()->ones({ rows, 1 });
-  std::vector<Expr> nodes = { a, b, bias, ones };
-  return Expression<AffineNodeOp>(nodes, transA, transB, scale);
->>>>>>> db771e09
 }
 
 // This operation used to implement auto-tuning. We have removed it for now due to complexity, but plan to revisit it in the future. 
@@ -570,25 +557,12 @@
 
   if(device == DeviceType::cpu) {
     if(isFloat(aElementType) && isFloat(bElementType)) {
-<<<<<<< HEAD
-      if(a->graph()->getBackend()->isOptimized()) {
-        // cpu int16 version
-        Expr affineTransform = cpu::int16::affine(
-          cpu::int16::quantize(transA ? transpose(a) : a, clipValue),
-          cpu::int16::quantize(transB ? b : transpose(b), clipValue),
-          bias,
-          scale);
-        if(do_relu) 
-          affineTransform = relu(affineTransform);
-        return affineTransform;
-      } else {
-        return affineDefault(a, b, bias, transA, transB, scale, do_relu);
-      }
-=======
-      return affineDefault(a, b, bias, transA, transB, scale);
+      return affineDefault(a, b, bias, transA, transB, scale, do_relu);
     } else if(isFloat(aElementType) && isIntgemm(bElementType)) {
-      return cpu::integer::affineOrDot(a, b, bias, transA, transB, scale);
->>>>>>> db771e09
+      Expr affineTransform = cpu::integer::affineOrDot(a, b, bias, transA, transB, scale);
+      if(do_relu) 
+        affineTransform = relu(affineTransform);
+      return affineTransform;
     } else if(isFloat(aElementType) && isPacked(bElementType)) {
 #if USE_FBGEMM
       // 07/10/2019 - Use packed GEMM only if the cpu architecture supports AVX2
@@ -598,26 +572,16 @@
       // and this cpu lookup is executed only once and the state is kept in FBGEMM.
       if(fbgemm::fbgemmHasAvx2Support()) {
         // This variant of affine product can handle matrix multiplications with packed8 and packed16 weight matrix (B).
-<<<<<<< HEAD
-        Expr affineTransform = cpu::variant::affine(clip(a, clipValue),
-                                                b,
-                                                b->shape(),
-                                                bias,
-                                                transA,
-                                                transB,
-                                                scale);
+        Expr affineTransform = cpu::variant::affine(a,
+                                                    b,
+                                                    b->shape(),
+                                                    bias,
+                                                    transA,
+                                                    transB,
+                                                    scale);
         if(do_relu) 
           affineTransform = relu(affineTransform);
         return affineTransform;
-=======
-        return cpu::variant::affine(a,
-                                    b,
-                                    b->shape(),
-                                    bias,
-                                    transA,
-                                    transB,
-                                    scale);
->>>>>>> db771e09
       } else {
         ABORT("AVX2 is not available. At least, AVX2 is needed to use fbgemm-based packed GEMM");
       }
