#include "graph/expression_operators.h"
#include "common/definitions.h"
#include "layers/constructors.h"

#include "graph/node_operators.h"
#include "graph/node_operators_binary.h"
#include "graph/node_operators_unary.h"
#include "graph/node_operators_tuple.h"

#include "graph/auto_tuner.h"
#include "tensors/cpu/intgemm_interface.h"
#include "tensors/cpu/fbgemm/expanded_gemm.h"

#if USE_FBGEMM
#include "fbgemm/Utils.h"
#endif

namespace marian {

Expr debug(Expr a, const std::string& message) {
  a->debug(message);
  return a;
}

Expr checkpoint(Expr a) {
  a->markCheckpoint();
  return a;
}

Expr lambda(const std::vector<Expr>& nodes, Shape shape, Type type, 
            LambdaNodeFunctor fwd) {
  return Expression<LambdaNodeOp>(nodes, shape, type, fwd);
}

Expr lambda(const std::vector<Expr>& nodes, Shape shape, Type type, 
            LambdaNodeFunctor fwd, LambdaNodeFunctor bwd) {
  return Expression<LambdaNodeOp>(nodes, shape, type, fwd, bwd);
}

// logistic function. Note: scipy name is expit()
Expr sigmoid(Expr a) {
  return Expression<SigmoidNodeOp>(a);
}

Expr relu(Expr a) {
  return Expression<ReLUNodeOp>(a);
}

Expr leakyrelu(Expr a) {
  return Expression<PReLUNodeOp>(0.01f, a);
}

Expr prelu(Expr a, float alpha) {
  return Expression<PReLUNodeOp>(alpha, a);
}

Expr clip(Expr a, float c) {
  if(c == 0)
    return a;
  else
    return Expression<ClipNodeOp>(a, c);
}

Expr log(Expr a) {
  return Expression<LogNodeOp>(a);
};

Expr exp(Expr a) {
  return Expression<ExpNodeOp>(a);
};

Expr sin(Expr a) {
  return Expression<SinNodeOp>(a);
};

Expr cos(Expr a) {
  return Expression<CosNodeOp>(a);
};

Expr tan(Expr a) {
  return Expression<TanNodeOp>(a);
};

Expr swish(Expr a) {
  return Expression<SwishNodeOp>(a);
}

Expr gelu(Expr a) {
  return Expression<SwishNodeOp>(a, 1.702f);
}

Expr operator-(Expr a) {
  return Expression<NegNodeOp>(a);
};

Expr softmax(Expr a, int axis /*=-1*/)
{
  // @TODO: move axis parameter down into the kernel
  if (axis != -1)
  {
    return swapAxes(softmax(swapAxes(a,
                                     axis, -1),
                            /*axis=*/-1),
                    axis, -1);
  }
  return Expression<SoftmaxNodeOp>(a);
}

Expr softmax(Expr a, Expr zeroOneMask, int axis /*=-1*/) {
  // This will return the smallest value / 2 for the input type converted to float
  // So for Type::Float16 that will be the smallest fp16 value expressed as float
  // We divide by 2 to allow for some tolerance and overflow protection.
  float smallestFloat = NumericLimits<float>(a->value_type()).lowest / 2.f;
  auto logMask = (1.f - zeroOneMask) * smallestFloat;
  return softmax(a + logMask, axis);
}

// @TODO: add mask
Expr logsoftmax(Expr a) {
  return Expression<LogSoftmaxNodeOp>(a);
}

/*********************************************************/

Expr operator+(Expr a, Expr b) {
  return Expression<PlusNodeOp>(a, b);
}

Expr operator-(Expr a, Expr b) {
  return Expression<MinusNodeOp>(a, b);
}

Expr operator*(Expr a, Expr b) {
  return Expression<MultNodeOp>(a, b);
}

Expr operator/(Expr a, Expr b) {
  return Expression<DivNodeOp>(a, b);
}

Expr logaddexp(Expr a, Expr b) {
  return Expression<LogAddExpNodeOp>(a, b);
}

Expr2 topk(Expr a, int k, int axis, bool descending) {
  // only supports topk along last dimension, hence transpose if required
  a = swapAxes(a, axis, -1);                              // non-op if axes are the same
  auto topkVal = Expression<TopKNodeOp>(a, k, -1, descending); // axis=-1 is OK now as we swapped
  auto topkIdx = std::dynamic_pointer_cast<TopKNodeOp>(topkVal)->tupleView(); // get a view on the top-k values
  return std::make_tuple(swapAxes(topkVal, axis, -1), swapAxes(topkIdx, axis, -1)); // non-op if axes are the same
}

Expr2 argmax(Expr a, int axis) {
  return topk(a, 1, axis, /*descending=*/true);
}

Expr2 argmin(Expr a, int axis) {
  return topk(a, 1, axis, /*descending=*/false);
}

Expr maximum(Expr a, Expr b) {
  return Expression<MaximumNodeOp>(a, b);
}

// @TODO: implement version without constant
Expr maximum(float a, Expr b) {
  auto aExpr = b->graph()->constant({}, inits::fromValue(a));
  return Expression<MaximumNodeOp>(aExpr, b);
}

Expr maximum(Expr a, float b) {
  return maximum(b, a);
}

Expr minimum(Expr a, Expr b) {
  return Expression<MinimumNodeOp>(a, b);
}

// @TODO: implement version without constant
Expr minimum(float a, Expr b) {
  auto aExpr = b->graph()->constant({}, inits::fromValue(a));
  return Expression<MinimumNodeOp>(aExpr, b);
}

Expr minimum(Expr a, float b) {
  return minimum(b, a);
}

Expr abs(Expr a) {
  return Expression<AbsNodeOp>(a);
}

Expr lt(Expr a, Expr b) { return Expression<CmpNodeOp>(a, b, -1, false); }
Expr eq(Expr a, Expr b) { return Expression<CmpNodeOp>(a, b,  0, false); }
Expr gt(Expr a, Expr b) { return Expression<CmpNodeOp>(a, b,  1, false); }
Expr ge(Expr a, Expr b) { return Expression<CmpNodeOp>(a, b, -1,  true); }
Expr ne(Expr a, Expr b) { return Expression<CmpNodeOp>(a, b,  0,  true); }
Expr le(Expr a, Expr b) { return Expression<CmpNodeOp>(a, b,  1,  true); }

Expr lt(float a, Expr b) { return Expression<CmpNodeOp>(b->graph()->constant({}, inits::fromValue(a), b->value_type()), b, -1, false); }
Expr eq(float a, Expr b) { return Expression<CmpNodeOp>(b->graph()->constant({}, inits::fromValue(a), b->value_type()), b,  0, false); }
Expr gt(float a, Expr b) { return Expression<CmpNodeOp>(b->graph()->constant({}, inits::fromValue(a), b->value_type()), b,  1, false); }
Expr ge(float a, Expr b) { return Expression<CmpNodeOp>(b->graph()->constant({}, inits::fromValue(a), b->value_type()), b, -1,  true); }
Expr ne(float a, Expr b) { return Expression<CmpNodeOp>(b->graph()->constant({}, inits::fromValue(a), b->value_type()), b,  0,  true); }
Expr le(float a, Expr b) { return Expression<CmpNodeOp>(b->graph()->constant({}, inits::fromValue(a), b->value_type()), b,  1,  true); }

Expr lt(Expr a, float b) { return Expression<CmpNodeOp>(a, a->graph()->constant({}, inits::fromValue(b), a->value_type()), -1, false); }
Expr eq(Expr a, float b) { return Expression<CmpNodeOp>(a, a->graph()->constant({}, inits::fromValue(b), a->value_type()),  0, false); }
Expr gt(Expr a, float b) { return Expression<CmpNodeOp>(a, a->graph()->constant({}, inits::fromValue(b), a->value_type()),  1, false); }
Expr ge(Expr a, float b) { return Expression<CmpNodeOp>(a, a->graph()->constant({}, inits::fromValue(b), a->value_type()), -1,  true); }
Expr ne(Expr a, float b) { return Expression<CmpNodeOp>(a, a->graph()->constant({}, inits::fromValue(b), a->value_type()),  0,  true); }
Expr le(Expr a, float b) { return Expression<CmpNodeOp>(a, a->graph()->constant({}, inits::fromValue(b), a->value_type()),  1,  true); }

/*********************************************************/

Expr operator+(Expr a, float b) {
  if (b == 0)
    return a;
  else
    return Expression<ScalarAddNodeOp>(a, b);
}

Expr operator+(float a, Expr b) {
  if (a == 0)
    return b;
  else
    return Expression<ScalarAddNodeOp>(b, a);
}

Expr operator-(Expr a, float b) {
  if (b == 0)
    return a;
  else
    return Expression<ScalarAddNodeOp>(a, -b);
}

Expr operator-(float a, Expr b) {
  if (a == 0)
    return -b;
  else
    return Expression<ScalarAddNodeOp>(-b, a);
}

Expr operator*(float a, Expr b) {
  if (a == 1.0f)
    return b;
  else
    return Expression<ScalarMultNodeOp>(b, a);
}

Expr operator*(Expr a, float b) {
  if (b == 1.0f)
    return a;
  else
    return Expression<ScalarMultNodeOp>(a, b);
}

Expr operator/(Expr a, float b) {
  return a * (1.f / b);
}

// TODO: efficient version of this without constant()
Expr operator/(float a, Expr b) {
  auto aExpr = b->graph()->constant({}, inits::fromValue(a));
  return aExpr / b;
}

// Expr pow(float a, Expr b) {
//  return Expression<Scalar1PowNodeOp>(a, b);
//
//}
//
// Expr pow(Expr a, float b) {
//  return Expression<Scalar2PowNodeOp>(a, b);
//
//}
//
// Expr pow(Expr a, Expr b) {
//  return Expression<PowNodeOp>(a, b);
//}

/*********************************************************/

Expr concatenate(const std::vector<Expr>& concats, int ax) {
  return Expression<ConcatenateNodeOp>(concats, ax);
}

Expr repeat(Expr a, size_t repeats, int ax) {
  if(repeats == 1)
    return a;
  return concatenate(std::vector<Expr>(repeats, a), ax);
}

Expr reshape(Expr a, Shape shape) {
  if (a->shape() == shape)
    return a;
  return Expression<ReshapeNodeOp>(a, shape);
}

// @TODO: remove this if it turns out that we can train FP16 without that
Expr clipGradient(Expr a, float clipValue) {
  // don't create node if no clipping
  return clipValue != 0.f ? Expression<ClipGradientNodeOp>(a, clipValue) : a;
}

Expr atleast_1d(Expr a) {
  return atleast_nd(a, 1);
}

Expr atleast_2d(Expr a) {
  return atleast_nd(a, 2);
}

Expr atleast_3d(Expr a) {
  return atleast_nd(a, 3);
}

Expr atleast_4d(Expr a) {
  return atleast_nd(a, 4);
}

Expr atleast_nd(Expr a, size_t dims) {
  if(a->shape().size() >= dims)
    return a;

  Shape nShape;
  nShape.resize(dims);
  for(int i = 1; i <= (int)a->shape().size(); ++i)
    nShape.set(-i, a->shape()[-i]);

  return reshape(a, nShape);
}

Expr flatten(Expr a) {
  Shape shape = {a->shape().elements()};
  return Expression<ReshapeNodeOp>(a, shape);
}

Expr flatten_2d(Expr a) {
  Shape shape = {a->shape().elements() / a->shape()[-1], a->shape()[-1]};
  return Expression<ReshapeNodeOp>(a, shape);
}

Expr stopGradient(Expr a) {
  // implemented as a dummy reshape that is not trainable
  auto res = Expression<ReshapeNodeOp>(a, a->shape());
  res->setTrainable(false);
  return res;
}

// gather() -- gather arbitrary elements along an axis; batched or non-batched
Expr gather(Expr a, int axis, Expr indices) {
  return Expression<GatherNodeOp>(a, axis, indices);
}

// index_select() -- gather arbitrary elements along an axis from an unbatched
// input 'a'. Indices are specified as a 1D vector.
// This is used e.g. for embedding lookup.
// Note: To use a batch of index vectors, reshape them into a single vector,
// call index_select(), then reshape the result back. Reshapes are cheap.
// This function has the same semantics as PyTorch operation of the same name.
Expr index_select(Expr a, int axis, Expr indices) {
  ABORT_IF(indices->shape().size() != 1, "Indices must be a 1D tensor");
  // We have specialized kernels for non-batched indexing of first or last axis of a 2D tensor.
  auto rank = a->shape().size();
  if (rank == 2) {
    if (axis == 0 || axis == -2)
      return Expression<RowsNodeOp>(a, indices);
    else if (axis == -1 || axis == 1)
      return Expression<ColsNodeOp>(a, indices);
  }
  // Delegate to gather() for any other axis or non-matrix input.
  Shape shape;
  shape.resize(a->shape().size());
  shape.set(axis, indices->shape()[0]);
  indices = reshape(indices, shape); // move index to axis
  return gather(a, axis, indices);
}

Expr index_select(Expr a, int axis, const std::vector<IndexType>& indices) {
  auto indexExpr = a->graph()->indices(indices);
  return index_select(a, axis, indexExpr);
}

static Expr sliceCopy(Expr a, int axis, const Slice& slice) { // copy a Slice via gather()
  ABORT_IF(slice.stride < 0, "Negative strides are not supported yet");
  ABORT_IF(slice.begin == slice.end, "Empty slices are not allowed"); // @TODO: Or are they?
  std::vector<IndexType> indices;
  indices.reserve((slice.end - slice.begin - 1) / slice.stride + 1);
  for (int i = slice.begin; i < slice.end; i += slice.stride)
    indices.push_back((IndexType)i);
  return gather(a, axis, a->graph()->indices(indices, a, axis));
}

static Expr sliceView(Expr a, int axis, const Slice& slice) { // view a slice (must be memory-consecutive)
  return Expression<SliceViewNodeOp>(a, axis, slice);
}

// slice() -- gather a slice along an axis (step size > 1 allowed)
Expr slice(Expr a, int axis, Slice slice) { // numpy __getslice__ semantics, but with axis parameter
  const auto& shape = a->shape();
  axis  = shape.axis(axis);         // normalize negative axis
  slice = shape.slice(slice, axis); // normalize negative slice values
  if (slice.begin == 0 && slice.end == shape[axis] && slice.stride == 1)
    return a; // it's a no-op
#if 1 // until strided views are supported, non-consecutive slices are implemented via gather()
  if (slice.stride != 1)
    return sliceCopy(a, axis, slice);
  for (int i = 0; i < axis; ++i) {
    if (shape[i] != 1)  // this makes it non-consecutive
      return sliceCopy(a, axis, slice);
  }
#endif
  return sliceView(a, axis, slice);
}

Expr sum(Expr a, int ax) {
  if(a->shape()[ax] == 1) // nothing to reduce, sum of itself is a
    return a;
  return Expression<ReduceNodeOp>(a, ax, ReduceNodeOpCode::sum);
}

Expr mean(Expr a, int ax) {
  if(a->shape()[ax] == 1) // nothing to reduce, mean of itself is a
    return a;
  return Expression<ReduceNodeOp>(a, ax, ReduceNodeOpCode::mean);
}

Expr std(Expr a, int ax) {
  if(a->shape()[ax] == 1) // nothing to reduce, std(a) = 0
    return a - a;
  return Expression<ReduceNodeOp>(a - mean(a, ax), ax, ReduceNodeOpCode::rms);
}

Expr var(Expr a, int ax) { 
  if(a->shape()[ax] == 1) // nothing to reduce, var(a) = 0
    return a - a;
  return Expression<ReduceNodeOp>(a - mean(a, ax), ax, ReduceNodeOpCode::meanSqr);
}

Expr max(Expr a, int ax) {
  if(a->shape()[ax] == 1) // nothing to reduce, max of itself is a
    return a;
  return Expression<ReduceNodeOp>(a, ax, ReduceNodeOpCode::max);
}

Expr min(Expr a, int ax) {
  if(a->shape()[ax] == 1) // nothing to reduce, min of itself is a
    return a;
  return Expression<ReduceNodeOp>(a, ax, ReduceNodeOpCode::min);
}

Expr prod(Expr a, int ax) {
  if(a->shape()[ax] == 1) // nothing to reduce, prod of itself is a
    return a;
  return Expression<ReduceNodeOp>(a, ax, ReduceNodeOpCode::prod);
}

// log(sum(exp(a)))
Expr logsumexp(Expr a, int ax) {
  if(a->shape()[ax] == 1) // nothing to reduce, log(sum(exp(a))) = log(exp(a)) = a
    return a;
  return Expression<ReduceNodeOp>(a, ax, ReduceNodeOpCode::logSumExp);
}

Expr scalar_product(Expr a, Expr b, int ax) {
  return Expression<ScalarProductNodeOp>(a, b, ax);
}

Expr weighted_average(Expr in, Expr weights, int ax) {
  auto p = scalar_product(in, weights, ax);
  auto s = sum(weights, ax);
  return p / s;
}

Expr dot(Expr a, Expr b, bool transA, bool transB, float scale) {
  auto device = a->graph()->getDeviceId().type;
  // added support for packed GEMM API (fp16, int8)
  Type aElementType = a->value_type();
  Type bElementType = b->value_type();

  // Currently only true when command line options
  // --optimize --cpu-thread=N with N > 0 are set.
  if(device == DeviceType::cpu) {
    if(isFloat(aElementType) && isFloat(bElementType)) {
<<<<<<< HEAD
      if(a->graph()->getBackend()->getGemmType() == GemmType::IntrinInt16) {
        // cpu int16 version
        return cpu::int16::dot(
          cpu::int16::quantize(transA ? transpose(a) : a, clipValue),
          cpu::int16::quantize(transB ? b : transpose(b), clipValue),
          scale);
      } else if(b->memoize() && (a->graph()->getBackend()->getGemmType() == GemmType::FbFp16Packed ||
        a->graph()->getBackend()->getGemmType() == GemmType::FbInt8Packed)) {
#if USE_FBGEMM
        if(a->graph()->getBackend()->getGemmType() == GemmType::FbFp16Packed) {
          auto packedB = cpu::variant::pack(
              marian::Type::packed16, b, cpu::variant::PackMatrix::B, transB, clipValue);
          return cpu::variant::dot(marian::Type::packed16,
              clip(a, clipValue), packedB, b->shape(), transA, transB, scale);
        } else {
          float quantizeRange = b->graph()->getBackend()->getQuantizeRange();
          if(fbgemm::fbgemmHasAvx512Support()) {
            auto packedB = cpu::variant::pack(marian::Type::packed8avx512,
                                              b,
                                              cpu::variant::PackMatrix::B,
                                              transB,
                                              clipValue,
                                              quantizeRange);
            return cpu::variant::dot(marian::Type::packed8avx512,
                clip(a, clipValue), packedB, b->shape(), transA, transB, scale);
          } else if(fbgemm::fbgemmHasAvx2Support()) {
            auto packedB = cpu::variant::pack(marian::Type::packed8avx2,
                                              b,
                                              cpu::variant::PackMatrix::B,
                                              transB,
                                              clipValue,
                                              quantizeRange);
            return cpu::variant::dot(marian::Type::packed8avx2,
                clip(a, clipValue), packedB, b->shape(), transA, transB, scale);
          } else {
            ABORT(
                "AVX2 is not available. At least, AVX2 is needed to use fbgemm-based packed "
                "GEMM");
          }
        }
#else
        ABORT("Packed GEMM is not available in this build");
#endif  // USE_FBGEMM
      } else {
        return Expression<DotNodeOp>(
          clip(a, clipValue), clip(b, clipValue), transA, transB, scale);
      }
=======
      return Expression<DotNodeOp>(a, b, transA, transB, scale);
    } else if(isFloat(aElementType) && isIntgemm(bElementType)) {
      return cpu::integer::affineOrDot(a, b, nullptr, transA, transB, scale);
>>>>>>> fe74576d
    } else if(isFloat(aElementType) && isPacked(bElementType)) {
#if USE_FBGEMM
      // 07/10/2019 - Use packed GEMM only if the cpu architecture supports AVX2
      // one of the fbgemm's sub modules, cpuinfo (https://github.com/pytorch/cpuinfo).
      // It looks at the cpu register
      // (https://github.com/pytorch/cpuinfo/blob/master/src/x86/isa.c#L391),
      // and this cpu lookup is executed only once and the state is kept in FBGEMM.
      if(fbgemm::fbgemmHasAvx2Support()) {
        // This variant of dot product can handle matrix multiplications with packed8 and packed16 weight matrix (B).
<<<<<<< HEAD
        return cpu::variant::dot(b->value_type(),
                                 clip(a, clipValue),
=======
        return cpu::variant::dot(a,
>>>>>>> fe74576d
                                 b,
                                 b->shape(),
                                 transA,
                                 transB,
                                 scale);
      } else {
        ABORT("AVX2 is not available. At least, AVX2 is needed to use fbgemm-based packed GEMM");
      }
#else
      ABORT("Packed GEMM is not available in this build");
#endif  // USE_FBGEMM
    } else {
      ABORT("Combination of types A: {} B: {} not supported", aElementType, bElementType);
    }
  } else {
    return Expression<DotNodeOp>(a, b, transA, transB, scale);
  }
}

Expr bdot(Expr a, Expr b, bool transA, bool transB, float scale) {
  return Expression<DotBatchedNodeOp>(a, b, transA, transB, scale);
}

Expr affineDefault(Expr a, Expr b, Expr bias, bool transA, bool transB, float scale) {
  // general version, MKL, CBlas or CUDA

  int rows = a->shape().elements() / a->shape()[-1];
  Expr ones = a->graph()->ones({ rows, 1 });
  std::vector<Expr> nodes = { a, b, bias, ones };
  return Expression<AffineNodeOp>(nodes, transA, transB, scale);
}

// This operation used to implement auto-tuning. We have removed it for now due to complexity, but plan to revisit it in the future. 
// The last branch with auto-tuner is: 
// youki/packed-model-pr-backup1031
// https://machinetranslation.visualstudio.com/Marian/_git/marian-dev?version=GByouki%2Fpacked-model-pr-backup1031
// SHA: 3456a7ed1d1608cfad74cd2c414e7e8fe141aa52
Expr affine(Expr a, Expr b, Expr bias, bool transA, bool transB, float scale) {
  auto device = a->graph()->getDeviceId().type;

  Type aElementType = a->value_type();
  Type bElementType = b->value_type();

  if(device == DeviceType::cpu) {
    if(isFloat(aElementType) && isFloat(bElementType)) {
<<<<<<< HEAD
      if(a->graph()->getBackend()->isOptimized()) {
        if(a->graph()->getBackend()->getGemmType() == GemmType::IntrinInt16) {
          // cpu int16 version
          return cpu::int16::affine(
            cpu::int16::quantize(transA ? transpose(a) : a, clipValue),
            cpu::int16::quantize(transB ? b : transpose(b), clipValue),
            bias,
            scale);
        } else if(b->memoize() && (a->graph()->getBackend()->getGemmType() == GemmType::FbFp16Packed ||
          a->graph()->getBackend()->getGemmType() == GemmType::FbInt8Packed)) {
#if USE_FBGEMM
          if(a->graph()->getBackend()->getGemmType() == GemmType::FbFp16Packed) {
            auto packedB = cpu::variant::pack(
                marian::Type::packed16, b, cpu::variant::PackMatrix::B, transB, clipValue);
            return cpu::variant::affine(marian::Type::packed16,
                clip(a, clipValue), packedB, b->shape(), bias, transA, transB, scale);
          } else {
            float quantizeRange = b->graph()->getBackend()->getQuantizeRange();
            if(fbgemm::fbgemmHasAvx512Support()) {
              auto packedB = cpu::variant::pack(marian::Type::packed8avx512,
                                                b,
                                                cpu::variant::PackMatrix::B,
                                                transB,
                                                clipValue,
                                                quantizeRange);
              return cpu::variant::affine(marian::Type::packed8avx512,
                  clip(a, clipValue), packedB, b->shape(), bias, transA, transB, scale);
            } else if(fbgemm::fbgemmHasAvx2Support()) {
              auto packedB = cpu::variant::pack(marian::Type::packed8avx2,
                                                b,
                                                cpu::variant::PackMatrix::B,
                                                transB,
                                                clipValue,
                                                quantizeRange);
              return cpu::variant::affine(marian::Type::packed8avx2,
                  clip(a, clipValue), packedB, b->shape(), bias, transA, transB, scale);
            } else {
              ABORT(
                  "AVX2 is not available. At least, AVX2 is needed to use fbgemm-based packed "
                  "GEMM");
            }
          }
#else
          ABORT("Packed GEMM is not available in this build");
#endif  // USE_FBGEMM
        } else {
          return affineDefault(a, b, bias, transA, transB, scale);
        }
      } else {
        return affineDefault(a, b, bias, transA, transB, scale);
      }
=======
      return affineDefault(a, b, bias, transA, transB, scale);
    } else if(isFloat(aElementType) && isIntgemm(bElementType)) {
      return cpu::integer::affineOrDot(a, b, bias, transA, transB, scale);
>>>>>>> fe74576d
    } else if(isFloat(aElementType) && isPacked(bElementType)) {
#if USE_FBGEMM
      // 07/10/2019 - Use packed GEMM only if the cpu architecture supports AVX2
      // one of the fbgemm's sub modules, cpuinfo (https://github.com/pytorch/cpuinfo).
      // It looks at the cpu register
      // (https://github.com/pytorch/cpuinfo/blob/master/src/x86/isa.c#L391),
      // and this cpu lookup is executed only once and the state is kept in FBGEMM.
      if(fbgemm::fbgemmHasAvx2Support()) {
        // This variant of affine product can handle matrix multiplications with packed8 and packed16 weight matrix (B).
<<<<<<< HEAD
        return cpu::variant::affine(b->value_type(),
                                    clip(a, clipValue),
=======
        return cpu::variant::affine(a,
>>>>>>> fe74576d
                                    b,
                                    b->shape(),
                                    bias,
                                    transA,
                                    transB,
                                    scale);
      } else {
        ABORT("AVX2 is not available. At least, AVX2 is needed to use fbgemm-based packed GEMM");
      }
#else
      ABORT("Packed GEMM is not available in this build");
#endif  // USE_FBGEMM
    } else {
      ABORT("Combination of types A: {} B: {} not supported", aElementType, bElementType);
    }
  } else {
    // Default GEMM
    ABORT_IF(!isFloat(aElementType) || !isFloat(bElementType), 
             "GPU-based GEMM only supports float types, you have A: {} and B: {}", 
             aElementType, bElementType);
    return affineDefault(a, b, bias, transA, transB, scale);
  }
}

Expr affineWithRelu(Expr a, Expr b, Expr bias, bool transA, bool transB, float scale) {
  auto graph = a->graph();
  
  if(graph->isInference() && graph->getDeviceId().type == DeviceType::gpu)
    return Expression<AffineWithReluNodeOp>(a, b, bias, transA, transB, scale);
  else
    return relu(affine(a, b, bias, transA, transB, scale));
}

// @TODO: Not a great place to check this
#if CUDA_VERSION < 11000
// multiply a CSR matrix A with a matrix B
// A[i,j] is at A_values[A_offsets[i]+k], where k is position of j in A_indices[A_offsets[i]:A_offsets[i+1]]
// @TODO: Define a proper sparse tensor type.
Expr csr_dot(const Shape& A_shape, Expr A_values, Expr A_indices, Expr A_offsets, Expr B, bool transA /*= false*/) {
  if(A_values->value_type() == Type::float16)
    LOG_ONCE(warn, "Using very slow version of sparse matrix operations with explicity cast to {}. Use CUDA 11.0 or higher.", Type::float16);
  return cast(Expression<CSRDotNodeOp>(A_shape, cast(A_values, Type::float32), A_indices, A_offsets, cast(B, Type::float32), transA, /*swapOperands=*/false), A_values->value_type());
}

// multiply a matrix A with a CSR matrix B
// @TODO: Define a proper sparse tensor type.
Expr dot_csr(Expr A, const Shape& B_shape, Expr B_values, Expr B_indices, Expr B_offsets, bool transB /*= false*/) {
  if(B_values->value_type() == Type::float16)
    LOG_ONCE(warn, "Using very slow version of sparse matrix operations with explicity cast to {}. Use CUDA 11.0 or higher.", Type::float16);
  return cast(Expression<CSRDotNodeOp>(B_shape, cast(B_values, Type::float32), B_indices, B_offsets, cast(A, Type::float32), transB, /*swapOperands=*/true), B_values->value_type());
}
#else
// multiply a CSR matrix A with a matrix B
// A[i,j] is at A_values[A_offsets[i]+k], where k is position of j in A_indices[A_offsets[i]:A_offsets[i+1]]
// @TODO: Define a proper sparse tensor type.
Expr csr_dot(const Shape& A_shape, Expr A_values, Expr A_indices, Expr A_offsets, Expr B, bool transA /*= false*/) {
  // @TODO: implement this without cast
  return Expression<CSRDotNodeOp>(A_shape, A_values, A_indices, A_offsets, B, transA, /*swapOperands=*/false);
}

// multiply a matrix A with a CSR matrix B
// @TODO: Define a proper sparse tensor type.
Expr dot_csr(Expr A, const Shape& B_shape, Expr B_values, Expr B_indices, Expr B_offsets, bool transB /*= false*/) {
  return Expression<CSRDotNodeOp>(B_shape, B_values, B_indices, B_offsets, A, transB, /*swapOperands=*/true);
}
#endif


// swap the last two axes
// @TODO: change to swapAxes(a, -1, -2)
Expr transpose(Expr a) {
  std::vector<int> axes(a->shape().size());
  for(int i = 0; i < axes.size(); ++i) {
    axes[i] = i;
  }
  if(axes.size() > 1) {
    axes[axes.size() - 1] = (int)axes.size() - 2;
    axes[axes.size() - 2] = (int)axes.size() - 1;
  }
  return Expression<TransposeNodeOp>(a, axes);
}

Expr transpose(Expr a, const std::vector<int>& axes) {
  return Expression<TransposeNodeOp>(a, axes);
}

Expr swapAxes(Expr x, int axis1, int axis2)
{
  const auto& shape = x->shape();
  axis1 = shape.axis(axis1);
  axis2 = shape.axis(axis2);
  if (axis1 == axis2)
    return x;
  if (shape[axis1] == 1 || shape[axis2] == 1) { // can we use a reshape instead?
    if (axis1 > axis2)
      std::swap(axis1, axis2);
    bool canReshape = true;
    for (int ax = axis1 + 1; ax < axis2 && canReshape; ax++)
      canReshape &= (shape[ax] == 1);
    if (canReshape) {
      auto newShape = shape;
      newShape.set(axis1, shape[axis2]);
      newShape.set(axis2, shape[axis1]);
      //LOG(info, "SwapAxes() did a reshape from {} to {}", shape.toString(), newShape.toString());
      return reshape(x, newShape);
    }
  }
  // TODO: This is code dup from transpose(x). Implement transpose(x) as swapAxes(x, 0, 1)
  std::vector<int> axes(shape.size());
  for (int i = 0; i < axes.size(); ++i) // @TODO: use std::iota()
    axes[i] = i;
  std::swap(axes[axis1], axes[axis2]);
  return transpose(x, axes);
}

Expr cast(Expr a, Type type) {
  if(a->value_type() == type) {
    return a; // it's the correct type already, so nothing to do here
  } else {
    return Expression<CastNodeOp>(a, type);
  }
}

Expr cross_entropy(Expr logits, Expr indices, float labelSmoothingAlpha, Type outputType) {
  return Expression<CrossEntropyNodeOp>(logits, indices, labelSmoothingAlpha, outputType);
}

// Unlikelihood loss based on https://arxiv.org/abs/1908.04319
Expr unlikelihood(Expr logits, Expr indices) {
  int dimBatch = logits->shape()[-2];
  int dimTime  = logits->shape()[-3];

  // @TODO: fix this outside of this function in decoder.h etc. 
  auto indicesWithLayout = reshape(indices, {1, dimTime, dimBatch, 1});

  // This is currently implemented with multiple ops, might be worth doing a special operation like for cross_entropy
  return -log(gather(1.f - softmax(logits), /*axis=*/-1, indicesWithLayout));
}

Expr plus(const std::vector<Expr>& nodes) {
  ABORT_IF(nodes.size() > 1, "Not implemented");
  return nodes[0];
}

Expr swish(const std::vector<Expr>& nodes) {
  ABORT_IF(nodes.size() > 1, "Not implemented");
  return swish(nodes[0]);
}

Expr gelu(const std::vector<Expr>& nodes) {
  ABORT_IF(nodes.size() > 1, "Not implemented");
  return gelu(nodes[0]);
}

Expr tanh(const std::vector<Expr>& nodes) {
  return Expression<TanhNodeOp>(nodes);
}

Expr sigmoid(const std::vector<Expr>&) {
  ABORT("Not implemented");
}

Expr relu(const std::vector<Expr>& nodes) {
  ABORT_IF(nodes.size() > 1, "Not implemented");
  return relu(nodes[0]);
}

Expr leakyrelu(const std::vector<Expr>&) {
  ABORT("Not implemented");
}

Expr prelu(const std::vector<Expr>&, float /*alpha*/) {
  ABORT("Not implemented");
}

Expr sqrt(Expr a, float eps) {
  return Expression<SqrtNodeOp>(a, eps);
}

Expr square(Expr a) {
  return Expression<SquareNodeOp>(a);
}

Expr layerNorm(Expr x,
               Expr gamma,
               Expr beta /*= nullptr*/,
               float eps /*= 1e-9*/) {

  // layerNorm accumulates in float, so small eps is fine
  std::vector<Expr> nodes = {x, gamma};
  if(beta)
    nodes.push_back(beta);
  return Expression<LayerNormalizationOp>(nodes, eps);
}

Expr rmsNorm(Expr x,
             Expr gamma,
             Expr beta /*= nullptr*/,
             float eps /*= 1e-9*/) {

  // layerNorm accumulates in float, so small eps is fine
  std::vector<Expr> nodes = {x, gamma};
  if(beta)
    nodes.push_back(beta);
  return Expression<RMSNormalizationOp>(nodes, eps);
}

Expr highway(Expr y, Expr x, Expr t) {
  std::vector<Expr> nodes = {y, x, t};
  return Expression<HighwayNodeOp>(nodes);
}

Expr highway(const std::string prefix, Expr x) {
  // clang-format off
  size_t outDim = x->shape()[-1];
  auto graph = x->graph();
  auto g = mlp::dense()
      ("prefix", prefix + "_highway_d1")
      ("dim", outDim)
      ("activation", (int)mlp::act::sigmoid)
      .construct(graph)->apply(x);
  auto relued = mlp::dense()
      ("prefix", prefix + "_highway_d2")
      ("dim", outDim)
      ("activation", (int)mlp::act::ReLU)
      .construct(graph)->apply(x);
  return (g * relued) + ((1 - g) * x);
  // clang-format on
}

Expr shift(Expr a, Shape shift, float padValue) {
  return Expression<ShiftNodeOp>(a, shift, padValue);
}

#ifdef CUDA_FOUND
#ifdef CUDNN

Expr avg_pooling(Expr x,
                 int height,
                 int width,
                 int padHeight,
                 int padWidth,
                 int strideHeight,
                 int strideWidth) {
  return Expression<PoolingOp>(
      x, height, width, padHeight, padWidth, strideHeight, strideWidth, "avg");
}

Expr max_pooling(Expr x,
                 int height,
                 int width,
                 int padHeight,
                 int padWidth,
                 int strideHeight,
                 int strideWidth) {
  return Expression<PoolingOp>(
      x, height, width, padHeight, padWidth, strideHeight, strideWidth, "max");
}

Expr convert2cudnnFormat(Expr x) {
  int numWords = x->shape()[0];
  int numExamples = x->shape()[1];
  int embSize = x->shape()[2];

  std::vector<IndexType> newIndeces;
  for(int b = 0; b < numExamples; ++b) {
    for(int t = 0; t < numWords; ++t) {
      newIndeces.push_back((t * numExamples) + b);
    }
  }

  auto xRows = reshape(x, {x->shape()[0] * x->shape()[1], x->shape()[2]});

  Shape outShape({numExamples, 1, numWords, embSize});
  return reshape(rows(xRows, newIndeces), outShape);
}

Expr convertFromcudnnFormat(Expr x) {
  int batchDim = x->shape()[0];
  int sentenceDim = x->shape()[2];
  int embSize = x->shape()[3];

  auto reshapedX = reshape(x, {batchDim * sentenceDim, embSize});

  std::vector<IndexType> newIndeces;
  for(int t = 0; t < sentenceDim; ++t) {
    for(int b = 0; b < batchDim; ++b) {
      newIndeces.push_back(b * sentenceDim + t);
    }
  }

  Shape shape({batchDim, sentenceDim, embSize});
  return reshape(rows(reshapedX, newIndeces), shape);
}

Expr pooling_with_masking(Expr x, Expr mask, int width, bool isEven) {
  return Expression<PoolingWithMaskingOp>(x, mask, width, isEven);
}

#endif
#endif
}  // namespace marian<|MERGE_RESOLUTION|>--- conflicted
+++ resolved
@@ -483,21 +483,14 @@
   // --optimize --cpu-thread=N with N > 0 are set.
   if(device == DeviceType::cpu) {
     if(isFloat(aElementType) && isFloat(bElementType)) {
-<<<<<<< HEAD
-      if(a->graph()->getBackend()->getGemmType() == GemmType::IntrinInt16) {
-        // cpu int16 version
-        return cpu::int16::dot(
-          cpu::int16::quantize(transA ? transpose(a) : a, clipValue),
-          cpu::int16::quantize(transB ? b : transpose(b), clipValue),
-          scale);
-      } else if(b->memoize() && (a->graph()->getBackend()->getGemmType() == GemmType::FbFp16Packed ||
+      if(b->memoize() && (a->graph()->getBackend()->getGemmType() == GemmType::FbFp16Packed ||
         a->graph()->getBackend()->getGemmType() == GemmType::FbInt8Packed)) {
 #if USE_FBGEMM
         if(a->graph()->getBackend()->getGemmType() == GemmType::FbFp16Packed) {
           auto packedB = cpu::variant::pack(
-              marian::Type::packed16, b, cpu::variant::PackMatrix::B, transB, clipValue);
+              marian::Type::packed16, b, cpu::variant::PackMatrix::B, transB);
           return cpu::variant::dot(marian::Type::packed16,
-              clip(a, clipValue), packedB, b->shape(), transA, transB, scale);
+              a, packedB, b->shape(), transA, transB, scale);
         } else {
           float quantizeRange = b->graph()->getBackend()->getQuantizeRange();
           if(fbgemm::fbgemmHasAvx512Support()) {
@@ -505,19 +498,17 @@
                                               b,
                                               cpu::variant::PackMatrix::B,
                                               transB,
-                                              clipValue,
                                               quantizeRange);
             return cpu::variant::dot(marian::Type::packed8avx512,
-                clip(a, clipValue), packedB, b->shape(), transA, transB, scale);
+                a, packedB, b->shape(), transA, transB, scale);
           } else if(fbgemm::fbgemmHasAvx2Support()) {
             auto packedB = cpu::variant::pack(marian::Type::packed8avx2,
                                               b,
                                               cpu::variant::PackMatrix::B,
                                               transB,
-                                              clipValue,
                                               quantizeRange);
             return cpu::variant::dot(marian::Type::packed8avx2,
-                clip(a, clipValue), packedB, b->shape(), transA, transB, scale);
+                a, packedB, b->shape(), transA, transB, scale);
           } else {
             ABORT(
                 "AVX2 is not available. At least, AVX2 is needed to use fbgemm-based packed "
@@ -529,13 +520,8 @@
 #endif  // USE_FBGEMM
       } else {
         return Expression<DotNodeOp>(
-          clip(a, clipValue), clip(b, clipValue), transA, transB, scale);
+          a, b, transA, transB, scale);
       }
-=======
-      return Expression<DotNodeOp>(a, b, transA, transB, scale);
-    } else if(isFloat(aElementType) && isIntgemm(bElementType)) {
-      return cpu::integer::affineOrDot(a, b, nullptr, transA, transB, scale);
->>>>>>> fe74576d
     } else if(isFloat(aElementType) && isPacked(bElementType)) {
 #if USE_FBGEMM
       // 07/10/2019 - Use packed GEMM only if the cpu architecture supports AVX2
@@ -545,12 +531,8 @@
       // and this cpu lookup is executed only once and the state is kept in FBGEMM.
       if(fbgemm::fbgemmHasAvx2Support()) {
         // This variant of dot product can handle matrix multiplications with packed8 and packed16 weight matrix (B).
-<<<<<<< HEAD
         return cpu::variant::dot(b->value_type(),
-                                 clip(a, clipValue),
-=======
-        return cpu::variant::dot(a,
->>>>>>> fe74576d
+                                 a,
                                  b,
                                  b->shape(),
                                  transA,
@@ -596,23 +578,15 @@
 
   if(device == DeviceType::cpu) {
     if(isFloat(aElementType) && isFloat(bElementType)) {
-<<<<<<< HEAD
       if(a->graph()->getBackend()->isOptimized()) {
-        if(a->graph()->getBackend()->getGemmType() == GemmType::IntrinInt16) {
-          // cpu int16 version
-          return cpu::int16::affine(
-            cpu::int16::quantize(transA ? transpose(a) : a, clipValue),
-            cpu::int16::quantize(transB ? b : transpose(b), clipValue),
-            bias,
-            scale);
-        } else if(b->memoize() && (a->graph()->getBackend()->getGemmType() == GemmType::FbFp16Packed ||
+        if(b->memoize() && (a->graph()->getBackend()->getGemmType() == GemmType::FbFp16Packed ||
           a->graph()->getBackend()->getGemmType() == GemmType::FbInt8Packed)) {
 #if USE_FBGEMM
           if(a->graph()->getBackend()->getGemmType() == GemmType::FbFp16Packed) {
             auto packedB = cpu::variant::pack(
-                marian::Type::packed16, b, cpu::variant::PackMatrix::B, transB, clipValue);
+                marian::Type::packed16, b, cpu::variant::PackMatrix::B, transB);
             return cpu::variant::affine(marian::Type::packed16,
-                clip(a, clipValue), packedB, b->shape(), bias, transA, transB, scale);
+                a, packedB, b->shape(), bias, transA, transB, scale);
           } else {
             float quantizeRange = b->graph()->getBackend()->getQuantizeRange();
             if(fbgemm::fbgemmHasAvx512Support()) {
@@ -620,19 +594,17 @@
                                                 b,
                                                 cpu::variant::PackMatrix::B,
                                                 transB,
-                                                clipValue,
                                                 quantizeRange);
               return cpu::variant::affine(marian::Type::packed8avx512,
-                  clip(a, clipValue), packedB, b->shape(), bias, transA, transB, scale);
+                  a, packedB, b->shape(), bias, transA, transB, scale);
             } else if(fbgemm::fbgemmHasAvx2Support()) {
               auto packedB = cpu::variant::pack(marian::Type::packed8avx2,
                                                 b,
                                                 cpu::variant::PackMatrix::B,
                                                 transB,
-                                                clipValue,
                                                 quantizeRange);
               return cpu::variant::affine(marian::Type::packed8avx2,
-                  clip(a, clipValue), packedB, b->shape(), bias, transA, transB, scale);
+                  a, packedB, b->shape(), bias, transA, transB, scale);
             } else {
               ABORT(
                   "AVX2 is not available. At least, AVX2 is needed to use fbgemm-based packed "
@@ -648,11 +620,6 @@
       } else {
         return affineDefault(a, b, bias, transA, transB, scale);
       }
-=======
-      return affineDefault(a, b, bias, transA, transB, scale);
-    } else if(isFloat(aElementType) && isIntgemm(bElementType)) {
-      return cpu::integer::affineOrDot(a, b, bias, transA, transB, scale);
->>>>>>> fe74576d
     } else if(isFloat(aElementType) && isPacked(bElementType)) {
 #if USE_FBGEMM
       // 07/10/2019 - Use packed GEMM only if the cpu architecture supports AVX2
@@ -662,12 +629,8 @@
       // and this cpu lookup is executed only once and the state is kept in FBGEMM.
       if(fbgemm::fbgemmHasAvx2Support()) {
         // This variant of affine product can handle matrix multiplications with packed8 and packed16 weight matrix (B).
-<<<<<<< HEAD
         return cpu::variant::affine(b->value_type(),
-                                    clip(a, clipValue),
-=======
-        return cpu::variant::affine(a,
->>>>>>> fe74576d
+                                    a,
                                     b,
                                     b->shape(),
                                     bias,
