--- conflicted
+++ resolved
@@ -615,13 +615,15 @@
  */
 Expr atleast_4d(Expr a);
 
-<<<<<<< HEAD
+/**
+  * @TODO Add Comment
+  *
+  */
 Expr addFactorMaxes(Expr lemmaHasFactorGroup, std::vector<Expr> groupLosses, Expr hypIndices, size_t group0Start);
 
 // create a constant of shape a->shape() and initialize with init
 // @TODO: add a && version, to avoid a ref count. NodeInitializers are typically temps.
 // @TODO: and/or make this a template on init
-=======
 /**
  * Converts input to an expression with a least n-dimension dimensions.
  * @param a     Expression
@@ -643,7 +645,6 @@
  * @todo add a && version, to avoid a ref count. NodeInitializers are typically temps.
  * and/or make this a template on init
  */
->>>>>>> db771e09
 static inline Expr constant_like(Expr a, const Ptr<inits::NodeInitializer>& init) {
   return a->graph()->constant(a->shape(), init, a->value_type());
 }
