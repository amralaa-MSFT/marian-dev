--- conflicted
+++ resolved
@@ -21,19 +21,11 @@
 public:
   MNISTCrossEntropyCost() {}
 
-<<<<<<< HEAD
-  Expr apply(Ptr<ModelBase> model,
-             Ptr<ExpressionGraph> graph,
-             Ptr<data::Batch> batch,
-             bool clearGraph = true) override {
-    auto top = model->build(graph, batch, clearGraph).getLogits();
-=======
   Ptr<MultiRationalLoss> apply(Ptr<ModelBase> model,
                                Ptr<ExpressionGraph> graph,
                                Ptr<data::Batch> batch,
                                bool clearGraph = true) override {
-    auto top = model->build(graph, batch, clearGraph);
->>>>>>> c6404422
+    auto top = model->build(graph, batch, clearGraph).getLogits();
 
     auto vfLabels = std::static_pointer_cast<data::DataBatch>(batch)->labels();
 
@@ -44,7 +36,7 @@
     // Define a top-level node for training
     // use CE loss
 
-    auto loss = sum(cross_entropy(top->loss(), labels), /*axis =*/ 0);
+    auto loss = sum(cross_entropy(top, labels), /*axis =*/ 0);
     auto multiLoss = New<SumMultiRationalLoss>();
     multiLoss->push_back({loss, (float)vLabels.size()});
     return multiLoss;
@@ -59,17 +51,12 @@
              Ptr<ExpressionGraph> graph,
              Ptr<data::Batch> batch,
              bool clearGraph = true) override {
-<<<<<<< HEAD
-    auto top = model->build(graph, batch, clearGraph).getLogits();
-    return logsoftmax(top);
-=======
-    auto top = model->build(graph, batch, clearGraph);
+    auto top = model->build(graph, batch, clearGraph).getRationalLoss();
     
     // @TODO: simplify this
     auto multiLoss = New<SumMultiRationalLoss>();
     multiLoss->push_back({logsoftmax(top->loss()), top->count()});
     return multiLoss;
->>>>>>> c6404422
   }
 };
 
@@ -81,11 +68,7 @@
   MnistFeedForwardNet(Ptr<Options> options, Args... args)
       : options_(options), inference_(options->get<bool>("inference", false)) {}
 
-<<<<<<< HEAD
   virtual Logits build(Ptr<ExpressionGraph> graph,
-=======
-  virtual Ptr<RationalLoss> build(Ptr<ExpressionGraph> graph,
->>>>>>> c6404422
                      Ptr<data::Batch> batch,
                      bool /*clean*/ = false) override {
     
