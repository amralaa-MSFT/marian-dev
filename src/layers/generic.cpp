/* Part of this file was contributed by NVIDIA under license:
 *   Copyright (C) 2020 NVIDIA Corporation
 *   SPDX-License-Identifier: MIT
 */

<<<<<<< HEAD
#include "graph/node_initializers.h"
=======
#include <algorithm>
>>>>>>> 4f57fdb4
#include "marian.h"

#include "layers/generic.h"
#include "layers/constructors.h"
#include "layers/loss.h"
#include "data/factored_vocab.h"
#include "rnn/types.h"     // for State::select()
#include "models/states.h" // for EncoderState
#include "layers/lsh.h"

namespace marian {
  Logits::Logits(Expr logits) : Logits(New<RationalLoss>(logits, nullptr)) {} // single-output constructor from Expr only (RationalLoss has no count)

  Ptr<ExpressionGraph> Logits::graph() const {
    ABORT_IF(logits_.empty(), "Empty logits object??");
    return logits_.front()->loss()->graph();
  }

  // This function assumes that the object holds one or more factor logits.
  // It applies the supplied loss function to each, and then returns the aggregate loss over all factors.
  Expr Logits::applyLossFunction(const Words& labels, const std::function<Expr(Expr/*logits*/, Expr/*indices*/)>& lossFn) const {
    LOG_ONCE(info, "[logits] Applying loss function for {} factor(s)", logits_.size());
    ABORT_IF(empty(), "Attempted to read out logits on empty Logits object");

    auto firstLogits = logits_.front()->loss();
    ABORT_IF(labels.size() * firstLogits->shape()[-1] != firstLogits->shape().elements(),
             "Labels not matching logits shape ({} != {}, {})??",
             labels.size() * firstLogits->shape()[-1],
             firstLogits->shape().elements(),
             firstLogits->shape());

    // base case (no factors)
    if (!factoredVocab_) {
      ABORT_IF(logits_.size() != 1, "Factors without factor mappings??");
      return lossFn(firstLogits, indices(toWordIndexVector(labels)));
    }

    auto numGroups = factoredVocab_->getNumGroups();

    // split labels into individual factor labels
    auto allMaskedFactoredLabels = factorizeWords(labels); // [numGroups][labels.size()] = [numGroups][B... flattened]

    //Expr indices = this->indices(toWordIndexVector(labels));
    // accumulate all CEs for all words that have the factor
    // Memory-wise, this is cheap, all temp objects below are batches of scalars or lookup vectors.
    Expr loss;
    for (size_t g = 0; g < numGroups; g++) {
      if (!logits_[g])
        continue; // empty factor  --@TODO: use an array of indices of non-empty logits_[]
      const auto& maskedFactoredLabels = allMaskedFactoredLabels[g]; // array of (word index, mask)
      auto factorIndices = indices (maskedFactoredLabels.indices); // [B... flattened] factor-label indices, or 0 if factor does not apply
      auto factorMask    = constant(maskedFactoredLabels.masks);   // [B... flattened] loss values get multiplied with 0 for labels that don't have this factor
      auto factorLogits  = logits_[g];                             // [B... * Ug] label-wise loss values (not aggregated yet)
      // For each location in [B...] select [indices[B...]]. If not using factor, select [0] and mask it out next.
      auto factorLoss = lossFn(factorLogits->loss(), factorIndices); // [B... x 1]
      factorLoss = factorLoss * reshape(factorMask, factorLoss->shape()); // mask out factor for words that do not have that factor
      loss = loss ? (loss + factorLoss) : factorLoss; // [B... x 1]
    }
    return loss;
  }

  // This function assumes this object holds a single factor that represents a rational loss (with count).
  //Ptr<RationalLoss> Logits::getRationalLoss() const {
  //  ABORT_IF(logits_.size() != 1 || factoredVocab_, "getRationalLoss() cannot be used on multi-factor outputs");
  //  ABORT_IF(!logits_.front()->count(), "getRationalLoss() used on rational loss without count");
  //  return logits_.front();
  //}

  std::vector<Expr> Logits::getSecondaryFactorLogits(std::vector<size_t> factorGroups, 
                                                     const std::vector<IndexType>& hypIndices, 
                                                     size_t batchSize, size_t beamSize,
                                                     const std::vector<Expr>& expandedPathScores, 
                                                     float scorerWeight) const {
    const size_t totalElts = batchSize * beamSize;
    std::vector<Expr> updatedPathScores(factorGroups.size());
    auto indices = graph()->indices(hypIndices);

    for(int fgIndex = 0; fgIndex < (int)factorGroups.size(); ++fgIndex) {
      size_t factorGroup = factorGroups[fgIndex];
      ABORT_IF(factorGroup == 0, "Lemmas not supported");

      // Find and subtract max from factor scores
      auto sel = logits_[factorGroup]->loss(); // [localBeamSize, 1, dimBatch, dimFactorVocab]
      sel = sel - max(sel, -1);
      
      // Obtain slice for indices
      int start = (int)totalElts * fgIndex;
      int end = (int)totalElts * (fgIndex + 1);
      Slice fgSlice(start, end, 1);
      Expr fgIndices = slice(indices, 0, fgSlice);

      // Select relevant scores
      Expr logProbs = rnn::State::select(sel, fgIndices, (int)beamSize, /*isBatchMajor=*/false);
      updatedPathScores[fgIndex] = expandedPathScores[fgIndex] + scorerWeight * logProbs;
    }

    return updatedPathScores;
  }

  // get logits for one factor group
  // For groupIndex == 0, the function also requires the shortlist if there is one.
  Expr Logits::getFactoredLogits(size_t groupIndex, Ptr<data::Shortlist> shortlist /*= nullptr*/, const std::vector<IndexType>& hypIndices /*= {}*/, size_t beamSize /*= 0*/) const {
    ABORT_IF(empty(), "Attempted to read out logits on empty Logits object");
    auto sel = logits_[groupIndex]->loss(); // [localBeamSize, 1, dimBatch, dimFactorVocab]

    // normalize for decoding:
    //  - all secondary factors: subtract their max
    //  - lemma: add all maxes of applicable factors
    if (groupIndex > 0) {
      sel = sel - max(sel, -1);
    } else {
      auto numGroups = getNumFactorGroups();
      if(numGroups > 1 && graph()->isInference() && graph()->getBackend()->getDeviceId().type == DeviceType::gpu) {
        Expr shortlistIndices = shortlist? constant(shortlist->indices()) : nullptr;
        Expr lemmaHasFactorGroupTensor = getLemmaHasFactorGroupTensor();
        std::vector<Expr> groupLosses(logits_.size());
        std::transform(logits_.begin(), logits_.end(), groupLosses.begin(), [](const Ptr<RationalLoss>& loss) -> Expr {return loss->loss();});

        sel = addFactorMaxes(lemmaHasFactorGroupTensor, groupLosses, 
                             shortlistIndices, factoredVocab_->getGroupRange(0).first);
      } else {
        for (size_t g = 1; g < numGroups; g++) {
          auto factorMaxima = max(logits_[g]->loss(), -1);
          Expr factorMasks = constant(getFactorMasks(g, shortlist ? shortlist->indices() : std::vector<WordIndex>()));
          sel = sel + factorMaxima * factorMasks; // those lemmas that don't have a factor get multiplied with 0
        }
      }
    }
    

    // if selIdx are given, then we must reshuffle accordingly
    if (!hypIndices.empty()) { // use the same function that shuffles decoder state
      auto indices = graph()->indices(hypIndices);
      sel = rnn::State::select(sel, indices, (int)beamSize, /*isBatchMajor=*/false);
    }
    return sel;
  }

  // used for breakDown() only
  // Index is flattened
  Tensor Logits::getFactoredLogitsTensor(size_t groupIndex) const {
    ABORT_IF(empty(), "Attempted to read out logits on empty Logits object");
    return logits_[groupIndex]->loss()->val();
  }

  // This function assumes that the object holds one or more factor logits, which are summed up
  // into output-vocab logits according to the factored model (with correct normalization of factors).
  // This is infeasible for realistic factor sets, and therefore only implemented for 1 factor.
  // @TODO: remove altogether
  Expr Logits::getLogits() const {
    ABORT_IF(empty(), "Attempted to read out logits on empty Logits object");
    if (!factoredVocab_) {
      ABORT_IF(logits_.size() != 1, "Factors without factor mappings??");
      return getFactoredLogits(0);
    }

#ifdef FACTOR_FULL_EXPANSION
    // compute normalized factor log probs
    std::vector<Expr> logProbs(logits_.size());
    for (size_t g = 0; g < logits_.size(); g++)
      logProbs[g] = logsoftmax(logits_[g]->loss());
    auto y = concatenate(logProbs, /*axis=*/ -1);

    // sum up the unit logits across factors for each target word
    auto graph = y->graph();
    auto factorMatrix = factoredVocab_->getGlobalFactorMatrix(); // [V x U]
    y = dot_csr(
        y,  // [B x U]
        factorMatrix.shape,
        graph->constant({(int)factorMatrix.weights.size()}, inits::fromVector(factorMatrix.weights), Type::float32),
        graph->constant({(int)factorMatrix.indices.size()}, inits::fromVector(factorMatrix.indices), Type::uint32),
        graph->constant({(int)factorMatrix.offsets.size()}, inits::fromVector(factorMatrix.offsets), Type::uint32),
        /*transB=*/ true); // -> [B x V]

    // mask out gaps
    auto gapLogMask = factoredVocab_->getGapLogMask(); // [V]
    y = y + graph->constant({ (int)gapLogMask.size() }, inits::fromVector(gapLogMask), Type::float32);

    return y;
#else
    ABORT("getLogits() no longer supported for actual factored vocab"); // because it is infeasible
#endif
  }

  void Logits::MaskedFactorIndices::push_back(size_t factorIndex) {
    bool isValid = FactoredVocab::isFactorValid(factorIndex);
    indices.push_back(isValid ? (WordIndex)factorIndex : 0);
    masks.push_back((float)isValid);
  }

  std::vector<Logits::MaskedFactorIndices> Logits::factorizeWords(const Words& words) const { // [numGroups][words.size()] -> breaks encoded Word into individual factor indices
    if (!factoredVocab_) {
      ABORT_IF(logits_.size() != 1, "Factors without factor mappings??");
      return {MaskedFactorIndices(words)};
    }
    auto numGroups = factoredVocab_->getNumGroups();
    std::vector<MaskedFactorIndices> res(numGroups);
    for (size_t g = 0; g < numGroups; g++) {
      auto& resg = res[g];
      resg.reserve(words.size());
      for (const auto& word : words)
        resg.push_back(factoredVocab_->getFactor(word, g));
    }
    return res;
  }

  //// use first factor of each word to determine whether it has a specific factor
  //std::vector<float> Logits::getFactorMasks(const Words& words, size_t factorGroup) const { // 1.0 for words that do have this factor; else 0
  //  std::vector<float> res;
  //  res.reserve(words.size());
  //  for (const auto& word : words) {
  //    auto lemma = factoredVocab_->getFactor(word, 0);
  //    res.push_back((float)factoredVocab_->lemmaHasFactorGroup(lemma, factorGroup));
  //  }
  //  return res;
  //}

  // return a vector of 1 or 0 indicating for each lemma whether it has a specific factor
  // If 'indices' is given, then return the masks for the indices; otherwise for all lemmas
  std::vector<float> Logits::getFactorMasks(size_t factorGroup, const std::vector<WordIndex>& indices) const { // [lemmaIndex] -> 1.0 for words that do have this factor; else 0
    size_t n = indices.empty() ? (factoredVocab_->getGroupRange(0).second - factoredVocab_->getGroupRange(0).first) : indices.size();
    std::vector<float> res;
    res.reserve(n);
    // @TODO: we should rearrange lemmaHasFactorGroup as vector[groups[i] of float; then move this into FactoredVocab
    for (size_t i = 0; i < n; i++) {
      auto lemma = indices.empty() ? i : (indices[i] - factoredVocab_->getGroupRange(0).first);
      res.push_back((float)factoredVocab_->lemmaHasFactorGroup(lemma, factorGroup));
    }
    return res;
  }

  Expr Logits::getLemmaHasFactorGroupTensor() const {
    auto g = graph();
    const std::string name = "lemmaHasFactorGroup";
    auto lemmaHasFactorGroupTensor = g->findByName(name);

    if(!lemmaHasFactorGroupTensor) {
      // We want to make this a graph param so the GPU can use this to implement lemmaHasFactorGroup to avoid unneeded memcpys.
      const auto lemmaHasFactorGroup = factoredVocab_->getLemmaHasFactorGroupVector();
      int dimLemma = (int)lemmaHasFactorGroup.size();
      int dimFactorGroup = (int)lemmaHasFactorGroup[0].size();

      for(const auto&  lemma : lemmaHasFactorGroup) {
        // Paranoid check - Instead of aborting I think we can pad here and copy the array
        ABORT_IF(lemma.size() != dimFactorGroup, "All groups must be the same size");
      }

      auto initFunc = [lemmaHasFactorGroup, dimLemma, dimFactorGroup] (Tensor t) {
        std::vector<int8_t> flattened(dimLemma * dimFactorGroup);
        int row = 0;
        for(const auto& v : lemmaHasFactorGroup) {
          int offset = row * dimFactorGroup;
          for(int i = 0; i < v.size(); ++i) {
            flattened[offset + i] = static_cast<int8_t>(v[i]);
          }
          ++row;
        }
        t->set(flattened);
      };

      lemmaHasFactorGroupTensor = graph()->constant({dimLemma, dimFactorGroup}, inits::fromLambda(initFunc), Type::int8);
      lemmaHasFactorGroupTensor->setMemoize(true);
      g->rememberByName(name, lemmaHasFactorGroupTensor);
    }
    ABORT_IF(!lemmaHasFactorGroupTensor, "Lemma has factor group tensor undefined?");
    return lemmaHasFactorGroupTensor;
  }

  Logits Logits::applyUnaryFunction(const std::function<Expr(Expr)>& f) const { // clone this but apply f to all loss values
    std::vector<Ptr<RationalLoss>> newLogits;
    for (const auto& l : logits_)
      newLogits.emplace_back(New<RationalLoss>(f(l->loss()), l->count()));
    return Logits(std::move(newLogits), factoredVocab_);
  }

  Logits Logits::applyUnaryFunctions(const std::function<Expr(Expr)>& f1, const std::function<Expr(Expr)>& fother) const {
      std::vector<Ptr<RationalLoss>> newLogits;
      bool first = true;
      for (const auto& l : logits_) {
        newLogits.emplace_back(New<RationalLoss>((first?f1:fother)(l->loss()), l->count())); // f1 for first, fother for all others
        first = false;
      }
      return Logits(std::move(newLogits), factoredVocab_);
  }

  // @TODO: code dup with above; we can merge it into applyToRationalLoss()
  Logits Logits::withCounts(const Expr& count) const { // create new Logits with 'count' implanted into all logits_
    std::vector<Ptr<RationalLoss>> newLogits;
    for (const auto& l : logits_)
      newLogits.emplace_back(New<RationalLoss>(l->loss(), count));
    return Logits(std::move(newLogits), factoredVocab_);
  }

  namespace mlp {
    /*private*/ void Output::lazyConstruct(int inputDim) {
      // We must construct lazily since we won't know tying nor input dim in constructor.
      if (Wt_)
        return;

      // this option is only set in the decoder
      if(!lsh_ && options_->hasAndNotEmpty("output-approx-knn")) {
        auto k     = opt<std::vector<int>>("output-approx-knn")[0];
        auto nbits = opt<std::vector<int>>("output-approx-knn")[1];
        lsh_ = New<LSH>(k, nbits);
      }

      auto name = options_->get<std::string>("prefix");
      auto numOutputClasses = options_->get<int>("dim");

      factoredVocab_ = FactoredVocab::tryCreateAndLoad(options_->get<std::string>("vocab", ""));
      if (factoredVocab_) {
        numOutputClasses = (int)factoredVocab_->factorVocabSize();
        LOG_ONCE(info, "[embedding] Factored outputs enabled");
      }

      if(tiedParam_) {
        Wt_ = tiedParam_;
      } else {
        if (graph_->get(name + "_W")) { // support of legacy models that did not transpose
          Wt_ = graph_->param(name + "_W", {inputDim, numOutputClasses}, inits::glorotUniform(true, false));
          isLegacyUntransposedW = true;
        }
        else // this is the regular case:
          Wt_ = graph_->param(name + "_Wt", {numOutputClasses, inputDim}, inits::glorotUniform(false, true));
      }

      if(hasBias_)
        b_ = graph_->param(name + "_b", {1, numOutputClasses}, inits::zeros());

      /*const*/ int lemmaDimEmb = options_->get<int>("lemma-dim-emb", 0);
      ABORT_IF(lemmaDimEmb && !factoredVocab_, "--lemma-dim-emb requires a factored vocabulary");
      if (lemmaDimEmb > 0) { // > 0 means to embed the (expected) word with a different embedding matrix
#define HARDMAX_HACK
#ifdef HARDMAX_HACK
        lemmaDimEmb = lemmaDimEmb & 0xfffffffe; // hack to select hard-max: use an odd number
#endif
        auto range = factoredVocab_->getGroupRange(0);
        auto lemmaVocabDim = (int)(range.second - range.first);
        auto initFunc = inits::glorotUniform(/*fanIn=*/true, /*fanOut=*/false); // -> embedding vectors have roughly unit length
        lemmaEt_ = graph_->param(name + "_lemmaEt", {lemmaDimEmb, lemmaVocabDim}, initFunc); // [L x U] L=lemmaDimEmb; transposed for speed
      }
    }

    Logits Output::applyAsLogits(Expr input) /*override final*/ {
      lazyConstruct(input->shape()[-1]);

      auto affineOrDot = [](Expr x, Expr W, Expr b, bool transA, bool transB) {
        if(b)
          return affine(x, W, b, transA, transB);
        else
          return dot(x, W, transA, transB);
      };

      auto affineOrLSH = [this, affineOrDot](Expr x, Expr W, Expr b, bool transA, bool transB) {
        if(lsh_) {
          ABORT_IF( transA, "Transposed query not supported for LSH");
          ABORT_IF(!transB, "Untransposed indexed matrix not supported for LSH");
          return lsh_->apply(x, W, b); // knows how to deal with undefined bias
        } else {
          return affineOrDot(x, W, b, transA, transB);
        }
      };

      if (shortlist_ && !cachedShortWt_) { // shortlisted versions of parameters are cached within one batch, then clear()ed
        cachedShortWt_  = index_select(Wt_, isLegacyUntransposedW ? -1 : 0, shortlist_->indices());
        if(hasBias_)
          cachedShortb_ = index_select(b_ ,                             -1, shortlist_->indices());
      }

      if (factoredVocab_) {
        auto graph = input->graph();

        // project each factor separately
        auto numGroups = factoredVocab_->getNumGroups();
        std::vector<Ptr<RationalLoss>> allLogits(numGroups, nullptr); // (note: null entries for absent factors)
        Expr input1 = input; // [B... x D]
        Expr Plemma = nullptr;     // used for lemmaDimEmb=-1
        Expr inputLemma = nullptr; // used for lemmaDimEmb=-2, -3
        for (size_t g = 0; g < numGroups; g++) {
          auto range = factoredVocab_->getGroupRange(g);
          if (g > 0 && range.first == range.second) // empty entry
            continue;
          ABORT_IF(g > 0 && range.first != factoredVocab_->getGroupRange(g-1).second, "Factor groups must be consecutive (group {} vs predecessor)", g);
          // slice this group's section out of W_
          Expr factorWt, factorB;
          if (g == 0 && shortlist_) {
            factorWt = cachedShortWt_;
            factorB  = cachedShortb_;
          }
          else {
            factorWt  = slice(Wt_, isLegacyUntransposedW ? -1 : 0, Slice((int)range.first, (int)range.second));
            if(hasBias_)
              factorB = slice(b_,                              -1, Slice((int)range.first, (int)range.second));
          }
          /*const*/ int lemmaDimEmb = options_->get<int>("lemma-dim-emb", 0);
          if ((lemmaDimEmb == -2 || lemmaDimEmb == -3) && g > 0) { // -2/-3 means a gated transformer-like structure (-3 = hard-max)
            LOG_ONCE(info, "[embedding] using lemma conditioning with gate");
            // this mimics one transformer layer
            //  - attention over two inputs:
            //     - e = current lemma. We use the original embedding vector; specifically, expectation over all lemmas.
            //     - input = hidden state FF(h_enc+h_dec)
            //  - dot-prod attention to allow both sides to influence (unlike our recurrent self-attention)
            //  - multi-head to allow for multiple conditions to be modeled
            //  - add & norm, for gradient flow and scaling
            //  - FF layer   --this is expensive; it is per-factor
            // multi-head attention
            int inputDim = input->shape()[-1];
            int heads = 8;
            auto name = options_->get<std::string>("prefix") + "_factor" + std::to_string(g);
            auto Wq = graph_->param(name + "_Wq", { inputDim,  inputDim }, inits::glorotUniform());
            auto Wk = graph_->param(name + "_Wk", { inputDim,  inputDim }, inits::glorotUniform());
            auto Wv = graph_->param(name + "_Wv", { inputDim,  inputDim }, inits::glorotUniform());
            auto toMultiHead = [&](Expr x, int heads) {
              const auto& shape = x->shape();
              int inputDim = shape[-1];
              int otherDim = shape.elements() / inputDim;
              ABORT_IF(inputDim / heads * heads != inputDim, "inputDim ({}) must be multiple of number of heads ({})", inputDim, heads);
              return reshape(x, { otherDim, heads, 1, inputDim / heads });
            };
            input1 = inputLemma;
            auto qm  = toMultiHead(dot(input1,         Wq), heads); // [B... x H x D/H] projected query
            auto kdm = toMultiHead(dot(input1 - input, Wk), heads); // [B... x H x D/H] the two data vectors projected as keys. Use diff and sigmoid, instead of softmax.
            auto vem = toMultiHead(dot(input1,         Wv), heads); // [B... x H x D/H] one of the two data vectors projected as values
            auto vim = toMultiHead(dot(         input, Wv), heads); // [B... x H x D/H] the other
            auto zm = bdot(qm, kdm, false, true);              // [B... x H x 1]
            auto sm = sigmoid(zm);                // [B... x H x 1]
            auto rm = sm * (vem - vim) + vim;     // [B... x H x D/H]
            auto r = reshape(rm, input->shape()); // [B... x D]
            // add & norm
            input1 = r + input1;
            input1 = layerNorm(input1, name + "_att");
            // FF layer
            auto ffnDropProb = 0.1f;    // @TODO: get as a parameter
            auto ffnDim = inputDim * 2; // @TODO: get as a parameter
            auto f = denseInline(input1, name + "_ffn", /*suffix=*/"1", ffnDim, (ActivationFunction*)relu, ffnDropProb);
            f      = denseInline(f,      name + "_ffn", /*suffix=*/"2", inputDim);
            // add & norm
            input1 = f + input1;
            input1 = layerNorm(input1, name + "_ffn");
          }
          // @TODO: b_ should be a vector, not a matrix; but shotlists use cols() in, which requires a matrix
          Expr factorLogits;
          if(g == 0)
            factorLogits = affineOrLSH(input1, factorWt, factorB, false, /*transB=*/isLegacyUntransposedW ? false : true); // [B... x U] factor logits
          else
            factorLogits = affineOrDot(input1, factorWt, factorB, false, /*transB=*/isLegacyUntransposedW ? false : true); // [B... x U] factor logits
          
          // optionally add lemma-dependent bias
          if (Plemma) { // [B... x U0]
            int lemmaVocabDim = Plemma->shape()[-1];
            int factorVocabDim = factorLogits->shape()[-1];
            auto name = options_->get<std::string>("prefix");
            Expr lemmaBt = graph_->param(name + "_lemmaBt_" + std::to_string(g), {factorVocabDim, lemmaVocabDim}, inits::zeros()); // [U x U0] U0=#lemmas one bias per class per lemma
            auto b = dot(Plemma, lemmaBt, false, true); // [B... x U]
            factorLogits = factorLogits + b;
          }
          allLogits[g] = New<RationalLoss>(factorLogits, nullptr);
          // optionally add a soft embedding of lemma back to create some lemma dependency
          // @TODO: if this works, move it into lazyConstruct
          if (lemmaDimEmb == -2 && g == 0) { // -2 means a gated transformer-like structure
            LOG_ONCE(info, "[embedding] using lemma conditioning with gate, soft-max version");
            // get expected lemma embedding vector
            auto factorLogSoftmax = logsoftmax(factorLogits); // [B... x U] note: with shortlist, this is not the full lemma set
            auto factorSoftmax = exp(factorLogSoftmax);
            inputLemma = dot(factorSoftmax, factorWt, false, /*transB=*/isLegacyUntransposedW ? true : false); // [B... x D]
          }
          else if (lemmaDimEmb == -3 && g == 0) { // same as -2 except with hard max
            LOG_ONCE(info, "[embedding] using lemma conditioning with gate, hard-max version");
            // get max-lemma embedding vector
            auto maxVal = max(factorLogits, -1); // [B... x U] note: with shortlist, this is not the full lemma set
            auto factorHardmax = eq(factorLogits, maxVal);
            inputLemma = dot(factorHardmax, factorWt, false, /*transB=*/isLegacyUntransposedW ? true : false); // [B... x D]
          }
          else if (lemmaDimEmb == -1 && g == 0) { // -1 means learn a lemma-dependent bias
            ABORT_IF(shortlist_, "Lemma-dependent bias with short list is not yet implemented");
            LOG_ONCE(info, "[embedding] using lemma-dependent bias");
            auto factorLogSoftmax = logsoftmax(factorLogits); // (we do that again later, CSE will kick in)
            auto z = /*stopGradient*/(factorLogSoftmax);
            Plemma = exp(z); // [B... x U]
          }
          else if (lemmaDimEmb > 0 && g == 0) { // > 0 means learn a re-embedding matrix
            LOG_ONCE(info, "[embedding] enabled re-embedding of lemma, at dim {}", lemmaDimEmb);
            // compute softmax. We compute logsoftmax() separately because this way, computation will be reused later via CSE
            auto factorLogSoftmax = logsoftmax(factorLogits);
            auto factorSoftmax = exp(factorLogSoftmax);
#ifdef HARDMAX_HACK
            bool hardmax = (lemmaDimEmb & 1) != 0; // odd value triggers hardmax for now (for quick experimentation)
            if (hardmax) {
              lemmaDimEmb = lemmaDimEmb & 0xfffffffe;
              LOG_ONCE(info, "[embedding] HARDMAX_HACK enabled. Actual dim is {}", lemmaDimEmb);
              auto maxVal = max(factorSoftmax, -1);
              factorSoftmax = eq(factorSoftmax, maxVal);
            }
#endif
            // re-embedding lookup, soft-indexed by softmax
            if (shortlist_ && !cachedShortLemmaEt_) // short-listed version of re-embedding matrix
              cachedShortLemmaEt_ = index_select(lemmaEt_, -1, shortlist_->indices());
            auto e = dot(factorSoftmax, cachedShortLemmaEt_ ? cachedShortLemmaEt_ : lemmaEt_, false, true); // [B... x L]
            // project it back to regular hidden dim
            int inputDim = input1->shape()[-1];
            auto name = options_->get<std::string>("prefix");
            // note: if the lemmaEt[:,w] have unit length (var = 1/L), then lemmaWt @ lemmaEt is also length 1
            Expr lemmaWt = inputDim == lemmaDimEmb ? nullptr : graph_->param(name + "_lemmaWt", { inputDim,  lemmaDimEmb }, inits::glorotUniform()); // [D x L] D=hidden-vector dimension
            auto f = lemmaWt ? dot(e, lemmaWt, false, true) : e; // [B... x D]
            // augment the original hidden vector with this additional information
            input1 = input1 + f;
          }
        }
        return Logits(std::move(allLogits), factoredVocab_);
      } else if (shortlist_) {
        return Logits(affineOrLSH(input, cachedShortWt_, cachedShortb_, false, /*transB=*/isLegacyUntransposedW ? false : true));
      } else {
        return Logits(affineOrLSH(input, Wt_, b_, false, /*transB=*/isLegacyUntransposedW ? false : true));
      }
    }
  }

  Embedding::Embedding(Ptr<ExpressionGraph> graph, Ptr<Options> options) 
    : LayerBase(graph, options), inference_(opt<bool>("inference")) {
    std::string name = opt<std::string>("prefix");
    int dimVoc = opt<int>("dimVocab");
    int dimEmb = opt<int>("dimEmb");

    bool fixed = opt<bool>("fixed", false);

    factoredVocab_ = FactoredVocab::tryCreateAndLoad(options_->get<std::string>("vocab", ""));
    if (factoredVocab_) {
      dimVoc = (int)factoredVocab_->factorVocabSize();
      LOG_ONCE(info, "[embedding] Factored embeddings enabled");
    }

    // Embedding layer initialization should depend only on embedding size, hence fanIn=false
    auto initFunc = inits::glorotUniform(/*fanIn=*/false, /*fanOut=*/true); // -> embedding vectors have roughly unit length

    if (options_->has("embFile")) {
      std::string file = opt<std::string>("embFile");
      if (!file.empty()) {
        bool norm = opt<bool>("normalization", false);
        initFunc = inits::fromWord2vec(file, dimVoc, dimEmb, norm);
      }
    }

    E_ = graph_->param(name, {dimVoc, dimEmb}, initFunc, fixed);
  }

  // helper to embed a sequence of words (given as indices) via factored embeddings
  /*private*/ Expr Embedding::multiRows(const Words& data, float dropProb) const
  {
    auto graph = E_->graph();
    auto factoredData = factoredVocab_->csr_rows(data);
    // multi-hot factor vectors are represented as a sparse CSR matrix
    // [row index = word position index] -> set of factor indices for word at this position
    ABORT_IF(factoredData.shape != Shape({(int)factoredData.offsets.size()-1/*=rows of CSR*/, E_->shape()[0]}), "shape mismatch??");
    // the CSR matrix is passed in pieces
    auto weights = graph->constant({ (int)factoredData.weights.size() }, inits::fromVector(factoredData.weights), Type::float32);
    auto indices = graph->constant({ (int)factoredData.indices.size() }, inits::fromVector(factoredData.indices), Type::uint32);
    auto offsets = graph->constant({ (int)factoredData.offsets.size() }, inits::fromVector(factoredData.offsets), Type::uint32);
    // apply dropout
    // We apply it to the weights, i.e. factors get dropped out separately, but always as entire vectors.
    weights = dropout(weights, dropProb);
    // perform the product
    return csr_dot(factoredData.shape, weights, indices, offsets, E_);
  }

  std::tuple<Expr/*embeddings*/, Expr/*mask*/> Embedding::apply(Ptr<data::SubBatch> subBatch) const /*override final*/ {
    auto graph = E_->graph();
    int dimBatch = (int)subBatch->batchSize();
    int dimEmb = E_->shape()[-1];
    int dimWidth = (int)subBatch->batchWidth();

    // factored embeddings:
    //  - regular:
    //     - y = x @ E    x:[B x 1ofV] ; E:[V x D] ; y:[B x D]
    //  - factored:
    //     - u = x @ M    one-hot to U-dimensional multi-hot (all factors in one concatenated space)
    //        - each row of M contains the set of factors for one word => we want a CSR matrix
    //     - y = (x @ M) @ E   (x:[B x 1ofV] ; M:[V x U]) ; E:[U x D] ; y:[B x D]
    //  - first compute x @ M on the CPU
    //     - (Uvalues, Uindices, Uoffsets) = csr_rows(Mvalues, Mindices, Moffsets, subBatch->data()):
    //        - shape (U, specifically) not actually needed here
    //     - foreach input x[i]
    //        - locate row M[i,*]
    //        - copy through its index values (std::vector<push_back>)
    //     - create a matching ones vector (we can keep growing)
    //     - convert to GPU-side CSR matrix. CSR matrix now has #rows equal to len(x)
    //     - CSR matrix product with E
    //     - csr_dot(Uvalues, Uindices, Uoffsets, E_, transposeU)
    //        - double-check if all dimensions are specified. Probably not for transpose (which would be like csc_dot()).
    //  - weighting:
    //     - core factors' gradients are sums over all words that use the factors;
    //        - core factors' embeddings move very fast
    //        - words will need to make up for the move; rare words cannot
    //     - so, we multiply each factor with 1/refCount
    //        - core factors get weighed down a lot
    //        - no impact on gradients, as Adam makes up for it; embeddings still move fast just as before
    //        - but forward pass weighs them down, so that all factors are in a similar numeric range
    //        - if it is required to be in a different range, the embeddings can still learn that, but more slowly

    auto batchEmbeddings = apply(subBatch->data(), {dimWidth, dimBatch, dimEmb});
#if 1
    auto batchMask = graph->constant({dimWidth, dimBatch, 1},
                                     inits::fromVector(subBatch->mask()));
#else // @TODO: this is dead code now, get rid of it
    // experimental: hide inline-fix source tokens from cross attention
    auto batchMask = graph->constant({dimWidth, dimBatch, 1},
                                     inits::fromVector(subBatch->crossMaskWithInlineFixSourceSuppressed()));
#endif
    // give the graph inputs readable names for debugging and ONNX
    batchMask->set_name("data_" + std::to_string(/*batchIndex_=*/0) + "_mask");

    return std::make_tuple(batchEmbeddings, batchMask);
  }

  Expr Embedding::apply(const Words& words, const Shape& shape) const /*override final*/ {
    if (factoredVocab_) {
      Expr selectedEmbs = multiRows(words, options_->get<float>("dropout", 0.0f));        // [(B*W) x E]
      selectedEmbs = reshape(selectedEmbs, shape); // [W, B, E]
      //selectedEmbs = dropout(selectedEmbs, options_->get<float>("dropout", 0.0f), { selectedEmbs->shape()[-3], 1, 1 }); // @TODO: replace with factor dropout
      return selectedEmbs;
    }
    else
      return applyIndices(toWordIndexVector(words), shape);
  }

  Expr Embedding::applyIndices(const std::vector<WordIndex>& embIdx, const Shape& shape) const /*override final*/ {
    ABORT_IF(factoredVocab_, "Embedding: applyIndices must not be used with a factored vocabulary");
    auto embIdxExpr = E_->graph()->indices(embIdx);
    embIdxExpr->set_name("data_" + std::to_string(/*batchIndex_=*/0));  // @TODO: how to know the batch index?
    auto selectedEmbs = rows(E_, embIdxExpr);     // [(B*W) x E]
    selectedEmbs = reshape(selectedEmbs, shape);  // [W, B, E]
    // @BUGBUG: We should not broadcast along dimBatch=[-2]. Then we can also dropout before reshape() (test that separately)
    selectedEmbs = dropout(selectedEmbs, options_->get<float>("dropout", 0.0f), { selectedEmbs->shape()[-3], 1, 1 });
    return selectedEmbs;
  }

  // standard encoder word embeddings
  /*private*/ Ptr<IEmbeddingLayer> EncoderDecoderLayerBase::createEmbeddingLayer() const {
    auto options = New<Options>(
        "dimVocab",           opt<std::vector<int>>("dim-vocabs")[batchIndex_],
        "dimEmb",             opt<int>("dim-emb"),
        "dropout-embeddings", dropoutEmbeddings_,
        "inference",          inference_,
        "prefix",             (opt<bool>("tied-embeddings-src") || opt<bool>("tied-embeddings-all")) ? "Wemb" : prefix_ + "_Wemb",
        "fixed",              embeddingFix_,
        "vocab",              opt<std::vector<std::string>>("vocabs")[batchIndex_]); // for factored embeddings
    if(options_->hasAndNotEmpty("embedding-vectors")) {
      auto embFiles = opt<std::vector<std::string>>("embedding-vectors");
      options->set(
          "embFile", embFiles[batchIndex_],
          "normalization", opt<bool>("embedding-normalization"));
    }
    return New<Embedding>(graph_, options);
  }

  // ULR word embeddings
  /*private*/ Ptr<IEmbeddingLayer> EncoderDecoderLayerBase::createULREmbeddingLayer() const {
    return New<ULREmbedding>(graph_, New<Options>(
        "dimSrcVoc",          opt<std::vector<int>>("dim-vocabs")[0],  // ULR multi-lingual src
        "dimTgtVoc",          opt<std::vector<int>>("dim-vocabs")[1],  // ULR monon tgt
        "dimUlrEmb",          opt<int>("ulr-dim-emb"),
        "dimEmb",             opt<int>("dim-emb"),
        "ulr-dropout",        opt<float>("ulr-dropout"),
        "dropout-embeddings", dropoutEmbeddings_,
        "inference",          inference_,
        "ulrTrainTransform",  opt<bool>("ulr-trainable-transformation"),
        "ulrQueryFile",       opt<std::string>("ulr-query-vectors"),
        "ulrKeysFile",        opt<std::string>("ulr-keys-vectors")));
  }

  // get embedding layer for this encoder or decoder
  // This is lazy mostly because the constructors of the consuming objects are not
  // guaranteed presently to have access to their graph.
  Ptr<IEmbeddingLayer> EncoderDecoderLayerBase::getEmbeddingLayer(bool ulr) const {
    if (embeddingLayers_.size() <= batchIndex_ || !embeddingLayers_[batchIndex_]) { // lazy
      if (embeddingLayers_.size() <= batchIndex_)
        embeddingLayers_.resize(batchIndex_ + 1);
      if (ulr)
        embeddingLayers_[batchIndex_] = createULREmbeddingLayer(); // embedding uses ULR
      else
        embeddingLayers_[batchIndex_] = createEmbeddingLayer();
    }
    return embeddingLayers_[batchIndex_];
  }
}  // namespace marian<|MERGE_RESOLUTION|>--- conflicted
+++ resolved
@@ -3,11 +3,8 @@
  *   SPDX-License-Identifier: MIT
  */
 
-<<<<<<< HEAD
 #include "graph/node_initializers.h"
-=======
 #include <algorithm>
->>>>>>> 4f57fdb4
 #include "marian.h"
 
 #include "layers/generic.h"
