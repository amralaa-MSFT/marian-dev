<<<<<<< HEAD
 
=======
>>>>>>> 51532bf8
/* Part of this file was contributed by NVIDIA under license:
 *   Copyright (C) 2020 NVIDIA Corporation
 *   SPDX-License-Identifier: MIT
 */

<<<<<<< HEAD
=======
#include "graph/node_initializers.h"
>>>>>>> 51532bf8
#include "marian.h"

#include "layers/generic.h"
#include "layers/constructors.h"
#include "layers/loss.h"
#include "data/factored_vocab.h"
#include "rnn/types.h"     // for State::select()
#include "models/states.h" // for EncoderState
#include "layers/lsh.h"

namespace marian {
  Logits::Logits(Expr logits) : Logits(New<RationalLoss>(logits, nullptr)) {} // single-output constructor from Expr only (RationalLoss has no count)

  Ptr<ExpressionGraph> Logits::graph() const {
    ABORT_IF(logits_.empty(), "Empty logits object??");
    return logits_.front()->loss()->graph();
  }

  // This function assumes that the object holds one or more factor logits.
  // It applies the supplied loss function to each, and then returns the aggregate loss over all factors.
  Expr Logits::applyLossFunction(const Words& labels, const std::function<Expr(Expr/*logits*/, Expr/*indices*/)>& lossFn) const {
    LOG_ONCE(info, "[logits] Applying loss function for {} factor(s)", logits_.size());
    ABORT_IF(empty(), "Attempted to read out logits on empty Logits object");

    auto firstLogits = logits_.front()->loss();
    ABORT_IF(labels.size() * firstLogits->shape()[-1] != firstLogits->shape().elements(),
             "Labels not matching logits shape ({} != {}, {})??",
             labels.size() * firstLogits->shape()[-1],
             firstLogits->shape().elements(),
             firstLogits->shape());

    // base case (no factors)
    if (!factoredVocab_) {
      ABORT_IF(logits_.size() != 1, "Factors without factor mappings??");
      return lossFn(firstLogits, indices(toWordIndexVector(labels)));
    }

    auto numGroups = factoredVocab_->getNumGroups();

    // split labels into individual factor labels
    auto allMaskedFactoredLabels = factorizeWords(labels); // [numGroups][labels.size()] = [numGroups][B... flattened]

    //Expr indices = this->indices(toWordIndexVector(labels));
    // accumulate all CEs for all words that have the factor
    // Memory-wise, this is cheap, all temp objects below are batches of scalars or lookup vectors.
    Expr loss;
    for (size_t g = 0; g < numGroups; g++) {
      if (!logits_[g])
        continue; // empty factor  --@TODO: use an array of indices of non-empty logits_[]
      const auto& maskedFactoredLabels = allMaskedFactoredLabels[g]; // array of (word index, mask)
      auto factorIndices = indices (maskedFactoredLabels.indices); // [B... flattened] factor-label indices, or 0 if factor does not apply
      auto factorMask    = constant(maskedFactoredLabels.masks);   // [B... flattened] loss values get multiplied with 0 for labels that don't have this factor
      auto factorLogits  = logits_[g];                             // [B... * Ug] label-wise loss values (not aggregated yet)
      // For each location in [B...] select [indices[B...]]. If not using factor, select [0] and mask it out next.
      auto factorLoss = lossFn(factorLogits->loss(), factorIndices); // [B... x 1]
      factorLoss = factorLoss * reshape(factorMask, factorLoss->shape()); // mask out factor for words that do not have that factor
      loss = loss ? (loss + factorLoss) : factorLoss; // [B... x 1]
    }
    return loss;
  }

  // This function assumes this object holds a single factor that represents a rational loss (with count).
  //Ptr<RationalLoss> Logits::getRationalLoss() const {
  //  ABORT_IF(logits_.size() != 1 || factoredVocab_, "getRationalLoss() cannot be used on multi-factor outputs");
  //  ABORT_IF(!logits_.front()->count(), "getRationalLoss() used on rational loss without count");
  //  return logits_.front();
  //}

  std::vector<Expr> Logits::getSecondaryFactorLogits(std::vector<size_t> factorGroups, 
                                                     const std::vector<IndexType>& hypIndices, 
                                                     size_t batchSize, size_t beamSize,
                                                     const std::vector<Expr>& expandedPathScores, 
                                                     float scorerWeight) const {
    const int totalElts = batchSize * beamSize;
    std::vector<Expr> updatedPathScores(factorGroups.size());
    auto indices = graph()->indices(hypIndices);

    for(int fgIndex = 0; fgIndex < (int)factorGroups.size(); ++fgIndex) {
      int factorGroup = factorGroups[fgIndex];
      ABORT_IF(factorGroup == 0, "Lemmas not supported");

      // Find and subtract max from factor scores
      auto sel = logits_[factorGroup]->loss(); // [localBeamSize, 1, dimBatch, dimFactorVocab]
      sel = sel - max(sel, -1);
      
      // Obtain slice for indices
      int start = totalElts * fgIndex;
      int end = totalElts * (fgIndex + 1);
      Slice fgSlice(start, end, 1);
      Expr fgIndices = slice(indices, 0, fgSlice);

      // Select relevant scores
      Expr logProbs = rnn::State::select(sel, fgIndices, (int)beamSize, /*isBatchMajor=*/false);
      updatedPathScores[fgIndex] = expandedPathScores[fgIndex] + scorerWeight * logProbs;
    }

    return updatedPathScores;
  }

  // get logits for one factor group
  // For groupIndex == 0, the function also requires the shortlist if there is one.
  Expr Logits::getFactoredLogits(size_t groupIndex, Ptr<data::Shortlist> shortlist /*= nullptr*/, const std::vector<IndexType>& hypIndices /*= {}*/, size_t beamSize /*= 0*/) const {
    ABORT_IF(empty(), "Attempted to read out logits on empty Logits object");
    auto sel = logits_[groupIndex]->loss(); // [localBeamSize, 1, dimBatch, dimFactorVocab]

    // normalize for decoding:
    //  - all secondary factors: subtract their max
    //  - lemma: add all maxes of applicable factors
    if (groupIndex > 0) {
      sel = sel - max(sel, -1);
    }
    else {
      auto numGroups = getNumFactorGroups();
      for (size_t g = 1; g < numGroups; g++) {
        auto factorMaxima = max(logits_[g]->loss(), -1);
        auto factorMasks = constant(getFactorMasks(g, shortlist ? shortlist->indices() : std::vector<WordIndex>()));
        sel = sel + factorMaxima * factorMasks; // those lemmas that don't have a factor get multiplied with 0
      }
    }

    // if selIdx are given, then we must reshuffle accordingly
    if (!hypIndices.empty()) { // use the same function that shuffles decoder state
      auto indices = graph()->indices(hypIndices);
      sel = rnn::State::select(sel, indices, (int)beamSize, /*isBatchMajor=*/false);
    }
    return sel;
  }

  // used for breakDown() only
  // Index is flattened
  Tensor Logits::getFactoredLogitsTensor(size_t groupIndex) const {
    ABORT_IF(empty(), "Attempted to read out logits on empty Logits object");
    return logits_[groupIndex]->loss()->val();
  }

  // This function assumes that the object holds one or more factor logits, which are summed up
  // into output-vocab logits according to the factored model (with correct normalization of factors).
  // This is infeasible for realistic factor sets, and therefore only implemented for 1 factor.
  // @TODO: remove altogether
  Expr Logits::getLogits() const {
    ABORT_IF(empty(), "Attempted to read out logits on empty Logits object");
    if (!factoredVocab_) {
      ABORT_IF(logits_.size() != 1, "Factors without factor mappings??");
      return getFactoredLogits(0);
    }

#ifdef FACTOR_FULL_EXPANSION
    // compute normalized factor log probs
    std::vector<Expr> logProbs(logits_.size());
    for (size_t g = 0; g < logits_.size(); g++)
      logProbs[g] = logsoftmax(logits_[g]->loss());
    auto y = concatenate(logProbs, /*axis=*/ -1);

    // sum up the unit logits across factors for each target word
    auto graph = y->graph();
    auto factorMatrix = factoredVocab_->getGlobalFactorMatrix(); // [V x U]
    y = dot_csr(
        y,  // [B x U]
        factorMatrix.shape,
        graph->constant({(int)factorMatrix.weights.size()}, inits::fromVector(factorMatrix.weights), Type::float32),
        graph->constant({(int)factorMatrix.indices.size()}, inits::fromVector(factorMatrix.indices), Type::uint32),
        graph->constant({(int)factorMatrix.offsets.size()}, inits::fromVector(factorMatrix.offsets), Type::uint32),
        /*transB=*/ true); // -> [B x V]

    // mask out gaps
    auto gapLogMask = factoredVocab_->getGapLogMask(); // [V]
    y = y + graph->constant({ (int)gapLogMask.size() }, inits::fromVector(gapLogMask), Type::float32);

    return y;
#else
    ABORT("getLogits() no longer supported for actual factored vocab"); // because it is infeasible
#endif
  }

  void Logits::MaskedFactorIndices::push_back(size_t factorIndex) {
    bool isValid = FactoredVocab::isFactorValid(factorIndex);
    indices.push_back(isValid ? (WordIndex)factorIndex : 0);
    masks.push_back((float)isValid);
  }

  std::vector<Logits::MaskedFactorIndices> Logits::factorizeWords(const Words& words) const { // [numGroups][words.size()] -> breaks encoded Word into individual factor indices
    if (!factoredVocab_) {
      ABORT_IF(logits_.size() != 1, "Factors without factor mappings??");
      return {MaskedFactorIndices(words)};
    }
    auto numGroups = factoredVocab_->getNumGroups();
    std::vector<MaskedFactorIndices> res(numGroups);
    for (size_t g = 0; g < numGroups; g++) {
      auto& resg = res[g];
      resg.reserve(words.size());
      for (const auto& word : words)
        resg.push_back(factoredVocab_->getFactor(word, g));
    }
    return res;
  }

  //// use first factor of each word to determine whether it has a specific factor
  //std::vector<float> Logits::getFactorMasks(const Words& words, size_t factorGroup) const { // 1.0 for words that do have this factor; else 0
  //  std::vector<float> res;
  //  res.reserve(words.size());
  //  for (const auto& word : words) {
  //    auto lemma = factoredVocab_->getFactor(word, 0);
  //    res.push_back((float)factoredVocab_->lemmaHasFactorGroup(lemma, factorGroup));
  //  }
  //  return res;
  //}

  // return a vector of 1 or 0 indicating for each lemma whether it has a specific factor
  // If 'indices' is given, then return the masks for the indices; otherwise for all lemmas
  std::vector<float> Logits::getFactorMasks(size_t factorGroup, const std::vector<WordIndex>& indices) const { // [lemmaIndex] -> 1.0 for words that do have this factor; else 0
    size_t n = indices.empty() ? (factoredVocab_->getGroupRange(0).second - factoredVocab_->getGroupRange(0).first) : indices.size();
    std::vector<float> res;
    res.reserve(n);
    // @TODO: we should rearrange lemmaHasFactorGroup as vector[groups[i] of float; then move this into FactoredVocab
    for (size_t i = 0; i < n; i++) {
      auto lemma = indices.empty() ? i : (indices[i] - factoredVocab_->getGroupRange(0).first);
      res.push_back((float)factoredVocab_->lemmaHasFactorGroup(lemma, factorGroup));
    }
    return res;
  }

  Logits Logits::applyUnaryFunction(const std::function<Expr(Expr)>& f) const { // clone this but apply f to all loss values
    std::vector<Ptr<RationalLoss>> newLogits;
    for (const auto& l : logits_)
      newLogits.emplace_back(New<RationalLoss>(f(l->loss()), l->count()));
    return Logits(std::move(newLogits), factoredVocab_);
  }

  Logits Logits::applyUnaryFunctions(const std::function<Expr(Expr)>& f1, const std::function<Expr(Expr)>& fother) const {
      std::vector<Ptr<RationalLoss>> newLogits;
      bool first = true;
      for (const auto& l : logits_) {
        newLogits.emplace_back(New<RationalLoss>((first?f1:fother)(l->loss()), l->count())); // f1 for first, fother for all others
        first = false;
      }
      return Logits(std::move(newLogits), factoredVocab_);
  }

  // @TODO: code dup with above; we can merge it into applyToRationalLoss()
  Logits Logits::withCounts(const Expr& count) const { // create new Logits with 'count' implanted into all logits_
    std::vector<Ptr<RationalLoss>> newLogits;
    for (const auto& l : logits_)
      newLogits.emplace_back(New<RationalLoss>(l->loss(), count));
    return Logits(std::move(newLogits), factoredVocab_);
  }

  namespace mlp {
    /*private*/ void Output::lazyConstruct(int inputDim) {
      // We must construct lazily since we won't know tying nor input dim in constructor.
      if (Wt_)
        return;

      // this option is only set in the decoder
      if(!lsh_ && options_->hasAndNotEmpty("output-approx-knn")) {
        auto k     = opt<std::vector<int>>("output-approx-knn")[0];
        auto nbits = opt<std::vector<int>>("output-approx-knn")[1];
        lsh_ = New<LSH>(k, nbits);
      }

      auto name = options_->get<std::string>("prefix");
      auto numOutputClasses = options_->get<int>("dim");

      factoredVocab_ = FactoredVocab::tryCreateAndLoad(options_->get<std::string>("vocab", ""));
      if (factoredVocab_) {
        numOutputClasses = (int)factoredVocab_->factorVocabSize();
        LOG_ONCE(info, "[embedding] Factored outputs enabled");
      }

      if(tiedParam_) {
        Wt_ = tiedParam_;
      } else {
        if (graph_->get(name + "_W")) { // support of legacy models that did not transpose
          Wt_ = graph_->param(name + "_W", {inputDim, numOutputClasses}, inits::glorotUniform(true, false));
          isLegacyUntransposedW = true;
        }
        else // this is the regular case:
          Wt_ = graph_->param(name + "_Wt", {numOutputClasses, inputDim}, inits::glorotUniform(false, true));
      }

      if(hasBias_)
        b_ = graph_->param(name + "_b", {1, numOutputClasses}, inits::zeros());

      /*const*/ int lemmaDimEmb = options_->get<int>("lemma-dim-emb", 0);
      ABORT_IF(lemmaDimEmb && !factoredVocab_, "--lemma-dim-emb requires a factored vocabulary");
      if (lemmaDimEmb > 0) { // > 0 means to embed the (expected) word with a different embedding matrix
#define HARDMAX_HACK
#ifdef HARDMAX_HACK
        lemmaDimEmb = lemmaDimEmb & 0xfffffffe; // hack to select hard-max: use an odd number
#endif
        auto range = factoredVocab_->getGroupRange(0);
        auto lemmaVocabDim = (int)(range.second - range.first);
        auto initFunc = inits::glorotUniform(/*fanIn=*/true, /*fanOut=*/false); // -> embedding vectors have roughly unit length
        lemmaEt_ = graph_->param(name + "_lemmaEt", {lemmaDimEmb, lemmaVocabDim}, initFunc); // [L x U] L=lemmaDimEmb; transposed for speed
      }
    }

    Logits Output::applyAsLogits(Expr input) /*override final*/ {
      lazyConstruct(input->shape()[-1]);

      auto affineOrDot = [](Expr x, Expr W, Expr b, bool transA, bool transB) {
        if(b)
          return affine(x, W, b, transA, transB);
        else
          return dot(x, W, transA, transB);
      };

      auto affineOrLSH = [this, affineOrDot](Expr x, Expr W, Expr b, bool transA, bool transB) {
        if(lsh_) {
          ABORT_IF( transA, "Transposed query not supported for LSH");
          ABORT_IF(!transB, "Untransposed indexed matrix not supported for LSH");
          return lsh_->apply(x, W, b); // knows how to deal with undefined bias
        } else {
          return affineOrDot(x, W, b, transA, transB);
        }
      };

      if (shortlist_ && !cachedShortWt_) { // shortlisted versions of parameters are cached within one batch, then clear()ed
        cachedShortWt_  = index_select(Wt_, isLegacyUntransposedW ? -1 : 0, shortlist_->indices());
        if(hasBias_)
          cachedShortb_ = index_select(b_ ,                             -1, shortlist_->indices());
      }

      if (factoredVocab_) {
        auto graph = input->graph();

        // project each factor separately
        auto numGroups = factoredVocab_->getNumGroups();
        std::vector<Ptr<RationalLoss>> allLogits(numGroups, nullptr); // (note: null entries for absent factors)
        Expr input1 = input; // [B... x D]
        Expr Plemma = nullptr;     // used for lemmaDimEmb=-1
        Expr inputLemma = nullptr; // used for lemmaDimEmb=-2, -3
        for (size_t g = 0; g < numGroups; g++) {
          auto range = factoredVocab_->getGroupRange(g);
          if (g > 0 && range.first == range.second) // empty entry
            continue;
          ABORT_IF(g > 0 && range.first != factoredVocab_->getGroupRange(g-1).second, "Factor groups must be consecutive (group {} vs predecessor)", g);
          // slice this group's section out of W_
          Expr factorWt, factorB;
          if (g == 0 && shortlist_) {
            factorWt = cachedShortWt_;
            factorB  = cachedShortb_;
          }
          else {
            factorWt  = slice(Wt_, isLegacyUntransposedW ? -1 : 0, Slice((int)range.first, (int)range.second));
            if(hasBias_)
              factorB = slice(b_,                              -1, Slice((int)range.first, (int)range.second));
          }
          /*const*/ int lemmaDimEmb = options_->get<int>("lemma-dim-emb", 0);
          if ((lemmaDimEmb == -2 || lemmaDimEmb == -3) && g > 0) { // -2/-3 means a gated transformer-like structure (-3 = hard-max)
            LOG_ONCE(info, "[embedding] using lemma conditioning with gate");
            // this mimics one transformer layer
            //  - attention over two inputs:
            //     - e = current lemma. We use the original embedding vector; specifically, expectation over all lemmas.
            //     - input = hidden state FF(h_enc+h_dec)
            //  - dot-prod attention to allow both sides to influence (unlike our recurrent self-attention)
            //  - multi-head to allow for multiple conditions to be modeled
            //  - add & norm, for gradient flow and scaling
            //  - FF layer   --this is expensive; it is per-factor
            // multi-head attention
            int inputDim = input->shape()[-1];
            int heads = 8;
            auto name = options_->get<std::string>("prefix") + "_factor" + std::to_string(g);
            auto Wq = graph_->param(name + "_Wq", { inputDim,  inputDim }, inits::glorotUniform());
            auto Wk = graph_->param(name + "_Wk", { inputDim,  inputDim }, inits::glorotUniform());
            auto Wv = graph_->param(name + "_Wv", { inputDim,  inputDim }, inits::glorotUniform());
            auto toMultiHead = [&](Expr x, int heads) {
              const auto& shape = x->shape();
              int inputDim = shape[-1];
              int otherDim = shape.elements() / inputDim;
              ABORT_IF(inputDim / heads * heads != inputDim, "inputDim ({}) must be multiple of number of heads ({})", inputDim, heads);
              return reshape(x, { otherDim, heads, 1, inputDim / heads });
            };
            input1 = inputLemma;
            auto qm  = toMultiHead(dot(input1,         Wq), heads); // [B... x H x D/H] projected query
            auto kdm = toMultiHead(dot(input1 - input, Wk), heads); // [B... x H x D/H] the two data vectors projected as keys. Use diff and sigmoid, instead of softmax.
            auto vem = toMultiHead(dot(input1,         Wv), heads); // [B... x H x D/H] one of the two data vectors projected as values
            auto vim = toMultiHead(dot(         input, Wv), heads); // [B... x H x D/H] the other
            auto zm = bdot(qm, kdm, false, true);              // [B... x H x 1]
            auto sm = sigmoid(zm);                // [B... x H x 1]
            auto rm = sm * (vem - vim) + vim;     // [B... x H x D/H]
            auto r = reshape(rm, input->shape()); // [B... x D]
            // add & norm
            input1 = r + input1;
            input1 = layerNorm(input1, name + "_att");
            // FF layer
            auto ffnDropProb = 0.1f;    // @TODO: get as a parameter
            auto ffnDim = inputDim * 2; // @TODO: get as a parameter
            auto f = denseInline(input1, name + "_ffn", /*suffix=*/"1", ffnDim, (ActivationFunction*)relu, ffnDropProb);
            f      = denseInline(f,      name + "_ffn", /*suffix=*/"2", inputDim);
            // add & norm
            input1 = f + input1;
            input1 = layerNorm(input1, name + "_ffn");
          }
          // @TODO: b_ should be a vector, not a matrix; but shotlists use cols() in, which requires a matrix
          Expr factorLogits;
          if(g == 0)
            factorLogits = affineOrLSH(input1, factorWt, factorB, false, /*transB=*/isLegacyUntransposedW ? false : true); // [B... x U] factor logits
          else
            factorLogits = affineOrDot(input1, factorWt, factorB, false, /*transB=*/isLegacyUntransposedW ? false : true); // [B... x U] factor logits
          
          // optionally add lemma-dependent bias
          if (Plemma) { // [B... x U0]
            int lemmaVocabDim = Plemma->shape()[-1];
            int factorVocabDim = factorLogits->shape()[-1];
            auto name = options_->get<std::string>("prefix");
            Expr lemmaBt = graph_->param(name + "_lemmaBt_" + std::to_string(g), {factorVocabDim, lemmaVocabDim}, inits::zeros()); // [U x U0] U0=#lemmas one bias per class per lemma
            auto b = dot(Plemma, lemmaBt, false, true); // [B... x U]
            factorLogits = factorLogits + b;
          }
          allLogits[g] = New<RationalLoss>(factorLogits, nullptr);
          // optionally add a soft embedding of lemma back to create some lemma dependency
          // @TODO: if this works, move it into lazyConstruct
          if (lemmaDimEmb == -2 && g == 0) { // -2 means a gated transformer-like structure
            LOG_ONCE(info, "[embedding] using lemma conditioning with gate, soft-max version");
            // get expected lemma embedding vector
            auto factorLogSoftmax = logsoftmax(factorLogits); // [B... x U] note: with shortlist, this is not the full lemma set
            auto factorSoftmax = exp(factorLogSoftmax);
            inputLemma = dot(factorSoftmax, factorWt, false, /*transB=*/isLegacyUntransposedW ? true : false); // [B... x D]
          }
          else if (lemmaDimEmb == -3 && g == 0) { // same as -2 except with hard max
            LOG_ONCE(info, "[embedding] using lemma conditioning with gate, hard-max version");
            // get max-lemma embedding vector
            auto maxVal = max(factorLogits, -1); // [B... x U] note: with shortlist, this is not the full lemma set
            auto factorHardmax = eq(factorLogits, maxVal);
            inputLemma = dot(factorHardmax, factorWt, false, /*transB=*/isLegacyUntransposedW ? true : false); // [B... x D]
          }
          else if (lemmaDimEmb == -1 && g == 0) { // -1 means learn a lemma-dependent bias
            ABORT_IF(shortlist_, "Lemma-dependent bias with short list is not yet implemented");
            LOG_ONCE(info, "[embedding] using lemma-dependent bias");
            auto factorLogSoftmax = logsoftmax(factorLogits); // (we do that again later, CSE will kick in)
            auto z = /*stopGradient*/(factorLogSoftmax);
            Plemma = exp(z); // [B... x U]
          }
          else if (lemmaDimEmb > 0 && g == 0) { // > 0 means learn a re-embedding matrix
            LOG_ONCE(info, "[embedding] enabled re-embedding of lemma, at dim {}", lemmaDimEmb);
            // compute softmax. We compute logsoftmax() separately because this way, computation will be reused later via CSE
            auto factorLogSoftmax = logsoftmax(factorLogits);
            auto factorSoftmax = exp(factorLogSoftmax);
#ifdef HARDMAX_HACK
            bool hardmax = (lemmaDimEmb & 1) != 0; // odd value triggers hardmax for now (for quick experimentation)
            if (hardmax) {
              lemmaDimEmb = lemmaDimEmb & 0xfffffffe;
              LOG_ONCE(info, "[embedding] HARDMAX_HACK enabled. Actual dim is {}", lemmaDimEmb);
              auto maxVal = max(factorSoftmax, -1);
              factorSoftmax = eq(factorSoftmax, maxVal);
            }
#endif
            // re-embedding lookup, soft-indexed by softmax
            if (shortlist_ && !cachedShortLemmaEt_) // short-listed version of re-embedding matrix
              cachedShortLemmaEt_ = index_select(lemmaEt_, -1, shortlist_->indices());
            auto e = dot(factorSoftmax, cachedShortLemmaEt_ ? cachedShortLemmaEt_ : lemmaEt_, false, true); // [B... x L]
            // project it back to regular hidden dim
            int inputDim = input1->shape()[-1];
            auto name = options_->get<std::string>("prefix");
            // note: if the lemmaEt[:,w] have unit length (var = 1/L), then lemmaWt @ lemmaEt is also length 1
            Expr lemmaWt = inputDim == lemmaDimEmb ? nullptr : graph_->param(name + "_lemmaWt", { inputDim,  lemmaDimEmb }, inits::glorotUniform()); // [D x L] D=hidden-vector dimension
            auto f = lemmaWt ? dot(e, lemmaWt, false, true) : e; // [B... x D]
            // augment the original hidden vector with this additional information
            input1 = input1 + f;
          }
        }
        return Logits(std::move(allLogits), factoredVocab_);
      } else if (shortlist_) {
        return Logits(affineOrLSH(input, cachedShortWt_, cachedShortb_, false, /*transB=*/isLegacyUntransposedW ? false : true));
      } else {
        return Logits(affineOrLSH(input, Wt_, b_, false, /*transB=*/isLegacyUntransposedW ? false : true));
      }
    }
  }

  Embedding::Embedding(Ptr<ExpressionGraph> graph, Ptr<Options> options) 
    : LayerBase(graph, options), inference_(opt<bool>("inference")) {
    std::string name = opt<std::string>("prefix");
    int dimVoc = opt<int>("dimVocab");
    int dimEmb = opt<int>("dimEmb");

    bool fixed = opt<bool>("fixed", false);

    factoredVocab_ = FactoredVocab::tryCreateAndLoad(options_->get<std::string>("vocab", ""));
    if (factoredVocab_) {
      dimVoc = (int)factoredVocab_->factorVocabSize();
      LOG_ONCE(info, "[embedding] Factored embeddings enabled");
    }

    // Embedding layer initialization should depend only on embedding size, hence fanIn=false
    auto initFunc = inits::glorotUniform(/*fanIn=*/false, /*fanOut=*/true); // -> embedding vectors have roughly unit length

    if (options_->has("embFile")) {
      std::string file = opt<std::string>("embFile");
      if (!file.empty()) {
        bool norm = opt<bool>("normalization", false);
        initFunc = inits::fromWord2vec(file, dimVoc, dimEmb, norm);
      }
    }

    E_ = graph_->param(name, {dimVoc, dimEmb}, initFunc, fixed);
  }

  // helper to embed a sequence of words (given as indices) via factored embeddings
  /*private*/ Expr Embedding::multiRows(const Words& data, float dropProb) const
  {
    auto graph = E_->graph();
    auto factoredData = factoredVocab_->csr_rows(data);
    // multi-hot factor vectors are represented as a sparse CSR matrix
    // [row index = word position index] -> set of factor indices for word at this position
    ABORT_IF(factoredData.shape != Shape({(int)factoredData.offsets.size()-1/*=rows of CSR*/, E_->shape()[0]}), "shape mismatch??");
    // the CSR matrix is passed in pieces
    auto weights = graph->constant({ (int)factoredData.weights.size() }, inits::fromVector(factoredData.weights), Type::float32);
    auto indices = graph->constant({ (int)factoredData.indices.size() }, inits::fromVector(factoredData.indices), Type::uint32);
    auto offsets = graph->constant({ (int)factoredData.offsets.size() }, inits::fromVector(factoredData.offsets), Type::uint32);
    // apply dropout
    // We apply it to the weights, i.e. factors get dropped out separately, but always as entire vectors.
    weights = dropout(weights, dropProb);
    // perform the product
    return csr_dot(factoredData.shape, weights, indices, offsets, E_);
  }

  std::tuple<Expr/*embeddings*/, Expr/*mask*/> Embedding::apply(Ptr<data::SubBatch> subBatch) const /*override final*/ {
    auto graph = E_->graph();
    int dimBatch = (int)subBatch->batchSize();
    int dimEmb = E_->shape()[-1];
    int dimWidth = (int)subBatch->batchWidth();

    // factored embeddings:
    //  - regular:
    //     - y = x @ E    x:[B x 1ofV] ; E:[V x D] ; y:[B x D]
    //  - factored:
    //     - u = x @ M    one-hot to U-dimensional multi-hot (all factors in one concatenated space)
    //        - each row of M contains the set of factors for one word => we want a CSR matrix
    //     - y = (x @ M) @ E   (x:[B x 1ofV] ; M:[V x U]) ; E:[U x D] ; y:[B x D]
    //  - first compute x @ M on the CPU
    //     - (Uvalues, Uindices, Uoffsets) = csr_rows(Mvalues, Mindices, Moffsets, subBatch->data()):
    //        - shape (U, specifically) not actually needed here
    //     - foreach input x[i]
    //        - locate row M[i,*]
    //        - copy through its index values (std::vector<push_back>)
    //     - create a matching ones vector (we can keep growing)
    //     - convert to GPU-side CSR matrix. CSR matrix now has #rows equal to len(x)
    //     - CSR matrix product with E
    //     - csr_dot(Uvalues, Uindices, Uoffsets, E_, transposeU)
    //        - double-check if all dimensions are specified. Probably not for transpose (which would be like csc_dot()).
    //  - weighting:
    //     - core factors' gradients are sums over all words that use the factors;
    //        - core factors' embeddings move very fast
    //        - words will need to make up for the move; rare words cannot
    //     - so, we multiply each factor with 1/refCount
    //        - core factors get weighed down a lot
    //        - no impact on gradients, as Adam makes up for it; embeddings still move fast just as before
    //        - but forward pass weighs them down, so that all factors are in a similar numeric range
    //        - if it is required to be in a different range, the embeddings can still learn that, but more slowly

    auto batchEmbeddings = apply(subBatch->data(), {dimWidth, dimBatch, dimEmb});
#if 1
    auto batchMask = graph->constant({dimWidth, dimBatch, 1},
                                     inits::fromVector(subBatch->mask()));
#else // @TODO: this is dead code now, get rid of it
    // experimental: hide inline-fix source tokens from cross attention
    auto batchMask = graph->constant({dimWidth, dimBatch, 1},
                                     inits::fromVector(subBatch->crossMaskWithInlineFixSourceSuppressed()));
#endif
    // give the graph inputs readable names for debugging and ONNX
    batchMask->set_name("data_" + std::to_string(/*batchIndex_=*/0) + "_mask");

    return std::make_tuple(batchEmbeddings, batchMask);
  }

  Expr Embedding::apply(const Words& words, const Shape& shape) const /*override final*/ {
    if (factoredVocab_) {
      Expr selectedEmbs = multiRows(words, options_->get<float>("dropout", 0.0f));        // [(B*W) x E]
      selectedEmbs = reshape(selectedEmbs, shape); // [W, B, E]
      //selectedEmbs = dropout(selectedEmbs, options_->get<float>("dropout", 0.0f), { selectedEmbs->shape()[-3], 1, 1 }); // @TODO: replace with factor dropout
      return selectedEmbs;
    }
    else
      return applyIndices(toWordIndexVector(words), shape);
  }

  Expr Embedding::applyIndices(const std::vector<WordIndex>& embIdx, const Shape& shape) const /*override final*/ {
    ABORT_IF(factoredVocab_, "Embedding: applyIndices must not be used with a factored vocabulary");
    auto embIdxExpr = E_->graph()->indices(embIdx);
    embIdxExpr->set_name("data_" + std::to_string(/*batchIndex_=*/0));  // @TODO: how to know the batch index?
    auto selectedEmbs = rows(E_, embIdxExpr);     // [(B*W) x E]
    selectedEmbs = reshape(selectedEmbs, shape);  // [W, B, E]
    // @BUGBUG: We should not broadcast along dimBatch=[-2]. Then we can also dropout before reshape() (test that separately)
    selectedEmbs = dropout(selectedEmbs, options_->get<float>("dropout", 0.0f), { selectedEmbs->shape()[-3], 1, 1 });
    return selectedEmbs;
  }

  // standard encoder word embeddings
  /*private*/ Ptr<IEmbeddingLayer> EncoderDecoderLayerBase::createEmbeddingLayer() const {
    auto options = New<Options>(
        "dimVocab",           opt<std::vector<int>>("dim-vocabs")[batchIndex_],
        "dimEmb",             opt<int>("dim-emb"),
        "dropout-embeddings", dropoutEmbeddings_,
        "inference",          inference_,
        "prefix",             (opt<bool>("tied-embeddings-src") || opt<bool>("tied-embeddings-all")) ? "Wemb" : prefix_ + "_Wemb",
        "fixed",              embeddingFix_,
        "vocab",              opt<std::vector<std::string>>("vocabs")[batchIndex_]); // for factored embeddings
    if(options_->hasAndNotEmpty("embedding-vectors")) {
      auto embFiles = opt<std::vector<std::string>>("embedding-vectors");
      options->set(
          "embFile", embFiles[batchIndex_],
          "normalization", opt<bool>("embedding-normalization"));
    }
    return New<Embedding>(graph_, options);
  }

  // ULR word embeddings
  /*private*/ Ptr<IEmbeddingLayer> EncoderDecoderLayerBase::createULREmbeddingLayer() const {
    return New<ULREmbedding>(graph_, New<Options>(
        "dimSrcVoc",          opt<std::vector<int>>("dim-vocabs")[0],  // ULR multi-lingual src
        "dimTgtVoc",          opt<std::vector<int>>("dim-vocabs")[1],  // ULR monon tgt
        "dimUlrEmb",          opt<int>("ulr-dim-emb"),
        "dimEmb",             opt<int>("dim-emb"),
        "ulr-dropout",        opt<float>("ulr-dropout"),
        "dropout-embeddings", dropoutEmbeddings_,
        "inference",          inference_,
        "ulrTrainTransform",  opt<bool>("ulr-trainable-transformation"),
        "ulrQueryFile",       opt<std::string>("ulr-query-vectors"),
        "ulrKeysFile",        opt<std::string>("ulr-keys-vectors")));
  }

  // get embedding layer for this encoder or decoder
  // This is lazy mostly because the constructors of the consuming objects are not
  // guaranteed presently to have access to their graph.
  Ptr<IEmbeddingLayer> EncoderDecoderLayerBase::getEmbeddingLayer(bool ulr) const {
    if (embeddingLayers_.size() <= batchIndex_ || !embeddingLayers_[batchIndex_]) { // lazy
      if (embeddingLayers_.size() <= batchIndex_)
        embeddingLayers_.resize(batchIndex_ + 1);
      if (ulr)
        embeddingLayers_[batchIndex_] = createULREmbeddingLayer(); // embedding uses ULR
      else
        embeddingLayers_[batchIndex_] = createEmbeddingLayer();
    }
    return embeddingLayers_[batchIndex_];
  }
}  // namespace marian<|MERGE_RESOLUTION|>--- conflicted
+++ resolved
@@ -1,16 +1,9 @@
-<<<<<<< HEAD
- 
-=======
->>>>>>> 51532bf8
 /* Part of this file was contributed by NVIDIA under license:
  *   Copyright (C) 2020 NVIDIA Corporation
  *   SPDX-License-Identifier: MIT
  */
 
-<<<<<<< HEAD
-=======
 #include "graph/node_initializers.h"
->>>>>>> 51532bf8
 #include "marian.h"
 
 #include "layers/generic.h"
