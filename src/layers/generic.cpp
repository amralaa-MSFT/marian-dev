--- conflicted
+++ resolved
@@ -91,16 +91,10 @@
     }
 
     // if selIdx are given, then we must reshuffle accordingly
-<<<<<<< HEAD
     if (!hypIndices.empty()) { // use the same function that shuffles decoder state
       auto indices = graph()->indices(hypIndices);
       sel = rnn::State::select(sel, indices, (int)beamSize, /*isBatchMajor=*/false);
     }
-=======
-    if (!hypIndices.empty()) // use the same function that shuffles decoder state
-      sel = rnn::State::select(sel, hypIndices, (int)beamSize, /*isBatchMajor=*/false);
-    
->>>>>>> db771e09
     return sel;
   }
 
