#pragma once

#include "marian.h"

#include "data/shortlist.h"
#include "layers/factory.h"

namespace marian {
namespace mlp {
/**
 * @brief Activation functions
 */
enum struct act : int { linear, tanh, sigmoid, ReLU, LeakyReLU, PReLU, swish };
}  // namespace mlp
}  // namespace marian

namespace marian {

// Each layer consists of LayerBase and IXXXLayer which defines one or more apply()
// functions for the respective layer type (different layers may require different signatures).
// This base class contains configuration info for creating parameters and executing apply().
class LayerBase {
protected:
  Ptr<ExpressionGraph> graph_;
  Ptr<Options> options_;

public:
  LayerBase(Ptr<ExpressionGraph> graph, Ptr<Options> options) : graph_(graph), options_(options) {}

  template <typename T>
  T opt(const std::string key) const {
    return options_->get<T>(key);
  }

  template <typename T>
  T opt(const std::string key, const T& defaultValue) const {
    return options_->get<T>(key, defaultValue);
  }
};

// Simplest layer interface: Unary function
struct IUnaryLayer {
  virtual ~IUnaryLayer() {}
  virtual Expr apply(Expr) = 0;
  virtual Expr apply(const std::vector<Expr>& es) {
    ABORT_IF(es.size() > 1, "Not implemented");  // simple stub
    return apply(es.front());
  }
};

struct IHasShortList {
  virtual void setShortlist(Ptr<data::Shortlist> shortlist) = 0;
  virtual void clear() = 0;
};

// Embedding from corpus sub-batch to (emb, mask)
struct IEmbeddingLayer {
  virtual std::tuple<Expr /*embeddings*/, Expr /*mask*/> apply(
      Ptr<data::SubBatch> subBatch) const = 0;

  virtual Expr apply(const Words& embIdx, const Shape& shape) const = 0;

  // alternative from indices directly
  virtual Expr applyIndices(const std::vector<WordIndex>& embIdx, const Shape& shape) const = 0;
  virtual ~IEmbeddingLayer() {}
};

// base class for Encoder and Decoder classes, which have embeddings and a batch index (=stream
// index)
class EncoderDecoderLayerBase : public LayerBase {
protected:
  const std::string prefix_;
  const bool embeddingFix_;
  const float dropoutEmbeddings_;  // this drops out full embedding vectors
  const bool inference_;
  const size_t batchIndex_;
  mutable std::vector<Ptr<IEmbeddingLayer>> embeddingLayers_;  // (lazily created)

  EncoderDecoderLayerBase(Ptr<ExpressionGraph> graph,
                          Ptr<Options> options,
                          const std::string& prefix,
                          size_t batchIndex,
                          float dropoutEmbeddings,
                          bool embeddingFix)
      : LayerBase(graph, options),
        prefix_(options->get<std::string>("prefix", prefix)),
        embeddingFix_(embeddingFix),
        dropoutEmbeddings_(dropoutEmbeddings),
        inference_(options->get<bool>("inference", false)),
        batchIndex_(options->get<size_t>("index", batchIndex)) {}

  virtual ~EncoderDecoderLayerBase() {}

private:
  Ptr<IEmbeddingLayer> createEmbeddingLayer() const;
  Ptr<IEmbeddingLayer> createULREmbeddingLayer() const;

public:
  // get embedding layer; lazily create on first call
  Ptr<IEmbeddingLayer> getEmbeddingLayer(bool ulr = false) const;
};

namespace mlp {

class Dense : public LayerBase, public IUnaryLayer {
public:
  Dense(Ptr<ExpressionGraph> graph, Ptr<Options> options) : LayerBase(graph, options) {}

  Expr apply(const std::vector<Expr>& inputs) override {
    ABORT_IF(inputs.empty(), "No inputs");

    auto name = opt<std::string>("prefix");
    auto dim = opt<int>("dim");

    auto useLayerNorm = opt<bool>("layer-normalization", false);
    auto useNematusNorm = opt<bool>("nematus-normalization", false);
    auto activation = (act)opt<int>("activation", (int)act::linear);

    auto g = graph_;

    std::vector<Expr> outputs;
    size_t i = 0;

    std::string num;
    for(auto&& in : inputs) {
      if(inputs.size() > 1)
        num = std::to_string(i);

      Expr W = g->param(name + "_W" + num, {in->shape()[-1], dim}, inits::glorotUniform());
      Expr b = g->param(name + "_b" + num, {1, dim}, inits::zeros());

      if(useLayerNorm) {
        if(useNematusNorm) {
          auto ln_s = g->param(name + "_ln_s" + num, {1, dim}, inits::fromValue(1.f));
          auto ln_b = g->param(name + "_ln_b" + num, {1, dim}, inits::zeros());

          outputs.push_back(layerNorm(affine(in, W, b), ln_s, ln_b, NEMATUS_LN_EPS));
        } else {
          auto gamma = g->param(name + "_gamma" + num, {1, dim}, inits::fromValue(1.0));

          outputs.push_back(layerNorm(dot(in, W), gamma, b));
        }
      } else {
        outputs.push_back(affine(in, W, b));
      }
      i++;
    }

    // clang-format off
    switch(activation) {
      case act::linear:    return plus(outputs);
      case act::tanh:      return tanh(outputs);
      case act::sigmoid:   return sigmoid(outputs);
      case act::ReLU:      return relu(outputs);
      case act::LeakyReLU: return leakyrelu(outputs);
      case act::PReLU:     return prelu(outputs);
      case act::swish:     return swish(outputs);
      default:             return plus(outputs);
    }
    // clang-format on
  };

  Expr apply(Expr input) override { return apply(std::vector<Expr>({input})); }
};

}  // namespace mlp

<<<<<<< HEAD
// A regular embedding layer.
// Note that this also applies dropout if the option is passed (pass 0 when in inference mode).
// It is best to not use Embedding directly, but rather via getEmbeddingLayer() in
// EncoderDecoderLayerBase, which knows to pass on all required parameters from options.
class Embedding : public LayerBase, public IEmbeddingLayer {
  Expr E_;
  Expr FactorEmbMatrix_;
  Ptr<FactoredVocab> factoredVocab_;
  Expr multiRows(const Words& data, float dropProb) const;
  Expr embedWithConcat(const Words& data) const;
  
  bool inference_{false};

public:
  Embedding(Ptr<ExpressionGraph> graph, Ptr<Options> options);

  std::tuple<Expr/*embeddings*/, Expr/*mask*/> apply(Ptr<data::SubBatch> subBatch) const override final;

  Expr apply(const Words& words, const Shape& shape) const override final;

  Expr applyIndices(const std::vector<WordIndex>& embIdx, const Shape& shape) const override final;
};

class ULREmbedding : public LayerBase, public IEmbeddingLayer {
  std::vector<Expr> ulrEmbeddings_; // @TODO: These could now better be written as 6 named class members
  bool inference_{false};

public:
  ULREmbedding(Ptr<ExpressionGraph> graph, Ptr<Options> options) 
    : LayerBase(graph, options), inference_(opt<bool>("inference")) {
    std::string name = "url_embed"; //opt<std::string>("prefix");
    int dimKeys = opt<int>("dimTgtVoc");
    int dimQueries = opt<int>("dimSrcVoc");
    int dimEmb = opt<int>("dimEmb");
    int dimUlrEmb =  opt<int>("dimUlrEmb"); // ULR mono embed size
    bool fixed = opt<bool>("fixed", false);

    // Embedding layer initialization should depend only on embedding size, hence fanIn=false
    auto initFunc = inits::glorotUniform(/*fanIn=*/false, /*fanOut=*/true);

    std::string queryFile = opt<std::string>("ulrQueryFile");
    std::string keyFile = opt<std::string>("ulrKeysFile");
    bool trainTrans = opt<bool>("ulrTrainTransform", false);
    if (!queryFile.empty() && !keyFile.empty()) {
      initFunc = inits::fromWord2vec(queryFile, dimQueries, dimUlrEmb, false);
      name = "ulr_query";
      fixed = true;
      auto query_embed = graph_->param(name, { dimQueries, dimUlrEmb }, initFunc, fixed);
      ulrEmbeddings_.push_back(query_embed);
      // keys embeds
      initFunc = inits::fromWord2vec(keyFile, dimKeys, dimUlrEmb, false);
      name = "ulr_keys";
      fixed = true;
      auto key_embed = graph_->param(name, { dimKeys, dimUlrEmb }, initFunc, fixed);
      ulrEmbeddings_.push_back(key_embed);
      // actual  trainable embedding
      initFunc = inits::glorotUniform();
      name = "ulr_embed";
      fixed = false;
      auto ulr_embed = graph_->param(name, {dimKeys , dimEmb }, initFunc, fixed);  // note the reverse dim
      ulrEmbeddings_.push_back(ulr_embed);
      // init  trainable src embedding
      name = "ulr_src_embed";
      auto ulr_src_embed = graph_->param(name, { dimQueries, dimEmb }, initFunc, fixed);
      ulrEmbeddings_.push_back(ulr_src_embed);
      // ulr transformation matrix
      //initFunc = inits::eye(1.f); // identity matrix  - is it ok to init wiht identity or shall we make this to the fixed case only
      if (trainTrans) {
        initFunc = inits::glorotUniform();
        fixed = false;
      }
      else
      {
        initFunc = inits::eye(); // identity matrix
        fixed = true;
      }
      name = "ulr_transform";
      auto ulrTransform = graph_->param(name, { dimUlrEmb, dimUlrEmb }, initFunc, fixed);
      ulrEmbeddings_.push_back(ulrTransform);

      initFunc = inits::fromValue(1.f);  // TBD: we should read sharable flags here - 1 means all sharable - 0 means no universal embeddings - should be zero for top freq only
      fixed = true;
      name = "ulr_shared";
      auto share_embed = graph_->param(name, { dimQueries, 1 }, initFunc, fixed);
      ulrEmbeddings_.push_back(share_embed);
    }
  }

  std::tuple<Expr/*embeddings*/, Expr/*mask*/> apply(Ptr<data::SubBatch> subBatch) const override final {
    auto queryEmbed   = ulrEmbeddings_[0]; // Q : dimQueries*dimUlrEmb
    auto keyEmbed     = ulrEmbeddings_[1]; // K : dimKeys*dimUlrEmb
    auto uniEmbed     = ulrEmbeddings_[2]; // E : dimQueries*dimEmb
    auto srcEmbed     = ulrEmbeddings_[3]; // I : dimQueries*dimEmb
    auto ulrTransform = ulrEmbeddings_[4]; // A : dimUlrEmb *dimUlrEmb
    auto ulrSharable  = ulrEmbeddings_[5]; // alpha : dimQueries*1
    int dimBatch = (int)subBatch->batchSize();
    int dimEmb = uniEmbed->shape()[-1];
    int dimWords = (int)subBatch->batchWidth();
    // D = K.A.QT
    // dimm(K) = univ_tok_vocab*uni_embed_size
    // dim A = uni_embed_size*uni_embed_size
    // dim Q: uni_embed_size * total_merged_vocab_size
    // dim D = univ_tok_vocab * total_merged_vocab_size
    // note all above can be precombuted and serialized if A is not trainiable and during decoding (TBD)
    // here we need to handle the mini-batch
    // extract raws corresponding to Xs in this minibatch from Q
    auto embIdx = toWordIndexVector(subBatch->data());
    auto queryEmbeddings = rows(queryEmbed, embIdx);
    auto srcEmbeddings = rows(srcEmbed, embIdx);   // extract trainable src embeddings
    auto alpha = rows(ulrSharable, embIdx);  // extract sharable flags
    auto qt = dot(queryEmbeddings, ulrTransform, false, false);  //A: transform embeddings based on similarity A :  dimUlrEmb*dimUlrEmb
    auto sqrtDim=std::sqrt((float)queryEmbeddings->shape()[-1]);
    qt = qt/sqrtDim;  // normalize accordin to embed size to avoid dot prodcut growing large in magnitude with larger embeds sizes
    auto z = dot(qt, keyEmbed, false, true);      // query-key similarity
    float dropProb = this->options_->get<float>("ulr-dropout", 0.0f);  // default no dropout
    if(!inference_)
      z = dropout(z, dropProb);

    float tau = this->options_->get<float>("ulr-softmax-temperature", 1.0f);  // default no temperature
    // temperature in softmax is to control randomness of predictions
    // high temperature Softmax outputs are more close to each other
    // low temperatures the softmax become more similar to  "hardmax"
    auto weights = softmax(z / tau);  // assume default  is dim=-1, what about temprature? - scaler ??
    auto chosenEmbeddings = dot(weights, uniEmbed);  // AVERAGE
    auto chosenEmbeddings_mix = srcEmbeddings + alpha * chosenEmbeddings;  // this should be elementwise  broadcast
    auto batchEmbeddings = reshape(chosenEmbeddings_mix, { dimWords, dimBatch, dimEmb });
    auto graph = ulrEmbeddings_.front()->graph();
    auto batchMask = graph->constant({ dimWords, dimBatch, 1 },
                                     inits::fromVector(subBatch->mask()));
    if(!inference_)
      batchEmbeddings = dropout(batchEmbeddings, options_->get<float>("dropout-embeddings", 0.0f), {batchEmbeddings->shape()[-3], 1, 1});
    return std::make_tuple(batchEmbeddings, batchMask);
  }

  Expr apply(const Words& words, const Shape& shape) const override final {
    return applyIndices(toWordIndexVector(words), shape);
  }

  Expr applyIndices(const std::vector<WordIndex>& embIdx, const Shape& shape) const override final {
    embIdx; shape;
    ABORT("not implemented"); // @TODO: implement me
  }
};

=======
>>>>>>> ffd997e3
// --- a few layers with built-in parameters created on the fly, without proper object
// @TODO: change to a proper layer object

// like affine() but with built-in parameters, activation, and dropout
static inline Expr denseInline(Expr x,
                               std::string prefix,
                               std::string suffix,
                               int outDim,
                               Ptr<inits::NodeInitializer> initFn = inits::glorotUniform(),
                               const std::function<Expr(Expr)>& actFn = nullptr,
                               float dropProb = 0.0f) {
  auto graph = x->graph();

  auto W = graph->param(prefix + "_W" + suffix, {x->shape()[-1], outDim}, inits::glorotUniform());
  auto b = graph->param(prefix + "_b" + suffix, {1, outDim}, inits::zeros());

  x = affine(x, W, b);
  if(actFn)
    x = actFn(x);
  x = dropout(x, dropProb);  // @TODO: check for infernce?
  return x;
}

static inline Expr layerNorm(Expr x, std::string prefix, std::string suffix = std::string()) {
  int dimModel = x->shape()[-1];
  auto scale = x->graph()->param(prefix + "_ln_scale" + suffix, {1, dimModel}, inits::ones());
  auto bias = x->graph()->param(prefix + "_ln_bias" + suffix, {1, dimModel}, inits::zeros());
  return marian::layerNorm(x, scale, bias, 1e-6f);
}

}  // namespace marian<|MERGE_RESOLUTION|>--- conflicted
+++ resolved
@@ -165,153 +165,6 @@
 
 }  // namespace mlp
 
-<<<<<<< HEAD
-// A regular embedding layer.
-// Note that this also applies dropout if the option is passed (pass 0 when in inference mode).
-// It is best to not use Embedding directly, but rather via getEmbeddingLayer() in
-// EncoderDecoderLayerBase, which knows to pass on all required parameters from options.
-class Embedding : public LayerBase, public IEmbeddingLayer {
-  Expr E_;
-  Expr FactorEmbMatrix_;
-  Ptr<FactoredVocab> factoredVocab_;
-  Expr multiRows(const Words& data, float dropProb) const;
-  Expr embedWithConcat(const Words& data) const;
-  
-  bool inference_{false};
-
-public:
-  Embedding(Ptr<ExpressionGraph> graph, Ptr<Options> options);
-
-  std::tuple<Expr/*embeddings*/, Expr/*mask*/> apply(Ptr<data::SubBatch> subBatch) const override final;
-
-  Expr apply(const Words& words, const Shape& shape) const override final;
-
-  Expr applyIndices(const std::vector<WordIndex>& embIdx, const Shape& shape) const override final;
-};
-
-class ULREmbedding : public LayerBase, public IEmbeddingLayer {
-  std::vector<Expr> ulrEmbeddings_; // @TODO: These could now better be written as 6 named class members
-  bool inference_{false};
-
-public:
-  ULREmbedding(Ptr<ExpressionGraph> graph, Ptr<Options> options) 
-    : LayerBase(graph, options), inference_(opt<bool>("inference")) {
-    std::string name = "url_embed"; //opt<std::string>("prefix");
-    int dimKeys = opt<int>("dimTgtVoc");
-    int dimQueries = opt<int>("dimSrcVoc");
-    int dimEmb = opt<int>("dimEmb");
-    int dimUlrEmb =  opt<int>("dimUlrEmb"); // ULR mono embed size
-    bool fixed = opt<bool>("fixed", false);
-
-    // Embedding layer initialization should depend only on embedding size, hence fanIn=false
-    auto initFunc = inits::glorotUniform(/*fanIn=*/false, /*fanOut=*/true);
-
-    std::string queryFile = opt<std::string>("ulrQueryFile");
-    std::string keyFile = opt<std::string>("ulrKeysFile");
-    bool trainTrans = opt<bool>("ulrTrainTransform", false);
-    if (!queryFile.empty() && !keyFile.empty()) {
-      initFunc = inits::fromWord2vec(queryFile, dimQueries, dimUlrEmb, false);
-      name = "ulr_query";
-      fixed = true;
-      auto query_embed = graph_->param(name, { dimQueries, dimUlrEmb }, initFunc, fixed);
-      ulrEmbeddings_.push_back(query_embed);
-      // keys embeds
-      initFunc = inits::fromWord2vec(keyFile, dimKeys, dimUlrEmb, false);
-      name = "ulr_keys";
-      fixed = true;
-      auto key_embed = graph_->param(name, { dimKeys, dimUlrEmb }, initFunc, fixed);
-      ulrEmbeddings_.push_back(key_embed);
-      // actual  trainable embedding
-      initFunc = inits::glorotUniform();
-      name = "ulr_embed";
-      fixed = false;
-      auto ulr_embed = graph_->param(name, {dimKeys , dimEmb }, initFunc, fixed);  // note the reverse dim
-      ulrEmbeddings_.push_back(ulr_embed);
-      // init  trainable src embedding
-      name = "ulr_src_embed";
-      auto ulr_src_embed = graph_->param(name, { dimQueries, dimEmb }, initFunc, fixed);
-      ulrEmbeddings_.push_back(ulr_src_embed);
-      // ulr transformation matrix
-      //initFunc = inits::eye(1.f); // identity matrix  - is it ok to init wiht identity or shall we make this to the fixed case only
-      if (trainTrans) {
-        initFunc = inits::glorotUniform();
-        fixed = false;
-      }
-      else
-      {
-        initFunc = inits::eye(); // identity matrix
-        fixed = true;
-      }
-      name = "ulr_transform";
-      auto ulrTransform = graph_->param(name, { dimUlrEmb, dimUlrEmb }, initFunc, fixed);
-      ulrEmbeddings_.push_back(ulrTransform);
-
-      initFunc = inits::fromValue(1.f);  // TBD: we should read sharable flags here - 1 means all sharable - 0 means no universal embeddings - should be zero for top freq only
-      fixed = true;
-      name = "ulr_shared";
-      auto share_embed = graph_->param(name, { dimQueries, 1 }, initFunc, fixed);
-      ulrEmbeddings_.push_back(share_embed);
-    }
-  }
-
-  std::tuple<Expr/*embeddings*/, Expr/*mask*/> apply(Ptr<data::SubBatch> subBatch) const override final {
-    auto queryEmbed   = ulrEmbeddings_[0]; // Q : dimQueries*dimUlrEmb
-    auto keyEmbed     = ulrEmbeddings_[1]; // K : dimKeys*dimUlrEmb
-    auto uniEmbed     = ulrEmbeddings_[2]; // E : dimQueries*dimEmb
-    auto srcEmbed     = ulrEmbeddings_[3]; // I : dimQueries*dimEmb
-    auto ulrTransform = ulrEmbeddings_[4]; // A : dimUlrEmb *dimUlrEmb
-    auto ulrSharable  = ulrEmbeddings_[5]; // alpha : dimQueries*1
-    int dimBatch = (int)subBatch->batchSize();
-    int dimEmb = uniEmbed->shape()[-1];
-    int dimWords = (int)subBatch->batchWidth();
-    // D = K.A.QT
-    // dimm(K) = univ_tok_vocab*uni_embed_size
-    // dim A = uni_embed_size*uni_embed_size
-    // dim Q: uni_embed_size * total_merged_vocab_size
-    // dim D = univ_tok_vocab * total_merged_vocab_size
-    // note all above can be precombuted and serialized if A is not trainiable and during decoding (TBD)
-    // here we need to handle the mini-batch
-    // extract raws corresponding to Xs in this minibatch from Q
-    auto embIdx = toWordIndexVector(subBatch->data());
-    auto queryEmbeddings = rows(queryEmbed, embIdx);
-    auto srcEmbeddings = rows(srcEmbed, embIdx);   // extract trainable src embeddings
-    auto alpha = rows(ulrSharable, embIdx);  // extract sharable flags
-    auto qt = dot(queryEmbeddings, ulrTransform, false, false);  //A: transform embeddings based on similarity A :  dimUlrEmb*dimUlrEmb
-    auto sqrtDim=std::sqrt((float)queryEmbeddings->shape()[-1]);
-    qt = qt/sqrtDim;  // normalize accordin to embed size to avoid dot prodcut growing large in magnitude with larger embeds sizes
-    auto z = dot(qt, keyEmbed, false, true);      // query-key similarity
-    float dropProb = this->options_->get<float>("ulr-dropout", 0.0f);  // default no dropout
-    if(!inference_)
-      z = dropout(z, dropProb);
-
-    float tau = this->options_->get<float>("ulr-softmax-temperature", 1.0f);  // default no temperature
-    // temperature in softmax is to control randomness of predictions
-    // high temperature Softmax outputs are more close to each other
-    // low temperatures the softmax become more similar to  "hardmax"
-    auto weights = softmax(z / tau);  // assume default  is dim=-1, what about temprature? - scaler ??
-    auto chosenEmbeddings = dot(weights, uniEmbed);  // AVERAGE
-    auto chosenEmbeddings_mix = srcEmbeddings + alpha * chosenEmbeddings;  // this should be elementwise  broadcast
-    auto batchEmbeddings = reshape(chosenEmbeddings_mix, { dimWords, dimBatch, dimEmb });
-    auto graph = ulrEmbeddings_.front()->graph();
-    auto batchMask = graph->constant({ dimWords, dimBatch, 1 },
-                                     inits::fromVector(subBatch->mask()));
-    if(!inference_)
-      batchEmbeddings = dropout(batchEmbeddings, options_->get<float>("dropout-embeddings", 0.0f), {batchEmbeddings->shape()[-3], 1, 1});
-    return std::make_tuple(batchEmbeddings, batchMask);
-  }
-
-  Expr apply(const Words& words, const Shape& shape) const override final {
-    return applyIndices(toWordIndexVector(words), shape);
-  }
-
-  Expr applyIndices(const std::vector<WordIndex>& embIdx, const Shape& shape) const override final {
-    embIdx; shape;
-    ABORT("not implemented"); // @TODO: implement me
-  }
-};
-
-=======
->>>>>>> ffd997e3
 // --- a few layers with built-in parameters created on the fly, without proper object
 // @TODO: change to a proper layer object
 
