--- conflicted
+++ resolved
@@ -1,10 +1,4 @@
-<<<<<<< HEAD
-// TODO: This is a wrapper around transformer.h. We kept the .H name to minimize confusing git, until this is code-reviewed.
-// This is meant to speed-up builds, and to support Ctrl-F7 to rebuild.
-
-=======
->>>>>>> 842e378c
-#include "models/transformer.h"
+#include "models/transformer.h"
 
 namespace marian {
 // factory functions
