--- conflicted
+++ resolved
@@ -653,14 +653,10 @@
         "prefix", prefix_ + "_ff_logit_out",
         "dim", dimTrgVoc,
         "vocab", opt<std::vector<std::string>>("vocabs")[batchIndex_], // for factored outputs
-<<<<<<< HEAD
+        "output-omit-bias", opt<bool>("output-omit-bias", false),
+        "output-approx-knn", opt<std::vector<int>>("output-approx-knn", {}),
         "lemma-dim-emb", opt<int>("lemma-dim-emb", 0), // for factored outputs
         "factor-predictor", opt<std::string>("factor-predictor")); // for factored outputs
-=======
-        "output-omit-bias", opt<bool>("output-omit-bias", false),
-        "output-approx-knn", opt<std::vector<int>>("output-approx-knn", {}),
-        "lemma-dim-emb", opt<int>("lemma-dim-emb", 0)); // for factored outputs
->>>>>>> fe815e6c
 
     if(opt<bool>("tied-embeddings") || opt<bool>("tied-embeddings-all"))
       outputFactory.tieTransposed(opt<bool>("tied-embeddings-all") || opt<bool>("tied-embeddings-src") ? "Wemb" : prefix_ + "_Wemb");
