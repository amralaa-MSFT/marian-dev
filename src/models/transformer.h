--- conflicted
+++ resolved
@@ -40,15 +40,12 @@
   template <typename T> 
   T opt(const std::string& key) const { return opt<T>(key.c_str()); }  
 
-<<<<<<< HEAD
-=======
   template <typename T> 
   T opt(const char* const key, const T& def) const { Ptr<Options> options = options_; return options->get<T>(key, def);  }
 
   template <typename T> 
   T opt(const std::string& key, const T& def) const { opt<T>(key.c_str(), def); }
 
->>>>>>> 9a4f7843
 public:
   static Expr transposeTimeBatch(Expr input) { return transpose(input, {0, 2, 1, 3}); }
 
@@ -285,16 +282,12 @@
     // Caching transformation of the encoder that should not be created again.
     // @TODO: set this automatically by memoizing encoder context and
     // memoization propagation (short-term)
-<<<<<<< HEAD
-    if (!cache || (cache && cache_.count(prefix + "_keys") == 0)) {
-=======
     if (cache                                                                          // if caching
         && cache_.count(prefix + "_keys") > 0                                          // and the keys expression has been seen
         && cache_[prefix + "_keys"]->shape().elements() == keys->shape().elements()) { // and the underlying element size did not change
       kh = cache_[prefix + "_keys"];                                                   // then return cached tensor
     }
     else {
->>>>>>> 9a4f7843
       auto Wk = graph_->param(prefix + "_Wk", {dimModel, dimModel}, inits::glorotUniform());
       auto bk = graph_->param(prefix + "_bk", {1,        dimModel}, inits::zeros());
 
@@ -304,15 +297,11 @@
     }
 
     Expr vh;
-<<<<<<< HEAD
-    if (!cache || (cache && cache_.count(prefix + "_values") == 0)) {
-=======
     if (cache 
         && cache_.count(prefix + "_values") > 0 
         && cache_[prefix + "_values"]->shape().elements() == values->shape().elements()) {
       vh = cache_[prefix + "_values"];
     } else {
->>>>>>> 9a4f7843
       auto Wv = graph_->param(prefix + "_Wv", {dimModel, dimModel}, inits::glorotUniform());
       auto bv = graph_->param(prefix + "_bv", {1,        dimModel}, inits::zeros());
 
@@ -493,17 +482,6 @@
                        int /*startPos*/) const {
     float dropoutRnn = inference_ ? 0.f : opt<float>("dropout-rnn");
 
-<<<<<<< HEAD
-    auto rnn = rnn::rnn(
-         "type", opt<std::string>("dec-cell"),
-         "prefix", prefix,
-         "dimInput", opt<int>("dim-emb"),
-         "dimState", opt<int>("dim-emb"),
-         "dropout", dropoutRnn,
-         "layer-normalization", opt<bool>("layer-normalization"))
-        .push_back(rnn::cell())
-        .construct(graph_);
-=======
     if(!perLayerRnn[prefix]) // lazily created and cache RNNs in the docoder to avoid costly recreation @TODO: turn this into class members
       perLayerRnn[prefix] = rnn::rnn(
           "type", opt<std::string>("dec-cell"),
@@ -516,7 +494,6 @@
           .construct(graph_);
 
     auto rnn = perLayerRnn[prefix];
->>>>>>> 9a4f7843
 
     float dropProb = inference_ ? 0 : opt<float>("transformer-dropout");
     auto opsPre = opt<std::string>("transformer-preprocess");
@@ -551,11 +528,7 @@
     // embed the source words in the batch
     Expr batchEmbeddings, batchMask;
 
-<<<<<<< HEAD
-    auto embeddingLayer = getEmbeddingLayer(options_->has("ulr") && options_->get<bool>("ulr"));
-=======
     auto embeddingLayer = getEmbeddingLayer(opt<bool>("ulr", false));
->>>>>>> 9a4f7843
     std::tie(batchEmbeddings, batchMask) = embeddingLayer->apply((*batch)[batchIndex_]);
     batchEmbeddings = addSpecialEmbeddings(batchEmbeddings, /*start=*/0, batch);
     
@@ -657,11 +630,6 @@
   }
 
 public:
-<<<<<<< HEAD
-  //DecoderTransformer(Ptr<ExpressionGraph> graph, Ptr<Options> options) : Transformer(graph, options) {}
-
-=======
->>>>>>> 9a4f7843
   virtual Ptr<DecoderState> startState(
       Ptr<ExpressionGraph> graph,
       Ptr<data::CorpusBatch> batch,
