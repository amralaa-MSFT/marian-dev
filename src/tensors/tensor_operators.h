/* Part of this file was contributed by NVIDIA under license:
 *   Copyright (C) 2020 NVIDIA Corporation
 *   SPDX-License-Identifier: MIT
 */
<<<<<<< HEAD

=======
 
>>>>>>> 4f57fdb4
#pragma once

#include "common/definitions.h"
#include "tensors/allocator.h"
#include "tensors/tensor.h"

#include "tensors/dispatch.h"

#include "functional/shape.h"
#include "functional/tensor.h"
#include "functional/tmp.h"

#ifdef CUDA_FOUND
#include "tensors/gpu/add.h"
#include "tensors/gpu/algorithm.h"
#include "tensors/gpu/element.h"
#include "tensors/gpu/prod.h"
#endif

#include "tensors/cpu/add.h"
#include "tensors/cpu/element.h"

#include <algorithm>

namespace marian {

template <typename InIt, typename OutIt>
void copy(Ptr<Backend>& backend, const InIt beg, const InIt end, OutIt it) {
#ifdef CUDA_FOUND
  if(backend->getDeviceId().type == DeviceType::gpu)
    gpu::copy(backend, beg, end, it);
  else
    std::copy(beg, end, it);
#else
    backend;
    std::copy(beg, end, it);
#endif
}

DISPATCH2(CopyCast, marian::Tensor, const marian::Tensor);
DISPATCH4(IsNaN, const Tensor, Ptr<Allocator>, bool&, bool&);

template <class Functor, class... Tensors>
void Element(Functor functor, marian::Tensor out, Tensors... tensors) {
#ifdef CUDA_FOUND
  if(out->getBackend()->getDeviceId().type == DeviceType::gpu)
    gpu::Element(functor, out, tensors...);
  else
#endif
    cpu::Element(functor, out, tensors...);
}

template <class Functor, class... Tensors>
void Add(Functor functor, float scale, marian::Tensor out, Tensors... tensors) {
#ifdef CUDA_FOUND
  if(out->getBackend()->getDeviceId().type == DeviceType::gpu)
    gpu::Add(functor, scale, out, tensors...);
  else
#endif
    cpu::Aggregate(functor, /*aggInit=*/0.0f, functional::_1 + functional::_2, scale, out, tensors...);
}

template <class Functor, class... Tensors>
void Add(Functor functor, marian::Tensor out, Tensors... tensors) {
  Add(functor, /*scale=*/1.f, out, tensors...);
}

template <class Functor, class AggFunctor, class... Tensors>
void Aggregate(Functor functor, float aggInit, AggFunctor aggFunctor, marian::Tensor out, Tensors... tensors) {
#ifdef CUDA_FOUND
  if(out->getBackend()->getDeviceId().type == DeviceType::gpu)
    gpu::Aggregate(functor, aggInit, aggFunctor, 1.0f, out, tensors...);
  else
#endif
    cpu::Aggregate(functor, aggInit, aggFunctor, 1.0f, out, tensors...);
}

template <class Functor, class... Tensors>
void Reduce(Functor functor,
            float scale,
            marian::Tensor out,
            Tensors... tensors) {
  out->set(0.f);
  Add(functor, scale, out, tensors...);
}

template <class Functor, class... Tensors>
void Reduce(Functor functor, marian::Tensor out, Tensors... tensors) {
  out->set(0.f);
  Add(functor, out, tensors...);
}

template <class Functor, class AggFunctor, class... Tensors>
void Reduce(Functor functor, AggFunctor aggFunctor, float aggInit,
            marian::Tensor out,
            Tensors... tensors) {
  out->set(aggInit);
  Aggregate(functor, aggInit, aggFunctor, out, tensors...);
}

// clang-format off
DISPATCH7(Prod, marian::Tensor, const marian::Tensor&, const marian::Tensor&, bool, bool, float, float)
DISPATCH8(ProdBatched, marian::Tensor, Ptr<Allocator>, const marian::Tensor, const marian::Tensor, bool, bool, float, float)
DISPATCH9(CSRProd, marian::Tensor, Ptr<Allocator>, const marian::Tensor&, const marian::Tensor&, const marian::Tensor&, const marian::Tensor&, bool, bool, float)

DISPATCH2(ReduceMaxLastAxis, marian::Tensor, const marian::Tensor&)
DISPATCH2(Softmax, marian::Tensor, marian::Tensor)
DISPATCH3(SoftmaxGrad, marian::Tensor, marian::Tensor, marian::Tensor)

DISPATCH2(LogSoftmax, marian::Tensor, marian::Tensor)
DISPATCH3(LogSoftmaxGrad, marian::Tensor, marian::Tensor, marian::Tensor)

DISPATCH4(CrossEntropyPick, marian::Tensor, marian::Tensor, marian::Tensor, float)
DISPATCH5(CrossEntropyPickBackward, marian::Tensor, marian::Tensor, marian::Tensor, marian::Tensor, float)

DISPATCH3(TransposeND, marian::Tensor, marian::Tensor, const std::vector<int>&)
DISPATCH3(TransposeNDGrad, marian::Tensor, marian::Tensor, const std::vector<int>&)

DISPATCH5(Shift, marian::Tensor, marian::Tensor, marian::Shape, float, bool)
DISPATCH4(ShiftGrad, marian::Tensor, marian::Tensor, marian::Shape, bool)

DISPATCH3(Concatenate, marian::Tensor, const std::vector<marian::Tensor>&, int)

DISPATCH7(AddFactorMaxes, marian::Tensor, Ptr<Allocator>, const marian::Tensor, const marian::Tensor, const std::vector<marian::Tensor>&, size_t, size_t)

// clang-format on

// Bernoulli(tensor, 0.5f, 2.f, -1.f) generates a tensor composed of 50% of 1 and 50% of -1.
static inline void Bernoulli(Tensor resultTensor, float keepProb, float scale = 1.f, float shift = 0.f) {
  // in-place uniform distribution
  auto rnd = resultTensor->getBackend()->getRandomGenerator();
  rnd->uniform(resultTensor, 0.f, 1.f); // temporarily mis-use this to hold the random numbers
  using namespace functional;
  Element(_1 = (_1 < keepProb) * scale + shift, resultTensor);
}

static inline void Dropout(Tensor tensor, float dropProb) {
  float keepProb = 1.f - dropProb;
  float scale = 1.f / keepProb;
  Bernoulli(tensor, keepProb, scale, /*shift=*/0.f);
}

#ifdef CUDA_FOUND
namespace gpu {
void Deconcatenate(std::vector<marian::Tensor>& outputs,
                   const marian::Tensor in,
                   int ax);
}
#endif

namespace cpu {
void Deconcatenate(std::vector<marian::Tensor>& outputs,
                   const marian::Tensor in,
                   int ax);
}

static inline void Deconcatenate(std::vector<marian::Tensor>& outputs,
                                 const marian::Tensor in,
                                 int ax) {
#ifdef CUDA_FOUND
  if(in->getBackend()->getDeviceId().type == DeviceType::gpu)
    gpu::Deconcatenate(outputs, in, ax);
  else
#endif
    cpu::Deconcatenate(outputs, in, ax);
}

// clang-format off
DISPATCH5(LayerNormalization, marian::Tensor, marian::Tensor, marian::Tensor, marian::Tensor, float)

#ifdef CUDA_FOUND
namespace gpu {
void LayerNormalizationGrad(Ptr<Allocator> allocator,
                            Tensor gradX,
                            Tensor gradGamma,
                            Tensor gradBeta,
                            Tensor adj,
                            Tensor y,
                            Tensor x,
                            Tensor gamma,
                            Tensor beta,
                            float eps);
}
#endif

namespace cpu {
void LayerNormalizationGrad(Tensor gradX,
                            Tensor gradGamma,
                            Tensor gradBeta,
                            Tensor adj,
                            Tensor y,
                            Tensor x,
                            Tensor gamma,
                            Tensor beta,
                            float eps);
}

static inline void LayerNormalizationGrad(
                            Ptr<Allocator> allocator,
                            Tensor gradX,
                            Tensor gradGamma,
                            Tensor gradBeta,
                            Tensor adj,
                            Tensor y,
                            Tensor x,
                            Tensor gamma,
                            Tensor beta,
                            float eps) {
#ifdef CUDA_FOUND
  if(gradX->getBackend()->getDeviceId().type == DeviceType::gpu)
    gpu::LayerNormalizationGrad(allocator, gradX, gradGamma, gradBeta, adj, y, x, gamma, beta, eps);
  else
#endif
    cpu::LayerNormalizationGrad(gradX, gradGamma, gradBeta, adj, y, x, gamma, beta, eps);
}

DISPATCH4(HighwayForward, marian::Tensor, const marian::Tensor, const marian::Tensor, const marian::Tensor)
DISPATCH7(HighwayBackward, marian::Tensor, marian::Tensor, marian::Tensor, const marian::Tensor, const marian::Tensor, const marian::Tensor, const marian::Tensor)

DISPATCH3(CopyRows, marian::Tensor, const marian::Tensor, const marian::Tensor)
DISPATCH3(PasteRows, marian::Tensor, const marian::Tensor, const marian::Tensor)

DISPATCH3(CopyCols, marian::Tensor, const marian::Tensor, const marian::Tensor)
DISPATCH3(PasteCols, marian::Tensor, const marian::Tensor, const marian::Tensor)

DISPATCH4(Select, marian::Tensor, const marian::Tensor, const marian::Tensor, int)
DISPATCH4(Insert, marian::Tensor, const marian::Tensor, const marian::Tensor, int)

DISPATCH7(TopK, marian::Tensor, marian::Tensor, Ptr<Allocator>, const marian::Tensor, int, int, bool);

DISPATCH2(LSTMCellForward, marian::Tensor, std::vector<marian::Tensor>)
DISPATCH2(LSTMOutputForward, marian::Tensor, std::vector<marian::Tensor>);
// clang-format on

#ifdef CUDA_FOUND
namespace gpu {
void LSTMCellBackward(std::vector<marian::Tensor> outputs,
                      std::vector<marian::Tensor> inputs,
                      marian::Tensor adj);
}
#endif

namespace cpu {
void LSTMCellBackward(std::vector<marian::Tensor> outputs,
                      std::vector<marian::Tensor> inputs,
                      marian::Tensor adj);
}

static inline void LSTMCellBackward(std::vector<marian::Tensor> outputs,
                                    std::vector<marian::Tensor> inputs,
                                    marian::Tensor adj) {
#ifdef CUDA_FOUND
  if(adj->getBackend()->getDeviceId().type == DeviceType::gpu)
    gpu::LSTMCellBackward(outputs, inputs, adj);
  else
#endif
    cpu::LSTMCellBackward(outputs, inputs, adj);
}

#ifdef CUDA_FOUND
namespace gpu {
void LSTMOutputBackward(std::vector<marian::Tensor> outputs,
                        std::vector<marian::Tensor> inputs,
                        marian::Tensor adj);
}
#endif

namespace cpu {
void LSTMOutputBackward(std::vector<marian::Tensor> outputs,
                        std::vector<marian::Tensor> inputs,
                        marian::Tensor adj);
}

static inline void LSTMOutputBackward(std::vector<marian::Tensor> outputs,
                                      std::vector<marian::Tensor> inputs,
                                      marian::Tensor adj) {
#ifdef CUDA_FOUND
  if(adj->getBackend()->getDeviceId().type == DeviceType::gpu)
    gpu::LSTMOutputBackward(outputs, inputs, adj);
  else
#endif
    cpu::LSTMOutputBackward(outputs, inputs, adj);
}

DISPATCH3(GRUFastForward, marian::Tensor, std::vector<marian::Tensor>, bool)

#ifdef CUDA_FOUND
namespace gpu {
void GRUFastBackward(std::vector<marian::Tensor> outputs,
                     std::vector<marian::Tensor> inputs,
                     marian::Tensor adj,
                     bool final);
}
#endif

namespace cpu {
void GRUFastBackward(std::vector<marian::Tensor> outputs,
                     std::vector<marian::Tensor> inputs,
                     marian::Tensor adj,
                     bool final);
}

static inline void GRUFastBackward(std::vector<marian::Tensor> outputs,
                                   std::vector<marian::Tensor> inputs,
                                   marian::Tensor adj,
                                   bool final = false) {
#ifdef CUDA_FOUND
  if(adj->getBackend()->getDeviceId().type == DeviceType::gpu)
    gpu::GRUFastBackward(outputs, inputs, adj, final);
  else
#endif
    cpu::GRUFastBackward(outputs, inputs, adj, final);
}

// clang-format off
DISPATCH4(Att, marian::Tensor, marian::Tensor, marian::Tensor, marian::Tensor)
DISPATCH7(AttBack, marian::Tensor, marian::Tensor, marian::Tensor, marian::Tensor, marian::Tensor, marian::Tensor, marian::Tensor)
// clang-format on

#ifdef CUDA_FOUND
namespace gpu {
float L2Norm(marian::Tensor in, Ptr<Allocator> allocator);
}
#endif

namespace cpu {
float L2Norm(marian::Tensor in, Ptr<Allocator> allocator);
}

static inline float L2Norm(marian::Tensor in, Ptr<Allocator> allocator) {
#ifdef CUDA_FOUND
  if(in->getBackend()->getDeviceId().type == DeviceType::gpu)
    return gpu::L2Norm(in, allocator);
  else
#endif
    return cpu::L2Norm(in, allocator);
}

// clang-format off
DISPATCH5(PoolingWithMaskingForward, marian::Tensor, marian::Tensor, marian::Tensor, int, bool)
DISPATCH6(PoolingWithMaskingBackward, marian::Tensor, marian::Tensor, marian::Tensor, marian::Tensor, int, bool)
// clang-format on
}  // namespace marian<|MERGE_RESOLUTION|>--- conflicted
+++ resolved
@@ -2,11 +2,7 @@
  *   Copyright (C) 2020 NVIDIA Corporation
  *   SPDX-License-Identifier: MIT
  */
-<<<<<<< HEAD
-
-=======
  
->>>>>>> 4f57fdb4
 #pragma once
 
 #include "common/definitions.h"
