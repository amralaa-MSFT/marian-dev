--- conflicted
+++ resolved
@@ -11,17 +11,12 @@
 
 namespace gpu {
 
-<<<<<<< HEAD
-template <size_t K, class Functor, typename T>
-__global__ void gAddGeneric(Functor functor,
-=======
-template <size_t K, class Functor, class AggFunctor>
-__global__ void gAggregateGeneric(Functor functor, float aggInit, AggFunctor aggFunctor,
->>>>>>> 7e517e2e
-                            const functional::Shape full,
-                            functional::Tensor<T> out,
-                            functional::Array<functional::Tensor<T>, K> ins,
-                            T scale = 1.0) {
+template <size_t K, class Functor, class AggFunctor, typename T, typename AccType>
+__global__ void gAggregateGeneric(Functor functor, AccType aggInit, AggFunctor aggFunctor,
+                                  const functional::Shape full,
+                                  functional::Tensor<T> out,
+                                  functional::Array<functional::Tensor<T>, K> ins,
+                                  AccType scale = 1.0) {
   int outLength = out.shape().elements();
   bool same = outLength == full.elements();
   for(int i = 0; i < K; ++i)
@@ -37,38 +32,21 @@
     int index = bid + blockDim.x * blockIdx.x + threadIdx.x;
     if(index < outLength) {
       if(same) {
-<<<<<<< HEAD
-        out.data()[index] += functional::apply(functor, ins, index) * scale;
+        out[index] = aggFunctor(out[index], functional::apply(functor, ins, index) * scale);
       } else {
         out.shape().dims(index, dims);
-        out.data()[index] += functional::loops(functor, ins, len, dims) * scale;
+        out[index] = aggFunctor(out[index], functional::loops(functor, aggInit, aggFunctor, ins, len, dims) * (T)scale);
       }
     }
   }
 }
 
-template <size_t K, class Functor, typename T>
-__global__ void gAddEqual(Functor functor,
-                          functional::Tensor<T> out,
-                          functional::Array<functional::Tensor<T>, K> ins,
-                          T scale,
-=======
-        out[index] = aggFunctor(out[index], functional::apply(functor, ins, index) * scale);
-      } else {
-        out.shape().dims(index, dims);
-        out[index] = aggFunctor(out[index], functional::loops(functor, aggInit, aggFunctor, ins, len, dims) * scale);
-      }
-    }
-  }
-}
-
-template <size_t K, class Functor, class AggFunctor>
+template <size_t K, class Functor, class AggFunctor, typename T>
 __global__ void gAggregateEqual(Functor functor, AggFunctor aggFunctor,
-                          functional::Tensor<float> out,
-                          functional::Array<functional::Tensor<float>, K> ins,
-                          float scale,
->>>>>>> 7e517e2e
-                          bool broadcast) {
+                                functional::Tensor<T> out,
+                                functional::Array<functional::Tensor<T>, K> ins,
+                                AccType scale,
+                                bool broadcast) {
   int length = out.shape().elements();
   functional::Array<int, functional::Shape::size()> dims;
 
@@ -84,27 +62,17 @@
           indices[i] = ins[i].shape().bindex(dims);
       }
 
-<<<<<<< HEAD
-      out.data()[index] += functional::apply(functor, ins, indices) * scale;
+      out[index] = aggFunctor(out[index], functional::apply(functor, ins, indices) * (T)scale);
     }
   }
 }
 
-template <size_t K, class Functor, typename T, typename AccType = float>
-__global__ void gAddReduce(Functor functor,
-=======
-      out[index] = aggFunctor(out[index], functional::apply(functor, ins, indices) * scale);
-    }
-  }
-}
-
-template <size_t K, class Functor, class AggFunctor>
-__global__ void gAggregateReduce(Functor functor, float aggInit, AggFunctor aggFunctor,
->>>>>>> 7e517e2e
-                           const functional::Shape full,
-                           functional::Tensor<T> out,
-                           functional::Array<functional::Tensor<T>, K> ins,
-                           AccType scale = 1.0) {
+template <size_t K, class Functor, class AggFunctor, typename T, typename AccType = float>
+__global__ void gAggregateReduce(Functor functor, AccType aggInit, AggFunctor aggFunctor,
+                                 const functional::Shape full,
+                                 functional::Tensor<T> out,
+                                 functional::Array<functional::Tensor<T>, K> ins,
+                                 AccType scale = 1.0) {
   int rows = full.elements() / full.back();
   int cols = full.back();
 
@@ -115,39 +83,21 @@
   for(int bid = 0; bid < rows; bid += gridDim.x) {
     int j = bid + blockIdx.x;
     if(j < rows) {
-<<<<<<< HEAD
       // make sure shared memory is the same for different types
-      // by using bytes instead of typeS T
+      // by using bytes instead of type T
       extern __shared__ uint8_t _sharedBytes[];
-      AccType* _share = (AccType*)_sharedBytes;
-=======
-      extern __shared__ float _share[];
-      float* _sum = _share;
->>>>>>> 7e517e2e
+      AccType* _sum = (AccType*)_sharedBytes;
 
-      AccType* _sum = _share + blockDim.x;
       if(same) {
-<<<<<<< HEAD
-        _sum[threadIdx.x] = (AccType)0.f;
-        for(int tid = 0; tid < cols; tid += blockDim.x) {
-          int id = tid + threadIdx.x;
-          if(id < cols)
-            _sum[threadIdx.x] += (AccType)functional::apply(functor, ins, j * cols + id);
-        }
-      } else {
-        functional::Array<int, functional::Shape::size()> dims;
-        _sum[threadIdx.x] = (AccType)0.f;
-=======
         _sum[threadIdx.x] = aggInit;
         for(int tid = 0; tid < cols; tid += blockDim.x) {
           int id = tid + threadIdx.x;
           if(id < cols)
-            _sum[threadIdx.x] = aggFunctor(_sum[threadIdx.x], functional::apply(functor, ins, j * cols + id));
+            _sum[threadIdx.x] = aggFunctor(_sum[threadIdx.x], (AccType)functional::apply(functor, ins, j * cols + id));
         }
       } else {
         functional::Array<int, functional::Shape::size()> dims;
         _sum[threadIdx.x] = aggInit;
->>>>>>> 7e517e2e
 
         for(int tid = 0; tid < cols; tid += blockDim.x) {
           int id = tid + threadIdx.x;
@@ -156,11 +106,7 @@
             functional::Array<int, K> indices;
             for(int i = 0; i < K; ++i)
               indices[i] = ins[i].shape().bindex(dims);
-<<<<<<< HEAD
-            _sum[threadIdx.x] += (AccType)functional::apply(functor, ins, indices);
-=======
-            _sum[threadIdx.x] = aggFunctor(_sum[threadIdx.x], functional::apply(functor, ins, indices));
->>>>>>> 7e517e2e
+            _sum[threadIdx.x] = aggFunctor(_sum[threadIdx.x], (AccType)functional::apply(functor, ins, indices));
           }
         }
       }
@@ -175,22 +121,14 @@
         len = (len + 1) >> 1;
       }
       __syncthreads();
-<<<<<<< HEAD
-      out.data()[j] += _sum[0] * scale;
-=======
-      out[j] = aggFunctor(out[j], _sum[0] * scale);
->>>>>>> 7e517e2e
+      out[j] = aggFunctor(out[j], (T)_sum[0] * scale);
     }
     __syncthreads();
   }
 }
 
-<<<<<<< HEAD
-template <typename T, class Functor, class... Tensors>
-void AddTyped(Functor functor, T scale, marian::Tensor out, Tensors... tensors) {
-=======
-template <class Functor, class AggFunctor, class... Tensors>
-void Aggregate(Functor functor, float aggInit, AggFunctor aggFunctor, float scale, marian::Tensor out, Tensors... tensors) {
+template <typename T, typename AccType, class Functor, class AggFunctor, class... Tensors>
+void AggregateTyped(Functor functor, AccType aggInit, AggFunctor aggFunctor, AccType scale, marian::Tensor out, Tensors... tensors) {
   cudaSetDevice(out->getDeviceId().no);
 
   auto full = marian::Shape::broadcast({out, tensors...});
@@ -230,62 +168,26 @@
   }
 }
 
-// @TODO: this is a duplicate; can be removed, but need to redo all the add.inc entries...
-template <class Functor, class... Tensors>
-void Add(Functor functor, float scale, marian::Tensor out, Tensors... tensors) {
->>>>>>> 7e517e2e
-  cudaSetDevice(out->getDeviceId().no);
-
-  auto full = marian::Shape::broadcast({out, tensors...});
-
-  int length = out->shape().elements();
-
-  constexpr size_t K = sizeof...(Tensors);
-
-  functional::Tensor<T> gOut = out;
-  functional::Array<functional::Tensor<T>, K> gIns = {tensors...};
-
-  auto addFunctor = functional::_1 + functional::_2;
-
-  if(full.back() != 1 && out->shape().back() == 1) {
-    size_t m = full.elements() / length;
-    size_t k = full.back();
-
-    int blocks = std::min(MAX_BLOCKS, (int)m);
-    int threads = std::min(MAX_THREADS, (int)k);
-    int shared = sizeof(float) * threads;
-
-<<<<<<< HEAD
-    gAddReduce<K, Functor, T, float><<<blocks, threads, shared>>>(functor, full, gOut, gIns, scale);
-=======
-    gAggregateReduce<<<blocks, threads, shared>>>(functor, 0, addFunctor, full, gOut, gIns, scale);
->>>>>>> 7e517e2e
-
-  } else if(out->shape() == full) {
-    int threads = std::min(MAX_THREADS, length);
-    int blocks
-        = std::min(MAX_BLOCKS, length / threads + (length % threads != 0));
-
-    bool broadcast = false;
-    for(int i = 0; i < K; ++i)
-      broadcast = broadcast || gOut.shape() != gIns[i].shape();
-    gAggregateEqual<<<blocks, threads>>>(functor, addFunctor, gOut, gIns, scale, broadcast);
+template <class Functor, class AggFunctor, class... Tensors>
+void Aggregate(Functor functor, float aggInit, AggFunctor aggFunctor, float scale, marian::Tensor out, Tensors... tensors) {
+  if(out->type() == Type::float32) {
+    AggregateTyped<float, float>(functor, aggInit, aggFunctor, scale, out, tensors...);
+  } else if(out->type() == Type::float16) {
+    AggregateTyped<half,  float>(functor, aggInit, aggFunctor, scale, out, tensors...);
   } else {
-    int threads = std::min(MAX_THREADS, length);
-    int blocks
-        = std::min(MAX_BLOCKS, length / threads + (length % threads != 0));
-
-    gAggregateGeneric<<<blocks, threads>>>(functor, 0, addFunctor, full, gOut, gIns, scale);
+    ABORT("Type {} not yet supported", out->type());
   }
 }
 
 template <class Functor, class... Tensors>
 void Add(Functor functor, float scale, marian::Tensor out, Tensors... tensors) {
 
+  auto addFunctor = functional::_1 + functional::_2;
+
   if(out->type() == Type::float32) {
-    AddTyped<float>(functor, scale, out, tensors...);
+    AggregateTyped<float, float>(functor, (AccType)0.f, addFunctor, (AccType)scale, out, tensors...);
   } else if(out->type() == Type::float16) {
-    AddTyped<half>(functor, __float2half(scale), out, tensors...);
+    AggregateTyped<half,  float>(functor, (AccType)0.f, addFunctor, (AccType)scale, out, tensors...);
   } else {
     ABORT("Type {} not yet supported", out->type());
   }
