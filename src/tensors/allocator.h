--- conflicted
+++ resolved
@@ -191,15 +191,6 @@
   template <typename T>
   size_t capacity(size_t num) {
     return alignedSize(num * sizeof(T));
-<<<<<<< HEAD
-  }
-
-  size_t capacity(size_t num, Type type) { return alignedSize(num * sizeOf(type)); }
-
-  MemoryPiece::PtrType alloc(size_t num, Type type) {
-    return alloc(num * sizeOf(type));
-=======
->>>>>>> 9a4f7843
   }
 
   template <typename T>
