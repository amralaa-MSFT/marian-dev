#include "packed_gemm.h"
#include "tensors/tensor_allocator.h"
#include "tensors/tensor_operators.h"

#include <emmintrin.h>
#include <immintrin.h>
#include <tmmintrin.h>
#include <xmmintrin.h>
#include <cassert>
#include <cstddef>
#include <unordered_map>
//#include <chrono>

#if USE_FBGEMM
#ifdef _MSC_VER
#pragma warning(disable: 4505) // 'fbgemmAlignedAlloc' in fbgemm.h: unreferenced local function has been removed (missing 'static inline')
#pragma warning(disable: 4251) // 'fbgemm::CompressedSparseColumn::colptr_': class 'std::vector<int,std::allocator<_Ty>>' needs to have dll-interface to be used by clients of class 'fbgemm::CompressedSparseColumn'
#pragma warning(disable: 4661) // 'fbgemm::PackMatrix<fbgemm::PackBMatrix<int8_t,int32_t>,int8_t,int32_t>::PackMatrix(int32_t,int32_t,inpType *,int,const fbgemm::BlockingFactors *)': no suitable definition provided for explicit template instantiation request
#pragma warning(disable: 4244) // fbgemm\quantutils.h(51): warning C4244: 'return': conversion from 'const _Ty' to 'T2', possible loss of data
#pragma warning(disable: 4717) // 'fbgemm::PackMatrix<fbgemm::PackAWithQuantRowOffset<unsigned char,int>,unsigned char,int>::isThisLastKBlock': recursive on all control paths, function will cause runtime stack overflow
// the following does not work; need to manually disable them in Linker options
//#pragma comment(linker, "/ignore:4049") // locally defined symbol ...asmjit... imported
//#pragma comment(linker, "/ignore:4217") // locally defined symbol ...asmjit... imported
#endif

#ifdef __GNUC__
#pragma GCC diagnostic push
#pragma GCC diagnostic ignored "-Wunused-variable"
#endif
#include "3rd_party/fbgemm/include/fbgemm/FbgemmFP16.h"
#include "3rd_party/fbgemm/include/fbgemm/QuantUtils.h"
#include "3rd_party/fbgemm/include/fbgemm/Fbgemm.h"
#ifdef __GNUC__
#pragma GCC diagnostic pop
#endif

#ifdef _OPENMP
#include <omp.h>
#endif

#if MKL_FOUND
#include <mkl.h>
#include <mkl_types.h>
#endif

using namespace fbgemm;
#endif // USE_FBGEMM

namespace marian {
namespace cpu {
namespace variant { // Variants of GEMM implementations

#if USE_FBGEMM
// initialize with a dummy
// When this class is instantiated,
// the actual packing operation is happening. If we create this instance every time we call GEMM,
// we are doing packing every time and very slow.
// In Caffe2, the operator is stateful and hold an instance of this.
// But, we don't have any logic for this in marian. We can only cache a tensor (which means a memory chunk).
// So, for now, we keep the packed memory on our own 1D tensor, then when we call GEMM,
// we just reuse this instance again and again by replacing the class members (including memory pointer). Eventually,
// I will add a new constructor to the class in FBGEMM which accepts
// pre - allocated and pre - packed memory as a parameter.After it's done,
// this temporary buffer will be removed.
// When constructing this dummy buffer, ones are used for all the parameters to allocate minimum amount of memory.
//
// In a multi marian instance setting (as a dynamic library),
// different marian instances should not share this variable.
static thread_local PackedGemmMatrixFP16 packedPlaceholder(1, 1, 1, 1, 1, 1, 1, 1);

// Copied code from fbgemm. It's padding required from some kernel in FBGEMM
// Verbatim - 'required by sw pipelined kernels'
// https://github.com/marian-nmt/FBGEMM/blob/master/include/fbgemm/FbgemmFP16.h#L109
const int PACK16_PADDING = 1024;  

// This is a memory space to store auxiliary variables for FBGEMM (e.g. block row, block column, kernel_ncol_blocks and etc.)
const int PACK16_SPECIALMEM = 256;

// This is the maximum value of FP16 type. There is a template type implementation, but it doesn't work on windows.
// To keep the consistent result, just use the constant value instead of #ifdef _MSC_VER.
// Template type implementation: float FP16_MAX = NumericLimits<float>(Type::float16).max;
const float FP16_MAX = 65504.f;

// This function clips a value into a [min, max] range
inline float clip(float value, float min, float max) {
  return std::max(min, std::min(value, max));
}

// This is copied from FBGEMM code
// A better way?
// will be removed, when FBGEMM api is changed
// blocked row-major format address arithmetic
//
// Returns the memory address in the packed (block formatted) matrix array of a specific element 
// indexed by the original non-packed array.
//
// @param r_ row index in the original matrix
// @param c_ column index in the original matrix
// @param brow_ row wide block index
// @param bcol_ column wide block index
// @param nbrow_ number of blocks in row
// @param nbcol_ number of blocks in column
// @param last_brow_ row number of the last block
inline uint64_t addr(const int r_,
                     const int c_,
                     const int brow_,
                     const int bcol_,
                     const int nbrow_,
                     const int nbcol_,
                     const int last_brow_) {
  uint64_t r = (uint64_t)r_;
  uint64_t c = (uint64_t)c_;

  uint64_t block_row_id = r / brow_;
  uint64_t brow_offset = (block_row_id * nbcol_) * (brow_ * bcol_);
  uint64_t block_col_id = c / bcol_;
  uint64_t bcol_offset
      = block_col_id * ((block_row_id != nbrow_ - 1) ? (brow_ * bcol_) : (last_brow_ * bcol_));
  uint64_t block_offset = brow_offset + bcol_offset;
  uint64_t inblock_offset = r % brow_ * bcol_ + c % bcol_;

  uint64_t index = block_offset + inblock_offset;
  return index;
}

// Returns a value in 2D array with the row, column index (i, j) and transposed flag.
// The number of rows and columns needs to be passed.
// The transposed flag indicates if the underlying data needs to be accessed in a tranposed layout or not.
inline float getVal2dArr(const float* data, size_t i, size_t j, size_t rows, size_t cols, bool transposed) {
  ABORT_IF(i >= rows, "Row index {} exceeds the number of rows {}.", i, rows);
  ABORT_IF(j >= cols, "Column index {} exceeds the number of columns {}.", j, cols);
  return transposed ? data[j * rows + i] : data[i * cols + j];
}

// Memory blocking factors (parameters) for packing into AVX2 int8
static const fbgemm::BlockingFactors Packed8Avx2BlockingFactors = {
    PackingTraits<int8_t, int32_t, inst_set_t::avx2>::MR,
    PackingTraits<int8_t, int32_t, inst_set_t::avx2>::NR,
    PackingTraits<int8_t, int32_t, inst_set_t::avx2>::NR_MIN,
    PackingTraits<int8_t, int32_t, inst_set_t::avx2>::ROW_INTERLEAVE,
    PackingTraits<int8_t, int32_t, inst_set_t::avx2>::MCB,
    PackingTraits<int8_t, int32_t, inst_set_t::avx2>::KCB,
    PackingTraits<int8_t, int32_t, inst_set_t::avx2>::NCB
};

// Memory blocking factors (parameters) for packing into AVX512 int8
static const fbgemm::BlockingFactors Packed8Avx512BlockingFactors = {
    PackingTraits<int8_t, int32_t, inst_set_t::avx512>::MR,
    PackingTraits<int8_t, int32_t, inst_set_t::avx512>::NR,
    PackingTraits<int8_t, int32_t, inst_set_t::avx512>::NR_MIN,
    PackingTraits<int8_t, int32_t, inst_set_t::avx512>::ROW_INTERLEAVE,
    PackingTraits<int8_t, int32_t, inst_set_t::avx512>::MCB,
    PackingTraits<int8_t, int32_t, inst_set_t::avx512>::KCB,
    PackingTraits<int8_t, int32_t, inst_set_t::avx512>::NCB
};

// This function returns the correct blocking factors structure for given packing type.
inline const fbgemm::BlockingFactors* getBlockingFactors(marian::Type packType) {
  if(packType == Type::packed8avx2) {
    return &Packed8Avx2BlockingFactors;
  } else if(packType == Type::packed8avx512) {
    return &Packed8Avx512BlockingFactors;
  } else {
    ABORT("Only avx2 and avx512 instruction sets are supported for int8. {}", packType);
  }
}

<<<<<<< HEAD
void FindMeanStdDev(float* data, float& mean, float& stdDev, size_t length) {
#if MKL_FOUND
  float* ones = new float[length];
  for(int ii = 0; ii < length; ii++)
    ones[ii] = 1.f;
  float* muls = new float[length];

  float sum = cblas_sdot(length, data, 1, ones, 1);
  vsMul(length, data, data, muls);
  float sqrSum = cblas_sdot(length, muls, 1, ones, 1);

  mean = sum / length;
  stdDev = sqrt(sqrSum / length - mean * mean);

  delete[] muls;
  delete[] ones;
#else
  ABORT("FindMeanStdDev is only available with MKL.");
#endif
}

=======
// Returns the byte size of packed matrix in fp16. It's calculated by fbgemm's internal logic due to the paddings and different layouts.
// Packing with fp16 only targets AVX2 instruction sets for now.
// See '3rd_party/fbgemm/include/fbgemm/FbgemmFP16.h'.
// shape: shape of the tensor to be packed
// transpose: the matrix is transposed
// packsize (out): the size of the packed matrix in byte
>>>>>>> fe74576d
void fbgemmPacked16PackInfo(const marian::Shape& shape,
                            const bool transpose,
                            uint64_t& packsize) {
  int nrow, ncol, kernel_ncol_blocks, brow = 512, bcol, last_brow, nbrow, nbcol;
  fbgemmPacked16PackInfo(shape, transpose, nrow, ncol, kernel_ncol_blocks, brow, bcol, last_brow, nbrow, nbcol, packsize);
}

// Returns the byte size of packed matrix in fp16. It's calculated by fbgemm's internal logic due to the paddings and different layouts.
// This function returns some other extra variables
// Packing with fp16 only targets AVX2 instruction sets for now.
// See '3rd_party/fbgemm/include/fbgemm/FbgemmFP16.h'.
// shape: shape of the tensor to be packed
// transpose: the matrix is transposed
// nrow (out): the number of rows
// ncol (out): the number of columns
// kernel_ncol_blocks (out): the number of column blocks
// brow (out): the number of rows in a block
// bcol (out): the number of columns in a block
// last_brow (out): the number of rows in the last block
// nbrow (out): row index in a block
// nbcol (out): column index in a block
// packsize (out): the size of the packed matrix in byte
void fbgemmPacked16PackInfo(const marian::Shape& shape,
                            const bool transpose,
                            int& nrow,
                            int& ncol,
                            int& kernel_ncol_blocks,
                            int& brow,
                            int& bcol,
                            int& last_brow,
                            int& nbrow,
                            int& nbcol,
                            uint64_t& packsize) {
  nrow = transpose ? shape[1] : shape[0];
  ncol = transpose ? shape[0] : shape[1];
  kernel_ncol_blocks = 2;
  brow = 512;
  bcol = 8 * kernel_ncol_blocks;
  last_brow = nrow % brow == 0 ? brow : nrow % brow;
  nbrow = nrow % brow == 0 ? nrow / brow : (nrow + brow) / brow;
  nbcol = ncol % bcol == 0 ? ncol / bcol : (ncol + bcol) / bcol;
  ABORT_IF(ncol % bcol != 0, "ncol (number of columns) should be multiple of 16. {}", ncol);
  packsize = ((nbrow * brow) * (nbcol * bcol)) * sizeof(fbgemm::float16) + PACK16_PADDING
             + PACK16_SPECIALMEM;
}

// Returns the byte size of packed matrix in int8. It's calculated by fbgemm's internal logic due to the paddings and different layouts.
// See '3rd_party/fbgemm/src/PackBMatrix.cc'.
// shape: shape of the tensor to be packed
// packType: Type to be packed - packed8avx2 or packed8avx512
// transpose: the matrix is transposed
// nrow (out): the number of rows
// ncol (out): the number of columns
// packsize (out): the size of the packed matrix in byte
void fbgemmPacked8PackInfo(const marian::Shape& shape,
                           const marian::Type packType,
                           const bool transpose,
                           int& nrow,
                           int& ncol,
                           uint64_t& packsize) {
    // Should be 2D - weight matrix
    ABORT_IF(shape.size() != 2,
            "Weight Matrix should be 2D");
    nrow = transpose ? shape[1] : shape[0];
    ncol = transpose ? shape[0] : shape[1];

    const fbgemm::BlockingFactors* params = getBlockingFactors(packType);

    packsize = fbgemm::PackMatrix<fbgemm::PackBMatrix<int8_t>, int8_t>::packedBufferSize(
        transpose ? shape[1] : shape[0],
        transpose ? shape[0] : shape[1], params);
    // add extra space for storing some other variables specific to B matrix
    // quantization sacles: 1 per column and float
    // quantization offset: 1 per column and int32
    // column offsets: 1 per column and int32
    packsize += ncol * (sizeof(float) + sizeof(int32_t) + sizeof(int32_t));
}

// This function computes the offset values for each column which are used for compensating the remainders of quantized values
// More detailed math is avilable in the FBGEMM's blog - https://engineering.fb.com/ml-applications/fbgemm/
inline void colOffsetsWithZeroPtS8acc32(
    bool transpose,
    int K,
    int N,
    const int8_t* Bint8,
    const int32_t* B_zero_point,
    int32_t* col_offsets,
    int ncols_per_quant_group) {
  for (int n = 0; n < N; ++n) {
    int32_t sum = 0;
    for (int k = 0; k < K; ++k) {
      sum += transpose ? Bint8[k + n * K] : Bint8[k * N + n];
    }
    col_offsets[n] = sum - B_zero_point[n / ncols_per_quant_group] * K;
  }
}

// Pack a matrix (fp16) into cache utilization efficient way (block format) into fp16
// out: output tensor - packed format
// inData: input tensor data - pointer of float data
// transpose: the matrix is transposed
// nrow: the number of rows
// ncol: the number of columns
// kernel_ncol_blocks: the number of column blocks
// brow: the number of rows in a block
// bcol: the number of columns in a block
// last_brow: the number of rows in the last block
// nbrow: row index in a block
// nbcol: column index in a block
// packsize: the size of the packed matrix
//          (the number of fp16 elements + padding (1024) + extra temporary memory (256))
void fbgemmPacked16Pack(marian::Tensor out,
                        const float* inData, // Packing is only available for 2D weight matrix in Marian. Otherwise, it's aborted in expanded_gemm.h.
                        const bool transpose,
                        const int nrow,
                        const int ncol,
                        const int kernel_ncol_blocks,
                        const int brow,
                        const int bcol,
                        const int last_brow,
                        const int nbrow,
                        const int nbcol,
                        const uint64_t packsize) {
  // initialize memory
  uint8_t* outmemorg = out->data<uint8_t>();
  for(auto i = 0; i < packsize; i++) {
    outmemorg[i] = 0;
  }
  // save the other auxiliary variables
  uint64_t* auxmemsize = (uint64_t*)outmemorg;
  auxmemsize[0] = packsize;
  // save FBGEMM related parameters into the header of the allocated memory by marian
  int32_t header[8];
  header[0] = nrow;
  header[1] = ncol;
  header[2] = kernel_ncol_blocks;
  header[3] = brow;
  header[4] = bcol;
  header[5] = last_brow;
  header[6] = nbrow;
  header[7] = nbcol;
  memcpy(auxmemsize + 1, header, sizeof(header));
  // cast to float16
  fbgemm::float16* outmem = (fbgemm::float16*)(outmemorg + 256);
  fbgemm::float16* dummy = new fbgemm::float16;
  // pack the matrix
  for(int i = 0; i < nrow; i++) {
    for(int j = 0; j < ncol; j++) {
      float src = clip(transpose ? inData[i + nrow * j] : inData[i * ncol + j], -FP16_MAX, FP16_MAX);
      outmem[addr(i, j, brow, bcol, nbrow, nbcol, last_brow)] = tconv(src, *dummy);
    }
  }
  delete dummy;
}

// Pack a matrix (int8) into cache utilization efficient way (block format) together with quantization into int8
// out: output tensor - packed format and quantized into int8
// inData: input tensor data - pointer of float data
// packType: Type to be packed - packed8avx2 or packed8avx512
// transpose: the matrix is transposed
// nrow: the number of rows
// ncol: the number of columns
// packsize: the size of the packed matrix
//          (the size of int8 packed B from fbgemm:PackAWithQuantRowOffset + quantization scale, offset and zero point)
// quantRangeStdDevs: the range to be quantized for the original float data in multiples standard deviation
//                    the default value is 0.0f which means min/max quantization
//                    only a half range of normal int8 which is [-64, 63] used to avoid overflow
//                    during the accumulation in VPMADDUBSW instruction 
//                    https://intel.github.io/mkl-dnn/dev_guide_int8_computations.html
//                    (e.g. 3.f means the original tensor is quantized
//                    from [mean - 3.f * standard deviation, mean + 3.f * standard deviation] to [-64, 63])
void fbgemmPacked8Pack(marian::Tensor out,
                       const float* inData,
                       const marian::Type packType,
                       const bool transpose,
                       const int nrow,
                       const int ncol,
                       const uint64_t packsize,
<<<<<<< HEAD
                       const float quantizeRange) {
=======
                       const float quantRangeStdDevs) {
>>>>>>> fe74576d
  int k = nrow;
  int n = ncol;
  int len = k * n;

  // 1. collect stats for each column
  float* quantScaleB = new float[n];
  int32_t* quantZeropointB = new int32_t[n];

  const float* data = inData;
  float val = 0;

  // Use half of the quantization range to prevent overflow of VPMADDUBSW
<<<<<<< HEAD
  constexpr static int quantizedMax = 127;
  constexpr static int quantizedZero = 63;

  if (transpose) {
    for (int jj = 0; jj < n; jj++) {
      float min = std::numeric_limits<float>::max(), max = std::numeric_limits<float>::min();
      double mean = 0, sqrsum = 0;
      for(int ii = 0; ii < k; ii++) {
        val = data[jj * k + ii];
        // min/max quantization
        if(quantizeRange == 0.f) {
          if(min > val)
            min = val;
          if(max < val)
            max = val;
        } else {
          // Quantize by range
          mean += val;
          sqrsum += val * val;
        }
      }
      if(quantizeRange != 0.f) {
        mean /= k;
        sqrsum /= k;
        sqrsum -= mean * mean;
        sqrsum = sqrt(sqrsum);
        min = (float)(mean - quantizeRange * sqrsum);
        max = (float)(mean + quantizeRange * sqrsum);
      }
      bqScale[jj] = (max - min) / quantizedMax;
      bqZeropoint[jj] = (int32_t)(quantizedZero - max / bqScale[jj]);
    }
  } else {
    for(int jj = 0; jj < n; jj++) {
      float min = std::numeric_limits<float>::max(), max = std::numeric_limits<float>::min();
      double mean = 0, sqrsum = 0;
      for(int ii = 0; ii < k; ii++) {
        val = data[jj + ii * n];
        // min/max quantization
        if(quantizeRange == 0.f) {
          if(min > val)
            min = val;
          if(max < val)
            max = val;
        } else {
          // Quantize by range
          mean += val;
          sqrsum += val * val;
        }
      }
      if(quantizeRange != 0.f) {
        mean /= k;
        sqrsum /= k;
        sqrsum -= mean * mean;
        sqrsum = sqrt(sqrsum);
        min = (float)(mean - quantizeRange * sqrsum);
        max = (float)(mean + quantizeRange * sqrsum);
      }
      bqScale[jj] = (max - min) / quantizedMax;
      bqZeropoint[jj] = (int32_t)(quantizedZero - max / bqScale[jj]);
    }
  }
=======
  constexpr static int quantizedRange = 127;
  constexpr static int quantizedMax = 63;

  // This routine compute the quantization range for each column - either one of min/max range or quantRangeStdDevs sigma range.
  for (size_t jj = 0; jj < n; jj++) { // for each column, collect stats (min/max or mean/std.dev.)
    float min = std::numeric_limits<float>::max(), max = std::numeric_limits<float>::lowest();
    double mean = 0, sqrSum = 0;
    for (size_t ii = 0; ii < k; ii++) { // in a column, go throuhg all the rows and collect stats
      val = getVal2dArr(data, ii, jj, k, n, transpose);
      // If quantRangeStdDevs is 0.f, min/max values of the columns is used as a quantization range
      if(quantRangeStdDevs == 0.f) {
        if(min > val)
          min = val;
        if(max < val)
          max = val;
      } else {
        // Quantize by std.dev. range
        mean += val;
        sqrSum += val * val;
      }
    }
    // If a quantization range (in multiples of std. dev.) is given with a non-zero value,
    // it calculate the range for this column (different quantization scale/offset are used for each column)
    if(quantRangeStdDevs != 0.f) {
      mean /= k;
      sqrSum /= k;
      sqrSum -= mean * mean;
      sqrSum = sqrt(sqrSum);
      min = (float)(mean - quantRangeStdDevs * sqrSum);
      max = (float)(mean + quantRangeStdDevs * sqrSum);
    }
    // based on the quantization range, this computes the scale and offset for the quantization
    quantScaleB[jj] = (max - min) / quantizedRange;
    quantZeropointB[jj] = (int32_t)(quantizedMax - max / quantScaleB[jj]);
  }
>>>>>>> fe74576d

  // 2. quantize
  int8_t* quantized = 0;
#ifdef _MSC_VER
  quantized = (int8_t*)_aligned_malloc(len, 256);
#else
  int result = posix_memalign((void**)&quantized, 256, len); result;
  assert(result == 0);
#endif
  for (int jj = 0; jj < n; jj++) {
    TensorQuantizationParams bQuantParam;
<<<<<<< HEAD
    bQuantParam.scale = bqScale[jj];
    bQuantParam.zero_point = bqZeropoint[jj];
    bQuantParam.precision = 7;  // Use half of the quantization range to prevent overflow of VPMADDUBSW
=======
    bQuantParam.scale = quantScaleB[jj];
    bQuantParam.zero_point = quantZeropointB[jj];
    bQuantParam.precision = 7;  // Use half of the quantization range to prevent overflow of VPMADDUBSW
>>>>>>> fe74576d

    if (transpose)
      fbgemm::Quantize<int8_t>(data + jj * k, quantized + jj * k, k, bQuantParam);
    else {
      for (int ii = 0; ii < k; ii++) {
        quantized[ii*n + jj] = fbgemm::Quantize<int8_t>(data[ii*n + jj], bQuantParam);
      }
    }
  }

  // 3. compute column offsets
  int32_t* colOffsets = new int32_t[n];
  colOffsetsWithZeroPtS8acc32(transpose, k, n, quantized, quantZeropointB, colOffsets, 1);


  int8_t* packedBuf = out->data<int8_t>();
  for(auto i = 0; i < packsize; i++) {
    packedBuf[i] = 0;
  }

  // 4. packing
  const fbgemm::BlockingFactors* params = getBlockingFactors(packType);
  
  PackBMatrix<int8_t> packedBN(
      transpose ? matrix_op_t::Transpose : matrix_op_t::NoTranspose,
      nrow, ncol, quantized, transpose ? nrow : ncol, packedBuf, 1, params);

  // copy quantization scale
  memcpy(packedBuf + (packsize - n * (sizeof(float) + sizeof(int32_t) + sizeof(int32_t))), quantScaleB, n * sizeof(float));
  // copy quantization offset
  memcpy(packedBuf + (packsize - n * (sizeof(int32_t) + sizeof(int32_t))), quantZeropointB, n * sizeof(int32_t));
  // copy column offsets to the memory
  memcpy(packedBuf + (packsize - n * sizeof(int32_t)), colOffsets, n * sizeof(int32_t));

#ifdef _MSC_VER
  _aligned_free(quantized);
#else
  free(quantized);
#endif
  delete[] colOffsets;
  delete[] quantScaleB;
  delete[] quantZeropointB;
}

// GEMM operation on the packed B matrix
// C: output matrix
// A: A matrix
// B: B matrix (packed)
// m: the number of rows in A and C
// n: the number of columns in B and C
// transA: transpose of A matrix
// B is already packed. So, we don't need transB
void fbgemmPacked16Gemm(marian::Tensor C,
                        const marian::Tensor A,
                        const marian::Tensor B,
                        const marian::Tensor bias,
                        const size_t m,
                        const size_t n,
                        const int transA) {
  // row major
  // keep the original mem
  fbgemm::float16* pmat = packedPlaceholder.pmat_;
  // retreive aux fields from the memory
  uint64_t* packedmemSize = (uint64_t*)B->data();
  packedPlaceholder.size_ = packedmemSize[0];
  int32_t header[8];
  memcpy(header, packedmemSize + 1, sizeof(header));
  packedPlaceholder.nrow_ = header[0];
  packedPlaceholder.ncol_ = header[1];
  packedPlaceholder.kernel_ncol_blocks_ = header[2];
  packedPlaceholder.brow_ = header[3];
  packedPlaceholder.bcol_ = header[4];
  packedPlaceholder.last_brow_ = header[5];
  packedPlaceholder.nbrow_ = header[6];
  packedPlaceholder.nbcol_ = header[7];

  // packed matrix
  packedPlaceholder.pmat_ = (fbgemm::float16*)(B->data<uint8_t>() + 256);

  if(bias != nullptr) {
#if MKL_FOUND
    for(int i = 0; i < m; ++i) {
      mkl_somatcopy('R', 'N', 1, n, 1, bias->data(), n, C->data() + n * i, n);
    }
#else
    for(int i = 0; i < m; ++i) {
      std::copy(bias->data(), bias->data() + n, C->data() + n * i);
    }
#endif
  }

#ifdef _OPENMP
#pragma omp parallel
#endif
  {
#ifdef _OPENMP
    int num_threads = omp_get_num_threads();
    int tid = omp_get_thread_num();
#else
    int num_threads = 1;
    int tid = 0;
#endif
    fbgemm::cblas_gemm_compute(transA ? matrix_op_t::Transpose : matrix_op_t::NoTranspose,
                      (int)m,
                      A->data(),
                      packedPlaceholder,
                      bias != nullptr ? 1.0f : 0.0f,
                      C->data(),
                      tid,
                      num_threads);
  }

  // return back the original mem
  packedPlaceholder.pmat_ = pmat;
}

// GEMM operation on the packed B matrix in 8 bit integers
// C: output matrix
// A: A matrix
// B: B matrix (packed)
// m: the number of rows in A and C
// n: the number of columns in B and C
// k: the number of columns in A and the number of rows in B
// transA: whether A matrix is transposed or not
// transB: whether B matrix is transposed or not
void fbgemmPacked8Gemm(Type packType,
                       marian::Tensor C,
                       const marian::Tensor A,
                       const marian::Tensor B,
                       const size_t m,
                       const size_t n,
                       const size_t k,
                       const int transA,
                       const int transB) {
  const fbgemm::BlockingFactors* params = getBlockingFactors(packType);

  // Check if the packed format matches with the available AVX instruction set in the machine
  const bool avx512Support = fbgemmHasAvx512Support();
  if((packType == Type::packed8avx2 && avx512Support)
     || (packType == Type::packed8avx512 && !avx512Support)) {
    ABORT("FBGEMM doesn't allow to use {} packing order on {} CPUs",
          packType == Type::packed8avx2 ? "AVX2" : "AVX512",
          avx512Support ? "AVX512" : "AVX2");
  }

  // compute range to quantize A (activations) - (min/max quantization)
  float minA = std::numeric_limits<float>::max(), maxA = std::numeric_limits<float>::lowest();

  int elemA = A->shape().elements();
  float* dataA = A->data();
  // AVX based find min/max
<<<<<<< HEAD
  FindMinMax(data, &min_est, &max_est, elem);
  //float mean = 0.f, stdDev = 1.f;
  //FindMeanStdDev(data, mean, stdDev, elem);
  //min_est = mean - 12.f * stdDev;
  //max_est = mean + 12.f * stdDev;
  //std::cout << "m: " << m << ", n: " << n << ", k: " << k << ", mean: " << mean << ", stddev: " << stdDev << ", min_est: " << min_est
  //          << ", max_est: " << max_est << ", min 3 sigma: " << mean - 3.f * stdDev
  //          << ", max 3 sigma: " << mean + 3.f * stdDev << std::endl;

  int quantizeMax = 255;
  float ascale = (max_est - min_est) / quantizeMax;
  int32_t azeropoint = (int32_t)(quantizeMax - max_est / ascale);

  std::vector<int32_t> row_offset_buf(PackAWithQuantRowOffset<uint8_t>::rowOffsetBufferSize());
  PackAWithQuantRowOffset<uint8_t> packAN(
=======
  FindMinMax(dataA, &minA, &maxA, elemA);

  float quantScaleA = (maxA - minA) / 255;
  int32_t quantZeropointA = (int32_t)(255 - maxA / quantScaleA);

  // To avoid any repeated memory allocation and deallocation, make the scratch buffer variables static thread_local
  // In a multi-threaded situation, heap access lock for the memory allocation/free could
  // makes all the threads are blocked by each other. (heap contention)
  const size_t sizeBufA = params->KCB * params->MCB;
  static thread_local std::vector<uint8_t> packedBufA;
  if (packedBufA.size() < sizeBufA)
	  packedBufA.resize(sizeBufA);
  const size_t sizeRowOffsetBufA = PackAWithQuantRowOffset<uint8_t>::rowOffsetBufferSize();
  static thread_local std::vector<int32_t> rowOffsetBufA;
  if (rowOffsetBufA.size() < sizeRowOffsetBufA)
	  rowOffsetBufA.resize(sizeRowOffsetBufA);

  PackAWithQuantRowOffset<uint8_t> packA(
>>>>>>> fe74576d
      transA ? matrix_op_t::Transpose : matrix_op_t::NoTranspose,
      (int32_t)(transA ? k : m),
      (int32_t)(transA ? m : k),
      A->data(),
      (int32_t)(transA ? m : k),
      // buffer for packed matrix, pass a pre-allocated memory to avoid additional allocation/deallocation inside fbgemm
      packedBufA.data(),
      quantScaleA,
      quantZeropointA,
      1, /*groups*/
      rowOffsetBufA.data(),
      params);

  // packed matrix size of B
  int packSizeB = PackMatrix<PackBMatrix<int8_t>, int8_t>::packedBufferSize((int32_t)k, (int32_t)n);

  // retrieve B matrix
  int8_t* dataB = B->data<int8_t>();

  // To avoid any repeated memory allocation and deallocation, make the scratch buffer variables static thread_local
  // In a multi-threaded situation, heap access lock for the memory allocation/free could
  // makes all the threads are blocked by each other. (heap contention)
  static thread_local std::vector<float> quantScaleB;
  if (quantScaleB.size() < n)
    quantScaleB.resize(n);
  memcpy(quantScaleB.data(), dataB + packSizeB, n * sizeof(float));

  static thread_local std::vector<int32_t> quantZeropointB;
  if (quantZeropointB.size() < n)
    quantZeropointB.resize(n);
  memcpy(quantZeropointB.data(), dataB + packSizeB + n * sizeof(float), n * sizeof(int32_t));

  static thread_local std::vector<int32_t> colOffsetsB;
  if (colOffsetsB.size() < n)
    colOffsetsB.resize(n);
  memcpy(colOffsetsB.data(), dataB + packSizeB + n * (sizeof(float) + sizeof(int32_t)), n * sizeof(int32_t));

  DoNothing<float, float> doNothingObj{};
  ReQuantizeForFloat<false, QuantizationGranularity::OUT_CHANNEL> outputProcObj(
      doNothingObj,
      quantScaleA,
      quantScaleB.data(),
      quantZeropointA,
      quantZeropointB.data(),
      packA.getRowOffsetBuffer(),
      colOffsetsB.data(),
      nullptr,
      (std::uint32_t) n);

  PackBMatrix<int8_t> repackedB(
    transB ? matrix_op_t::Transpose : matrix_op_t::NoTranspose, (int32_t) k, (int32_t) n, dataB, (int32_t) (transB ? k : n), 1, params);

  // gemm computation
  fbgemmPacked(packA, repackedB, C->data(), (int32_t*)C->data(), (int32_t) n, outputProcObj, 0, 1, params);
}

#endif // USE_FBGEMM

}  // namespace variant
}  // namespace cpu
}  // namespace marian<|MERGE_RESOLUTION|>--- conflicted
+++ resolved
@@ -165,36 +165,12 @@
   }
 }
 
-<<<<<<< HEAD
-void FindMeanStdDev(float* data, float& mean, float& stdDev, size_t length) {
-#if MKL_FOUND
-  float* ones = new float[length];
-  for(int ii = 0; ii < length; ii++)
-    ones[ii] = 1.f;
-  float* muls = new float[length];
-
-  float sum = cblas_sdot(length, data, 1, ones, 1);
-  vsMul(length, data, data, muls);
-  float sqrSum = cblas_sdot(length, muls, 1, ones, 1);
-
-  mean = sum / length;
-  stdDev = sqrt(sqrSum / length - mean * mean);
-
-  delete[] muls;
-  delete[] ones;
-#else
-  ABORT("FindMeanStdDev is only available with MKL.");
-#endif
-}
-
-=======
 // Returns the byte size of packed matrix in fp16. It's calculated by fbgemm's internal logic due to the paddings and different layouts.
 // Packing with fp16 only targets AVX2 instruction sets for now.
 // See '3rd_party/fbgemm/include/fbgemm/FbgemmFP16.h'.
 // shape: shape of the tensor to be packed
 // transpose: the matrix is transposed
 // packsize (out): the size of the packed matrix in byte
->>>>>>> fe74576d
 void fbgemmPacked16PackInfo(const marian::Shape& shape,
                             const bool transpose,
                             uint64_t& packsize) {
@@ -373,11 +349,7 @@
                        const int nrow,
                        const int ncol,
                        const uint64_t packsize,
-<<<<<<< HEAD
-                       const float quantizeRange) {
-=======
                        const float quantRangeStdDevs) {
->>>>>>> fe74576d
   int k = nrow;
   int n = ncol;
   int len = k * n;
@@ -390,70 +362,6 @@
   float val = 0;
 
   // Use half of the quantization range to prevent overflow of VPMADDUBSW
-<<<<<<< HEAD
-  constexpr static int quantizedMax = 127;
-  constexpr static int quantizedZero = 63;
-
-  if (transpose) {
-    for (int jj = 0; jj < n; jj++) {
-      float min = std::numeric_limits<float>::max(), max = std::numeric_limits<float>::min();
-      double mean = 0, sqrsum = 0;
-      for(int ii = 0; ii < k; ii++) {
-        val = data[jj * k + ii];
-        // min/max quantization
-        if(quantizeRange == 0.f) {
-          if(min > val)
-            min = val;
-          if(max < val)
-            max = val;
-        } else {
-          // Quantize by range
-          mean += val;
-          sqrsum += val * val;
-        }
-      }
-      if(quantizeRange != 0.f) {
-        mean /= k;
-        sqrsum /= k;
-        sqrsum -= mean * mean;
-        sqrsum = sqrt(sqrsum);
-        min = (float)(mean - quantizeRange * sqrsum);
-        max = (float)(mean + quantizeRange * sqrsum);
-      }
-      bqScale[jj] = (max - min) / quantizedMax;
-      bqZeropoint[jj] = (int32_t)(quantizedZero - max / bqScale[jj]);
-    }
-  } else {
-    for(int jj = 0; jj < n; jj++) {
-      float min = std::numeric_limits<float>::max(), max = std::numeric_limits<float>::min();
-      double mean = 0, sqrsum = 0;
-      for(int ii = 0; ii < k; ii++) {
-        val = data[jj + ii * n];
-        // min/max quantization
-        if(quantizeRange == 0.f) {
-          if(min > val)
-            min = val;
-          if(max < val)
-            max = val;
-        } else {
-          // Quantize by range
-          mean += val;
-          sqrsum += val * val;
-        }
-      }
-      if(quantizeRange != 0.f) {
-        mean /= k;
-        sqrsum /= k;
-        sqrsum -= mean * mean;
-        sqrsum = sqrt(sqrsum);
-        min = (float)(mean - quantizeRange * sqrsum);
-        max = (float)(mean + quantizeRange * sqrsum);
-      }
-      bqScale[jj] = (max - min) / quantizedMax;
-      bqZeropoint[jj] = (int32_t)(quantizedZero - max / bqScale[jj]);
-    }
-  }
-=======
   constexpr static int quantizedRange = 127;
   constexpr static int quantizedMax = 63;
 
@@ -489,7 +397,6 @@
     quantScaleB[jj] = (max - min) / quantizedRange;
     quantZeropointB[jj] = (int32_t)(quantizedMax - max / quantScaleB[jj]);
   }
->>>>>>> fe74576d
 
   // 2. quantize
   int8_t* quantized = 0;
@@ -501,15 +408,9 @@
 #endif
   for (int jj = 0; jj < n; jj++) {
     TensorQuantizationParams bQuantParam;
-<<<<<<< HEAD
-    bQuantParam.scale = bqScale[jj];
-    bQuantParam.zero_point = bqZeropoint[jj];
-    bQuantParam.precision = 7;  // Use half of the quantization range to prevent overflow of VPMADDUBSW
-=======
     bQuantParam.scale = quantScaleB[jj];
     bQuantParam.zero_point = quantZeropointB[jj];
     bQuantParam.precision = 7;  // Use half of the quantization range to prevent overflow of VPMADDUBSW
->>>>>>> fe74576d
 
     if (transpose)
       fbgemm::Quantize<int8_t>(data + jj * k, quantized + jj * k, k, bQuantParam);
@@ -661,23 +562,6 @@
   int elemA = A->shape().elements();
   float* dataA = A->data();
   // AVX based find min/max
-<<<<<<< HEAD
-  FindMinMax(data, &min_est, &max_est, elem);
-  //float mean = 0.f, stdDev = 1.f;
-  //FindMeanStdDev(data, mean, stdDev, elem);
-  //min_est = mean - 12.f * stdDev;
-  //max_est = mean + 12.f * stdDev;
-  //std::cout << "m: " << m << ", n: " << n << ", k: " << k << ", mean: " << mean << ", stddev: " << stdDev << ", min_est: " << min_est
-  //          << ", max_est: " << max_est << ", min 3 sigma: " << mean - 3.f * stdDev
-  //          << ", max 3 sigma: " << mean + 3.f * stdDev << std::endl;
-
-  int quantizeMax = 255;
-  float ascale = (max_est - min_est) / quantizeMax;
-  int32_t azeropoint = (int32_t)(quantizeMax - max_est / ascale);
-
-  std::vector<int32_t> row_offset_buf(PackAWithQuantRowOffset<uint8_t>::rowOffsetBufferSize());
-  PackAWithQuantRowOffset<uint8_t> packAN(
-=======
   FindMinMax(dataA, &minA, &maxA, elemA);
 
   float quantScaleA = (maxA - minA) / 255;
@@ -696,7 +580,6 @@
 	  rowOffsetBufA.resize(sizeRowOffsetBufA);
 
   PackAWithQuantRowOffset<uint8_t> packA(
->>>>>>> fe74576d
       transA ? matrix_op_t::Transpose : matrix_op_t::NoTranspose,
       (int32_t)(transA ? k : m),
       (int32_t)(transA ? m : k),
