/* All or part of this file was contributed by Intel under license:
 *   Copyright (C) 2017-2018 Intel Corporation
 *   SPDX-License-Identifier: MIT
 */

<<<<<<< HEAD
 /* Part of this file was contributed by NVIDIA under license:
=======
/* Part of this file was contributed by NVIDIA under license:
>>>>>>> 4f57fdb4
 *   Copyright (C) 2020 NVIDIA Corporation
 *   SPDX-License-Identifier: MIT
 */

<<<<<<< HEAD

=======
>>>>>>> 4f57fdb4
#include "tensors/tensor_operators.h"
#include "tensors/cpu/backend.h"
#include "tensors/allocator.h"

#include "functional/approx.h"
#include "functional/functional.h"
#include "functional/tensor.h"
#include "functional/operators.h"

#if MKL_FOUND
#include <mkl.h>
#endif

namespace marian {

namespace cpu {

  void IsNaN(const Tensor /*in*/, Ptr<Allocator> /*allocator*/, bool& /*isNaN*/, bool& /*isInf*/) {
  ABORT("Not implemented");
}

<<<<<<< HEAD
void ReduceMaxLastAxis(Tensor /*out*/,
                       const marian::Tensor& /*input*/) {
  ABORT("Not implemented");
=======
void AddFactorMaxes(Tensor /*out*/,
                    Ptr<Allocator> /*allocator*/,
                    const Tensor /*lemmaHasFactorGroupTensor*/,
                    const Tensor /*indices*/,
                    const std::vector<marian::Tensor>& /*groupLosses*/,
                    size_t /*groupStart*/,
                    size_t /*numLemmas*/) {
  ABORT("AddFactorMaxes not implemented on CPU");
>>>>>>> 4f57fdb4
}

template <typename To, typename From>
void CopyCastTo(To* out, const From* in, int length) {
  for(int i = 0; i < length; ++i)
#ifdef _MSC_VER
#pragma warning (push)
#pragma warning (disable: 4244)  // 'argument': conversion from 'const From' to 'float', possible loss of data
#endif
    out[i] = (To)in[i];
#ifdef _MSC_VER
#pragma warning (pop)
#endif
}

// Casting has been factored into two functions "CopyCastFrom" and
// "CopyCastTo". This only serves the purpuse to automatically create
// the full Carthesian product of possible type cast via template magic.
// Extending CopyCast and CopyCastFrom with a new branch in the "if" clause
// adds all possible variants.
template <typename T>
void CopyCastFrom(Tensor out, const T* in, int length) {
  if(out->type() == Type::float32) {
    CopyCastTo(out->data<float>(), in, length);
  } else if(out->type() == Type::float16) {
    CopyCastTo(out->data<float16>(), in, length);
  } else {
    ABORT("CopyCastTo to type {} not implemented", out->type());
  }
}

// currently useless on the CPU until more types are added
void CopyCast(Tensor out, const Tensor in) {
  if(in->type() == Type::float32) {
    CopyCastFrom(out, in->data<float>(), (int)in->size());
  } else if(in->type() == Type::float16) {
    CopyCastFrom(out, in->data<float16>(), (int)in->size());
  } else if(in->type() == Type::uint32) {
    CopyCastFrom(out, in->data<uint32_t>(), (int)in->size());
  } else {
    ABORT("CopyCastFrom from type {} not implemented", in->type());
  }
}

void ConcatCont(Tensor out, const std::vector<Tensor>& inputs, int axis) {
  int step = 1;
  for(int i = 0; i < axis; ++i)
    step *= out->shape()[i];

  size_t offset1 = 0;
  for(int i = 0; i < step; ++i) {
    for(auto in : inputs) {
      size_t size = in->shape().elements() / step;
      size_t offset2 = i * size;

      std::copy(in->data() + offset2,
                in->data() + offset2 + size,
                out->data() + offset1);

      offset1 += size;
    }
  }
}

template <bool add>
inline void gInsertCols(float* out,
                        const float* in,
                        size_t rows,
                        size_t cols,
                        size_t cols_out,
                        size_t cols_in,
                        size_t offset_out,
                        size_t offset_in) {
  for(size_t j = 0; j < rows; ++j) {
    float* rowOut = out + j * cols_out + offset_out;
    const float* rowIn = in + j * cols_in + offset_in;
    for(size_t i = 0; i < cols; ++i) {
      if(add) // this was solved earlier via beta * rowOut[i] with beta in {0,1} but 0 * nan in uninitialized tensors will result in nan.
        rowOut[i] += rowIn[i];
      else
        rowOut[i]  = rowIn[i];
    }
  }
}

void Concatenate1(Tensor out, const std::vector<Tensor>& inputs) {
  int rows = out->shape().elements() / out->shape().back();

  size_t offset = 0;
  int cols_out = out->shape().back();

  for(auto in : inputs) {
    ABORT_IF(rows != in->shape().elements() / in->shape().back(),
             "First dimension must be equal");
    int cols_in = in->shape().back();
    cpu::gInsertCols<false>(out->data(),
                            in->data(),
                            rows,
                            cols_in,
                            cols_out,
                            cols_in,
                            offset,
                            0);
    offset += cols_in;
  }
}

void Concatenate(Tensor out, const std::vector<Tensor>& inputs, int ax) {
   if(ax == (int)out->shape().size() - 1)
    Concatenate1(out, inputs);
  else
    ConcatCont(out, inputs, ax);
}

void Split1(std::vector<Tensor>& outputs, const Tensor in) {
  size_t offset = 0;
  int rows = in->shape().elements() / in->shape().back();
  int cols_in = in->shape().back();
  for(auto out : outputs) {
    ABORT_IF(rows != out->shape().elements() / out->shape().back(),
             "First dimension must be equal");
    int cols_out = out->shape().back();

    // set last parameter to 1 to enable += instead of =
    // @TODO: do this in a more principled ways accross all/most kernels
    cpu::gInsertCols<true>(out->data(),
                           in->data(),
                           rows,
                           cols_out,
                           cols_out,
                           cols_in,
                           0,
                           offset);
    offset += cols_out;
  }
}

void SplitCont(std::vector<Tensor>& outputs, const Tensor in, int axis) {
  int step = 1;
  for(int i = 0; i < axis; ++i)
    step *= in->shape()[i];

  size_t offset1 = 0;
  for(int i = 0; i < step; ++i) {
    for(auto out : outputs) {
      size_t size = out->shape().elements() / step;
      size_t offset2 = i * size;

      // BUG: This overwrites gradients!
      // std::copy(in->data() + offset1,
      //          in->data() + offset1 + size,
      //          out->data() + offset2);

      // Fixes gradient problem, @TODO: check performance
      std::transform(in->data() + offset1,
                     in->data() + offset1 + size,
                     out->data() + offset2,
                     out->data() + offset2,
                     [](float a, float b) { return a + b; });

      offset1 += size;
    }
  }
}

void Deconcatenate(std::vector<Tensor>& outputs, const Tensor in, int ax) {
  if(ax == (int)in->shape().size() - 1)
    Split1(outputs, in);
  else
    SplitCont(outputs, in, ax);
}

template <bool add>
void Transpose0213(Tensor out, Tensor in) {
  int cols = in->shape()[-1];
  int rows = in->shape().elements() / in->shape()[-1];

  int r1 = in->shape()[-2];
  int r2 = in->shape()[-3];
  int rest = rows / (r1 * r2);

  for(int k = 0; k < rest; ++k) {
    int shift = k * r1 * r2;
    for(int j = 0; j < r1 * r2; ++j) {
      int src = j + shift;
      int dst = j / r1 + (j % r1) * r2 + shift;

      const float* inRow = in->data() + src * cols;
      float* outRow = out->data() + dst * cols;

      if(!add) {
        // mostly for fast forward computation
        std::copy(inRow, inRow + cols, outRow);
      } else {
        for(int i = 0; i < cols; ++i) {
          outRow[i] += inRow[i];
        }
      }
    }
  }
}

// This function is called only when MKL is available.
#if MKL_FOUND
// Given a 4D array, transpose (swap) the initial 3 dimensions while keeping the last dimension.
// e.g. 1234 --> 2134, 1234 --> 3214 (4 is always kept).
// This is an optimized version for swapping first 3 dimensions
// assuming the last dimension is large enough to get benefits from vectorized copy.
//
// @param out output tensor
// @param in input tensor
// @param vAxis target (transposed) axes of each given axes
template <bool add>
void TransposeFirst3In4(Tensor out, Tensor in, const std::vector<int>& vAxis) {
  ABORT_IF(vAxis.size() != 4, "This function handles only 4D arrays.");
  int innermost = in->shape()[-1];

  int l1 = in->shape()[vAxis[0]];
  int l2 = in->shape()[vAxis[1]];
  int l3 = in->shape()[vAxis[2]];

  // find the mapping between the transposed output dimensional indices (oi, oj, ok)
  // and original input dimensional indices (i, j, k)
  int oi, oj, ok;
#pragma omp parallel for
  for(int k = 0; k < l1; ++k) {
    int shift = k * l2 * l3;
    for(int j = 0; j < l2; ++j) {
      for(int i = 0; i < l3; ++i) {
        if(vAxis[0] == 0) {
          if(vAxis[1] == 1) {
            oi = i; oj = j; ok = k;
          } else {
            oi = j; oj = i; ok = k;
          }
        } else if(vAxis[0] == 1) {
          if(vAxis[1] == 0) {
            oi = i; oj = k; ok = j;
          } else {
            oi = j; oj = k; ok = i;
          }
        } else {
          if(vAxis[1] == 0) {
            oi = k; oj = i; ok = j;
          } else {
            oi = k; oj = j; ok = i;
          }
        }
        int src = ok * in->shape()[1] * in->shape()[2] + oj * in->shape()[2] + oi;
        int dst = l3 * j + shift + i;

        const float* inRow = in->data() + src * innermost;
        float* outRow = out->data() + dst * innermost;

        if(!add) {
          mkl_somatcopy('R', 'N', 1, innermost, 1.0f, inRow, innermost, outRow, innermost);
        } else {
          for(int ii = 0; ii < innermost; ++ii) {
            outRow[ii] += inRow[ii];
          }
        }
      }
    }
  }
}
#endif  // MKL_FOUND

inline void transpose4x4_SSE(const float* A,
                             float* B,
                             const int lda,
                             const int ldb) {
  __m128 row1 = _mm_load_ps(&A[0 * lda]);
  __m128 row2 = _mm_load_ps(&A[1 * lda]);
  __m128 row3 = _mm_load_ps(&A[2 * lda]);
  __m128 row4 = _mm_load_ps(&A[3 * lda]);
  _MM_TRANSPOSE4_PS(row1, row2, row3, row4);
  _mm_store_ps(&B[0 * ldb], row1);
  _mm_store_ps(&B[1 * ldb], row2);
  _mm_store_ps(&B[2 * ldb], row3);
  _mm_store_ps(&B[3 * ldb], row4);
}

// from
// https://stackoverflow.com/questions/16737298/what-is-the-fastest-way-to-transpose-a-matrix-in-c
#define ROUND_UP(x, s) (((x) + ((s)-1)) & -(s))

void Transpose10(Tensor out, const Tensor in) {
  const float* A = in->data();
  float* B = out->data();

  const int n = in->shape().elements() / in->shape()[-1];
  const int m = in->shape()[-1];

  const int block_size = 16;
  int lda = ROUND_UP(m, block_size);
  int ldb = ROUND_UP(n, block_size);

  for(int i = 0; i < n; i += block_size) {
    for(int j = 0; j < m; j += block_size) {
      int max_i2 = i + block_size < n ? i + block_size : n;
      int max_j2 = j + block_size < m ? j + block_size : m;
      for(int i2 = i; i2 < max_i2; i2 += 4) {
        for(int j2 = j; j2 < max_j2; j2 += 4) {
          transpose4x4_SSE(&A[i2 * lda + j2], &B[j2 * ldb + i2], lda, ldb);
        }
      }
    }
  }
}

// @TODO: optimize this, currently it's quite horrible
template <bool add>
void TransposeGeneric(Tensor out, Tensor in, const std::vector<int>& vAxis) {
  functional::Array<int, functional::Shape::size()> permute;
  int diff = int(functional::Shape::size() - vAxis.size());
  for(int i = 0; i < permute.size(); ++i)
    if(i < diff)
      permute[i] = i;
    else
      permute[i] = vAxis[i - diff] + diff;

  int length = out->shape().elements();

  constexpr size_t N = functional::Shape::size();
  functional::Array<int, N> oDims;
  functional::Array<int, N> pDims;
  functional::Tensor<float> gOut = out;
  functional::Tensor<float> gIn = in;

  for(int index = 0; index < length; ++index) {
    gOut.shape().dims(index, oDims);
    for(size_t i = 0; i < N; ++i)
      pDims[permute[i]] = oDims[i];

    // @TODO: where does this change come from?
    int inIndex = gIn.shape().index(pDims);

    // @TODO: use internal conversion instead of raw indices
    if(add)
      gOut.data()[index] += gIn.data()[inIndex];
    else
      gOut.data()[index] = gIn.data()[inIndex];
  }
}

void TransposeND(Tensor out, Tensor in, const std::vector<int>& vAxis) {
  if(vAxis == std::vector<int>({0, 2, 1, 3}))
    Transpose0213<false>(out, in);
#if MKL_FOUND
  else if(vAxis.size() == 4 && vAxis[3] == 3)
    TransposeFirst3In4<false>(out, in, vAxis);
#endif  // MKL_FOUND
  else if(vAxis == std::vector<int>({1, 0}) && in->shape()[-1] % 16 == 0
          && in->shape()[-2] % 16 == 0)
    Transpose10(out, in);
  else
    TransposeGeneric<false>(out, in, vAxis);
}

void TransposeNDGrad(Tensor out, Tensor in, const std::vector<int>& vAxis) {
  if(vAxis == std::vector<int>({0, 2, 1, 3}))
    Transpose0213<true>(out, in);
  else
    TransposeGeneric<true>(out, in, vAxis);
}

template <typename ElementType>
void Softmax(Tensor out, Tensor in) {
  using namespace functional;
  functional::Tensor<ElementType> fout = out;
  const functional::Tensor<ElementType> fin = in;

  ElementType* pOut = fout.data();
  const ElementType* pIn = fin.data();

  int rows = fout.shape().elements() / fout.shape().back();
  int cols = fout.shape().back();

  for(int j = 0; j < rows; ++j) {
    ElementType* so = pOut + j * cols;
    const ElementType* sp = pIn + j * cols;

    ElementType max = sp[0];
    for(int i = 1; i < cols; ++i) {
      max = Ops<ElementType>::max(max, sp[i]);
    }

    // if ElementType is a complex type, e.g. float32x8, find the max of these 8 values
    typename Ops<ElementType>::Single maxs = Ops<ElementType>::maxReduce(max);

    ElementType sum = 0.f;
    for(int i = 0; i < cols; ++i) {
      ElementType ex = Ops<ElementType>::exp(Ops<ElementType>::sub(sp[i], maxs));
      sum = Ops<ElementType>::add(sum, ex);
      so[i] = ex;
    }

    // if ElementType is a complex type, e.g. float32x8, sum these 8 values
    typename Ops<ElementType>::Single sums = Ops<ElementType>::sumReduce(sum);

    for(int i = 0; i < cols; ++i) {
      so[i] = Ops<ElementType>::div(so[i], sums);
    }
  }
}


void Softmax(Tensor out, Tensor in) {
  matchOrAbort<float>(out->type());
  matchOrAbort<float>(in->type());

#ifdef __AVX__
  if(out->shape()[-1] % 8 == 0) {
    Softmax<float32x8>(out, in);
    return;
  }
#endif
  if(out->shape()[-1] % 4 == 0) {
    Softmax<float32x4>(out, in);
  } else {
    Softmax<float>(out, in);
  }
}


template <typename ElementType>
void LogSoftmax(Tensor out, Tensor in) {

  using namespace functional;
  functional::Tensor<ElementType> fout = out;
  const functional::Tensor<ElementType> fin = in;

  ElementType* pOut = fout.data();
  const ElementType* pIn = fin.data();

  int rows = fout.shape().elements() / fout.shape().back();
  int cols = fout.shape().back();

  for(int j = 0; j < rows; ++j) {
    ElementType* so = pOut + j * cols;
    const ElementType* sp = pIn + j * cols;

    ElementType max = sp[0];
    for(int i = 1; i < cols; ++i) {
      max = Ops<ElementType>::max(max, sp[i]);
    }
    typename Ops<ElementType>::Single maxs = Ops<ElementType>::maxReduce(max); // global maximum

    ElementType sum = 0.f;
    for(int i = 0; i < cols; ++i) {
      ElementType sm = Ops<ElementType>::sub(sp[i], maxs);
      sum = Ops<ElementType>::add(sum, Ops<ElementType>::exp(sm));
      so[i] = sm;
    }
    typename Ops<ElementType>::Single sums = Ops<ElementType>::sumReduce(sum); // global sum

    ElementType logSum = Ops<ElementType>::log(sums); // broadcasts Single to ElementType
    for(int i = 0; i < cols; ++i) {
      so[i] = Ops<ElementType>::sub(so[i], logSum);
    }
  }
}

void LogSoftmax(Tensor out, Tensor in) {
  matchOrAbort<float>(out->type());
  matchOrAbort<float>(in->type());

#ifdef __AVX__
  if(out->shape()[-1] % 8 == 0) {
    LogSoftmax<float32x8>(out, in);
    return;
  }
#endif
  if(out->shape()[-1] % 4 == 0) {
    LogSoftmax<float32x4>(out, in);
  } else {
    LogSoftmax<float>(out, in);
  }
}

// @TODO: Remove remaining underscores in CPU kernels
void SoftmaxGrad(Tensor grad_, Tensor adj_, Tensor val_) {
  int rows = grad_->shape().elements() / grad_->shape()[-1];
  int cols = grad_->shape()[-1];

  float* grad = grad_->data();
  const float* adj = adj_->data();
  const float* val = val_->data();

  for(int j = 0; j < rows; ++j) {
    float* gradRow = grad + j * cols;
    const float* adjRow = adj + j * cols;
    const float* valRow = val + j * cols;

    float sum = 0.f;
    for(int i = 0; i < cols; ++i) {
      sum += valRow[i] * adjRow[i];
    }

    for(int i = 0; i < cols; ++i) {
      gradRow[i] += valRow[i] * (adjRow[i] - sum);
    }
  }
}

void LogSoftmaxGrad(Tensor grad_, Tensor adj_, Tensor val_) {
  int rows = grad_->shape().elements() / grad_->shape()[-1];
  int cols = grad_->shape()[-1];

  float* grad = grad_->data();
  const float* adj = adj_->data();
  const float* val = val_->data();

  for(int j = 0; j < rows; ++j) {
    float* gradRow = grad + j * cols;
    const float* adjRow = adj + j * cols;
    const float* valRow = val + j * cols;

    float sum = 0.f;
    for(int i = 0; i < cols; ++i) {
      sum += adjRow[i];
    }

    for(int i = 0; i < cols; ++i) {
      gradRow[i] += adjRow[i] - sum * expf(valRow[i]);
    }
  }
}

void CopyRows(Tensor out_,
              const Tensor in_,
              const Tensor indices) {

  matchOrAbort<IndexType>(indices->type());

  size_t cols = in_->shape()[-1];
  size_t rows = indices->size();

  // note: may also be applied to IndexType; works by luck. Fix with fp16
  float* out = out_->data();
  const float* in = in_->data();

#pragma omp parallel for
  for(size_t j = 0; j < rows; ++j) {
    size_t dst = j;

    // @TODO: consider moving type checking to this function
    // instead of matchOrAbort above
    size_t src = (size_t)indices->data<IndexType>()[j];

    float* rowOut = out + dst * cols;
    const float* rowIn = in + src * cols;

    std::copy(rowIn, rowIn + cols, rowOut);
  }
}

void PasteRows(Tensor out_,
               const Tensor in_,
               const Tensor indices) {

  matchOrAbort<IndexType>(indices->type());

  size_t cols = in_->shape()[-1];
  size_t rows = indices->size();

  float* out = out_->data();
  const float* in = in_->data();

  for(size_t j = 0; j < rows; ++j) {
    size_t dst = indices->data<IndexType>()[j];  // not a permutation - may alias, unlike PasteCols
    size_t src = j;

    float* rowOut = out + dst * cols;
    const float* rowIn = in + src * cols;

    for(size_t i = 0; i < cols; ++i) {
      rowOut[i] += rowIn[i];
    }
  }
}

void CopyCols(Tensor out_,
              const Tensor in_,
              const Tensor indices) {

  matchOrAbort<IndexType>(indices->type());

  size_t rows = in_->shape().elements() / in_->shape()[-1];
  size_t colsIn = in_->shape()[-1];
  size_t colsOut = indices->size();

  float* out = out_->data();
  const float* in = in_->data();

#pragma omp parallel for
  for(size_t j = 0; j < rows; ++j) {
    const float* rowIn = in + j * colsIn;
    float* rowOut = out + j * colsOut;

    for(size_t i = 0; i < colsOut; ++i) {
      rowOut[i] = rowIn[indices->data<IndexType>()[i]];
    }
  }
}

void PasteCols(Tensor out_,
               const Tensor in_,
               const Tensor indices) {

  matchOrAbort<IndexType>(indices->type());

  size_t rows = out_->shape().elements() / out_->shape()[-1];
  size_t colsOut = out_->shape()[-1];
  size_t colsIn = indices->size();

  float* out = out_->data();
  const float* in = in_->data();

  /* n.b. Unlike PasteRows, currently appears safe to assume indices[i] is a
   *      permutation i.e. no racy aliases, and no need to sum vs. just assign.
   */
  for(size_t j = 0; j < rows; ++j) {
    const float* rowIn = in + j * colsIn;
    float* rowOut = out + j * colsOut;

    for(size_t i = 0; i < colsIn; ++i) {
      rowOut[indices->data<IndexType>()[i]] += rowIn[i];
    }
  }
}

#if 0 // this version seems to actually be buggy, but also not used in decoding?
// Optimized version of Select for axis=2
// @TODO: make this generally fast without this special version
void SelectAxis2(Tensor out,
             const Tensor in,
             const Tensor indices) {

  std::cerr << indices->debug() << std::endl;

  matchOrAbort<IndexType>(indices->type());

  functional::Shape outShape = out->shape();
  functional::Shape inShape = in->shape();

  auto idxData = indices->data<IndexType>();
  auto odata = out->data();
  const auto idata = in->data();

  int size = outShape[3];

  for(int k = 0; k < outShape[0]; ++k) {
    for(int j = 0; j < outShape[1]; ++j) {
      int outOffset = k * j * outShape[2] * size + j * outShape[2] * size;
      int inOffset = k * j * inShape[2] * size + j * inShape[2] * size;
      for(int i = 0; i < outShape[2]; ++i) {
        auto idx = idxData[i];
        int outIndex = outOffset +   i * size;
        int inIndex  = inOffset  + idx * size;
        std::copy(idata + inIndex, idata + inIndex + size, odata + outIndex);
      }
    }
  }
}
#endif

void Select(Tensor out,
            const Tensor in,
            const Tensor indices,
            int axis) {

  matchOrAbort<IndexType>(indices->type());

  // @TODO: make this efficient
  functional::Shape outShape = out->shape();
  functional::Shape inShape  = in->shape();
  functional::Shape idxShape = indices->shape();
  int length = outShape.elements();

  functional::Array<int, functional::Shape::size()> dims;
  int axisCPU = (int)(axis + functional::Shape::size() - out->shape().size());

#if 0 // buggy but not really used?
  if(axisCPU == 2 && outShape == idxShape) // specialization for axis==2 when there is no broadcasting, @TODO to be removed once we have a faster implementation below
    return SelectAxis2(out, in, indices);
#endif

  for(int index = 0; index < length; ++index) {
    outShape.dims(index, dims);                                // compute dimension-based indices from global index;
    int idxIndex = idxShape.bindex(dims);                      // return global index for indices based on dimension-specific indices from out, take broadcasting into account;
    dims[axisCPU] = (int)indices->data<IndexType>()[idxIndex]; // substitute index of out-tensor with corresponding axis-local position from in-tensor;
    int inIndex = inShape.index(dims);                         // compute global index from dimension-specific indices, no broadcasting as out and in match in all dimensions apart from axis
    out->data()[index] = in->data()[inIndex];                  // assign corresponding values.
  }
}

void Insert(Tensor out,
            const Tensor in,
            const Tensor indices,
            int axis) {

  matchOrAbort<IndexType>(indices->type());

  // @TODO: make this efficient
  functional::Shape outShape = out->shape();
  functional::Shape inShape  = in->shape();
  functional::Shape idxShape = indices->shape();

  int length = inShape.elements();
  functional::Array<int, functional::Shape::size()> dims;
  int axisCPU = (int)(axis + functional::Shape::size() - out->shape().size());

  for(int index = 0; index < length; ++index) {
    inShape.dims(index, dims);
    int idxIndex = idxShape.bindex(dims); // broadcast index into indices tensor
    dims[axisCPU] = (int)indices->data<IndexType>()[idxIndex];
    int outIndex = outShape.index(dims);
    out->data()[outIndex] += in->data()[index];
  }
}

void GRUFastForward(Tensor out_, std::vector<Tensor> inputs, bool final) {
  int rows = out_->shape().elements() / out_->shape().back();
  int cols = out_->shape().back();

  float* out = out_->data();

  const float* state = inputs[0]->data();
  const float* xW = inputs[1]->data();
  const float* sU = inputs[2]->data();
  const float* b = inputs[3]->data();
  const float* mask = inputs.size() > 4 ? inputs[4]->data() : nullptr;

#pragma omp parallel for
  for(int j = 0; j < rows; ++j) {
    float m = !mask || mask[j];
    float* rowOut = out + j * cols;
    const float* rowState = state + j * cols;

    const float* xWrow = xW + j * cols * 3;
    const float* sUrow = sU + j * cols * 3;

#pragma omp simd
    for(int i = 0; i < cols; ++i) {
      float r = functional::Ops<float>::sigmoid(xWrow[i] + sUrow[i] + b[i]);

      int k = i + cols;

      float z = functional::Ops<float>::sigmoid(xWrow[k] + sUrow[k] + b[k]);

      int l = i + 2 * cols;
      float h;
      if(final)
        h = std::tanh(xWrow[l] + (sUrow[l] + b[l]) * r);
      else
        h = std::tanh(xWrow[l] + sUrow[l] * r + b[l]);

      float o = (1.0f - z) * h + z * rowState[i];
      rowOut[i] = m * o + (1 - m) * rowState[i];
    }
  }
}

void GRUFastBackward(std::vector<Tensor> outputs,
                     std::vector<Tensor> inputs,
                     Tensor adj_,
                     bool final) {
  int rows = adj_->shape().elements() / adj_->shape().back();
  int cols = adj_->shape().back();

  float* outState = outputs[0] ? outputs[0]->data() : nullptr;
  float* outXW = outputs[1] ? outputs[1]->data() : nullptr;
  float* outSU = outputs[2] ? outputs[2]->data() : nullptr;
  float* outB = outputs[3] ? outputs[3]->data() : nullptr;

  const float* state = inputs[0]->data();
  const float* xW = inputs[1]->data();
  const float* sU = inputs[2]->data();
  const float* b = inputs[3]->data();
  const float* mask = inputs.size() > 4 ? inputs[4]->data() : 0;
  const float* adj = adj_->data();

#pragma omp parallel
  for(int j = 0; j < rows; ++j) {
    float m = !mask || mask[j];

    float* rowOutState = outState + j * cols;
    float* rowOutXW = outXW + j * cols * 3;
    float* rowOutSU = outSU + j * cols * 3;

    const float* rowState = state + j * cols;
    const float* rowXW = xW + j * cols * 3;
    const float* rowSU = sU + j * cols * 3;
    const float* rowAdj = adj + j * cols;

#pragma omp for simd nowait
    for(int i = 0; i < cols; ++i) {
      int k = i + cols;
      int l = i + 2 * cols;

      float r = functional::Ops<float>::sigmoid(rowXW[i] + rowSU[i] + b[i]);
      float z = functional::Ops<float>::sigmoid(rowXW[k] + rowSU[k] + b[k]);

      float h;
      if(final)
        h = std::tanh(rowXW[l] + (rowSU[l] + b[l]) * r);
      else
        h = std::tanh(rowXW[l] + rowSU[l] * r + b[l]);

      float a = rowAdj[i];

      float t = (1 - z) * (1 - h * h);

      // df/ds
      if(outState)
        rowOutState[i] += (m * z - m + 1) * a;

      // df/d(xW_r) ...
      float dfdxW_r = m * r * (1 - r) * t * a;
      if(final)
        dfdxW_r *= rowSU[l] + b[l];
      else
        dfdxW_r *= rowSU[l];
      if(outXW)
        rowOutXW[i] += dfdxW_r;
      if(outSU)
        rowOutSU[i] += dfdxW_r;
      if(outB)
        outB[i] += dfdxW_r;

      // df/d(xW_z) ...
      float dfdxW_z = m * (1 - z) * z * (rowState[i] - h) * a;
      if(outXW)
        rowOutXW[k] += dfdxW_z;
      if(outSU)
        rowOutSU[k] += dfdxW_z;
      if(outB)
        outB[k] += dfdxW_z;

      // df/d(xW_x) ...
      float dfdxW_x = m * t * a;
      if(outXW)
        rowOutXW[l] += dfdxW_x;
      if(outSU)
        rowOutSU[l] += dfdxW_x * r;
      if(outB) {
        if(final)
          outB[l] += dfdxW_x * r;
        else
          outB[l] += dfdxW_x;
      }
    }
  }
}

void CrossEntropyPick(Tensor out, Tensor in, Tensor labelIndices, float labelSmoothingAlpha = 0.f) {
  matchOrAbort<IndexType>(labelIndices->type());

  // Shape& outShape = out_->shape();
  Shape& inShape = in->shape();

  int rows = inShape.elements() / inShape.back();
  int cols = inShape.back();

  #pragma omp parallel for
  for(int j = 0; j < rows; ++j) {
    const float* sp = in->data() + j * cols;
    float max = sp[0];
    #pragma omp simd reduction(max : max)
    for(int i = 1; i < cols; ++i) {
      max = std::max(max, sp[i]);
    }

    float sumexp = 0.f;
    #pragma omp simd reduction(+ : sum)
    for(int i = 0; i < cols; ++i) {
      sumexp += std::exp(sp[i] - max);
    }

    float mean = 0.f;
    #pragma omp simd reduction(+ : sum)
    for(int i = 0; i < cols; ++i) {
      mean += sp[i] - max;
    }
    mean /= (float)cols;

    // Groundtruth label index
    IndexType i = labelIndices->data<IndexType>()[j];
    // This appears to be safe i.e. that i >= 0 && i < cols is known
    float logsumexp = std::log(sumexp);
    float ce = logsumexp - sp[i] + max; // -log(p_i) = - logsoftmax(x_i - max) = - (x_i - max) - log(sum_j exp(x_j - max))
    float ls = logsumexp - mean; 
    out->data()[j] = (1.f - labelSmoothingAlpha) * ce + labelSmoothingAlpha * ls;
  }
}

void CrossEntropyPickBackward(Tensor out,
                              Tensor adj,
                              Tensor in,
                              Tensor labelIndices,
                              float labelSmoothingAlpha = 0.f) {

  matchOrAbort<IndexType>(labelIndices->type());
  Shape& outShape = out->shape();

  int rows = outShape.elements() / outShape.back();
  int cols = outShape.back();

#pragma omp parallel for
  for(int j = 0; j < rows; ++j) {
    const float* sp = in->data() + j * cols;
    float* so = out->data() + j * cols;

    float max = sp[0];
    for(int i = 1; i < cols; ++i) {
      max = std::max(max, sp[i]);
    }

    float sumexp = 0.f;
    for(int i = 0; i < cols; ++i) {
      sumexp += std::exp(sp[i] - max);
    }

    // cross-entropy
    for(int i = 0; i < cols; ++i) {
      float sub = (float)(i == (int)labelIndices->data<IndexType>()[j]); // delta, true if label index and column index match
      float dce = std::exp(sp[i] - max) / sumexp - sub 
                + labelSmoothingAlpha * (sub - 1.f / (float)cols);
      so[i] += adj->data()[j] * dce;
    }
  }
}

float L2Norm(Tensor in, Ptr<Allocator> /*not used*/) {
  float sum = 0.f;
  size_t size = in->size();
  const float* data = in->data();
#pragma omp parallel for simd reduction(+ : sum)
  for(size_t i = 0; i < size; ++i) {
    sum += data[i] * data[i];
  }
  return std::sqrt(sum);
}

void Att(Tensor out_, Tensor va_, Tensor context_, Tensor state_) {
  float* out = out_->data();
  const float* va = va_->data();
  const float* ctx = context_->data();
  const float* state = state_->data();

  int m = out_->shape().elements() / out_->shape().back();
  int k = context_->shape()[-1];
  int b = context_->shape()[-2];
  int t = context_->shape()[-3];

  int rows = m;
  int cols = k;

#pragma omp parallel for
  for(int j = 0; j < rows; ++j) {
    const float* vaRow = va;
    const float* ctxRow = ctx + (j % (b * t)) * cols;
    const float* stateRow = state + ((j / (b * t)) * b + j % b) * cols;

    float sum = 0.f;
#pragma omp simd reduction(+ : sum)
    for(int i = 0; i < cols; ++i) {
      float z = ctxRow[i] + stateRow[i];
      sum += std::tanh(z) * vaRow[i];
    }

    out[j] = sum;
  }
}

void AttBack(Tensor gVa_,
             Tensor gContext_,
             Tensor gState_,
             Tensor va_,
             Tensor context_,
             Tensor state_,
             Tensor adj_) {
  float* gVa = gVa_->data();
  float* gContext = gContext_->data();
  float* gState = gState_->data();

  const float* va = va_->data();
  const float* context = context_->data();
  const float* state = state_->data();
  const float* adj = adj_->data();

  size_t m = adj_->shape().elements() / adj_->shape()[-1];
  size_t k = context_->shape()[-1];
  size_t n = context_->shape()[-2];

#pragma omp parallel for reduction(+ : gState[:n * k], gVa[:k])
  for(size_t j = 0; j < m; ++j) {
    float* gcRow = gContext + j * k;
    float* gsRow = gState + (j % n) * k;

    const float* cRow = context + j * k;
    const float* sRow = state + (j % n) * k;

    float adj_j = adj[j];

#pragma omp simd
    for(size_t i = 0; i < k; ++i) {
      float z = cRow[i] + sRow[i];

      float t = std::tanh(z);
      float r = va[i] * (1.f - t * t);

      float r_adj_j = r * adj_j;
      gcRow[i] += r_adj_j;
      gsRow[i] += r_adj_j;

      gVa[i] += t * adj_j;
    }
  }
}

MARIAN_FFAST_MATH_BEGIN
template <int alphaStride, int betaStride, bool hasBeta>
void LayerNormalizationImpl(float* out,
                            const float* in,
                            const float* alpha,
                            const float* beta,
                            float eps,
                            int rows,
                            int cols) {
#pragma omp parallel for
  for(int j = 0; j < rows; ++j) {
    float* so = out + j * cols;
    const float* sp = in + j * cols;

    float sum = 0.f;
#pragma omp simd reduction(+ : sum)
    for(int i = 0; i < cols; ++i) {
      sum += sp[i];
    }

    float mean = sum / cols;
    float sqSum = 0.f;
#pragma omp simd reduction(+ : sqSum)
    for(int i = 0; i < cols; ++i) {
      float ex = sp[i] - mean;
      sqSum += ex * ex;
    }

    float sigma = std::sqrt(sqSum / cols + eps);

#pragma omp simd
    for(int i = 0; i < cols; ++i) {
      float t = alpha[alphaStride * i] * ((sp[i] - mean) / sigma);
      if(hasBeta)
        t += beta[betaStride * i];

      so[i] = t;
    }
  }
}
MARIAN_FFAST_MATH_END

template <int alphaStride>
inline void LayerNormalizationDispatchBeta(float* out,
                                           const float* in,
                                           const float* alpha,
                                           Tensor beta,
                                           float eps,
                                           int rows,
                                           int cols) {
  if (beta) {
    if (beta->shape().back() > 1) {
      LayerNormalizationImpl<alphaStride, 1, true>(out, in, alpha, beta->data(), eps, rows, cols);
    } else {
      LayerNormalizationImpl<alphaStride, 0, true>(out, in, alpha, beta->data(), eps, rows, cols);
    }
  } else {
    LayerNormalizationImpl<alphaStride, 0, false>(out, in, alpha, nullptr, eps, rows, cols);
  }
}

void LayerNormalization(Tensor out_,
                        Tensor in_,
                        Tensor gamma_,
                        Tensor beta,
                        float eps) {
  float* out = out_->data();
  const float* in = in_->data();
  const float* alpha = gamma_->data();
  const int alphaStride = gamma_->shape().back() > 1;  // broadcasting for alpha and beta

  int rows = in_->shape().elements() / in_->shape().back();
  int cols = in_->shape().back();
  if (alphaStride == 0) {
    LayerNormalizationDispatchBeta<0>(out, in, alpha, beta, eps, rows, cols);
  } else {
    LayerNormalizationDispatchBeta<1>(out, in, alpha, beta, eps, rows, cols);
  }
}

MARIAN_FFAST_MATH_BEGIN
void LayerNormalizationGrad(Tensor gradX_,
                            Tensor gradGamma_,
                            Tensor gradBeta_,
                            Tensor adj_,
                            Tensor y_,
                            Tensor x_,
                            Tensor gamma_,
                            Tensor beta_,
                            float eps) {
  float* gradX = gradX_->data();
  float* gradGamma = gradGamma_->data();
  float* gradBeta = gradBeta_ ? gradBeta_->data() : nullptr;
  float* adj = adj_->data();
  float* y = y_->data();
  float* x = x_->data();
  float* gamma = gamma_->data();
  float* beta = beta_ ? beta_->data() : nullptr;
  // @TODO: The CPU implementation supports scalar gamma and beta. This is a left-over,
  //        we should enable that in the GPU version as well.
  const int gammaStride = gamma_->shape().back() > 1;  // broadcasting for alpha and beta. 0 means it's a scalar
  const int betaStride = beta_ && beta_->shape().back() > 1;

  size_t rows = y_->shape().elements() / y_->shape()[-1];
  size_t cols = y_->shape()[-1];

  if(beta) {
#pragma omp parallel for reduction(+ : gradGamma[:cols], gradBeta[:cols])
    for(size_t j = 0; j < rows; ++j) {
      const float* xRow = x + j * cols;
      const float* yRow = y + j * cols;
      const float* adjRow = adj + j * cols;
      float* gradXRow = gradX + j * cols;

      float sum_x = 0.f;
      float sum_adj = 0.f;
      float sum_adj_x = 0.f;
      float sum_sqr = 0.f;

#pragma omp simd reduction(+ : sum_x, sum_adj_x, sum_adj)
      for(size_t i = 0; i < cols; ++i) {
        sum_x += xRow[i];
        sum_adj_x += adjRow[i] * (yRow[i] - (beta ? beta[betaStride * i] : 0.f)) / gamma[gammaStride * i];
        sum_adj += adjRow[i];
      }

      float mean = sum_x / cols;
#pragma omp simd reduction(+ : sum_sqr)
      for(size_t i = 0; i < cols; ++i) {
        float ex = xRow[i] - mean;
        sum_sqr += ex * ex;
      }

      float sigma = std::sqrt(sum_sqr / cols + eps);
#pragma omp simd
      for(size_t i = 0; i < cols; ++i) {
        float grad_x = 0.f;
        float x_hat = (yRow[i] - beta[betaStride * i]) / gamma[gammaStride * i];
        grad_x += cols * adjRow[i];
        grad_x -= sum_adj;
        grad_x -= sum_adj_x * x_hat;
        grad_x /= cols * sigma;

        gradXRow[i] += gamma[gammaStride * i] * grad_x;
        gradGamma[gammaStride * i] += adjRow[i] * x_hat;
        gradBeta[betaStride * i] += adjRow[i];
      }
    }
  } else {
#pragma omp parallel for reduction(+ : gradGamma[:cols])
    for(size_t j = 0; j < rows; ++j) {
      const float* xRow = x + j * cols;
      const float* yRow = y + j * cols;
      const float* adjRow = adj + j * cols;
      float* gradXRow = gradX + j * cols;

      float sum_x = 0.f;
      float sum_adj = 0.f;
      float sum_adj_x = 0.f;
      float sum_sqr = 0.f;

#pragma omp simd reduction(+ : sum_x, sum_adj_x, sum_adj)
      for(size_t i = 0; i < cols; ++i) {
        sum_x += xRow[i];
        sum_adj_x += adjRow[i] * (yRow[i] - (beta ? beta[betaStride * i] : 0.f)) / gamma[gammaStride * i];
        // @TODO: beta is NULL here            ^^
        sum_adj += adjRow[i];
      }

      float mean = sum_x / cols;
#pragma omp simd reduction(+ : sum_sqr)
      for(size_t i = 0; i < cols; ++i) {
        float ex = xRow[i] - mean;
        sum_sqr += ex * ex;
      }

      float sigma = std::sqrt(sum_sqr / cols + eps);
#pragma omp simd
      for(size_t i = 0; i < cols; ++i) {
        float grad_x = 0.f;
        float x_hat = yRow[i] / gamma[gammaStride * i];
        grad_x += cols * adjRow[i];
        grad_x -= sum_adj;
        grad_x -= sum_adj_x * x_hat;
        grad_x /= cols * sigma;

        gradXRow[i] += gamma[gammaStride * i] * grad_x;
        gradGamma[gammaStride * i] += adjRow[i] * x_hat;
      }
    }
  }
}
MARIAN_FFAST_MATH_END

void Shift(Tensor out_,
           Tensor in_,
           marian::Shape shift,
           float padValue,
           bool invert) {
  int offset = 0; // out[i + offset] = in[i]; shift>0 inserts values at front, shifts back, pushes out
  for(int i = 0; i < shift.size(); ++i)
    offset += in_->shape().stride(i) * shift[i];

  if(invert)
    offset = -offset;

  float* out = out_->data();
  const float* in = in_->data();

  int length = out_->shape().elements();
#pragma omp parallel for
  for(int i = 0; i < length; ++i) {
    // BUGBUG: This logic is only correct for the outermost axis.
    if(i - offset < 0 || i - offset >= length) {
      out[i] = padValue;
    } else {
      out[i] = in[i - offset];
    }
  }
}

void ShiftGrad(Tensor out_, Tensor in_, marian::Shape shift, bool invert) {
  int offset = 0;
  for(int i = 0; i < shift.size(); ++i)
    offset += in_->shape().stride(i) * shift[i];

  if(invert)
    offset = -offset;

  float* out = out_->data();
  const float* in = in_->data();

  int length = out_->shape().elements();
#pragma omp parallel for
  for(int i = 0; i < length; ++i) {
    if(i - offset >= 0 && i - offset < length) {
      out[i] += in[i - offset];
    }
  }
}

void SetSparse(float* out,
               const std::vector<size_t>& indices,
               const std::vector<float>& values) {
  int length = (int)indices.size();
  for(int index = 0; index < length; ++index) {
    out[indices[index]] = values[index];
  }
}

// should be implemented via slicing and elementwise
template <typename FType>
void LSTMCellForwardTyped(Tensor out_, const std::vector<Tensor>& inputs) {
  int rows = out_->shape().elements() / out_->shape()[-1];

  int fVecSize = sizeof(FType) / sizeof(float);
  int cols = out_->shape()[-1] / fVecSize;

  FType* out = out_->data<FType>();
  const FType* cell = inputs[0]->data<FType>();
  const FType* xW = inputs[1]->data<FType>();
  const FType* sU = inputs[2]->data<FType>();
  const FType* b = inputs[3]->data<FType>();
  const float* mask = inputs.size() > 4 ? inputs[4]->data() : nullptr;

  using fop = functional::Ops<FType>;

  for(int j = 0; j < rows; ++j) {
    float m = !mask || mask[j];

    FType* rowOut = out + j * cols;
    const FType* rowCell = cell + j * cols;

    const FType* xWrow = xW + j * cols * 4;
    const FType* sUrow = sU + j * cols * 4;

    for(int i = 0; i < cols; ++i) {
      FType gf   = fop::sigmoid(fop::add(fop::add(xWrow[i], sUrow[i]), b[i]));

      int k = i + cols;
      FType gi   = fop::sigmoid(fop::add(fop::add(xWrow[k], sUrow[k]), b[k]));

      int l = i + 2 * cols;
      FType gc   = fop::tanh(fop::add(fop::add(xWrow[l], sUrow[l]), b[l]));

      FType cout = fop::add(fop::mul(gf, rowCell[i]), fop::mul(gi, gc));
      rowOut[i]  = fop::add(fop::mul(m, cout), fop::mul(fop::sub(1.f, m), rowCell[i]));
    }
  }
}

void LSTMCellForward(Tensor out, std::vector<Tensor> inputs) {
  int cols = out->shape()[-1];
#ifdef __AVX__
  if(cols % 8 == 0)
    LSTMCellForwardTyped<float32x8>(out, inputs);
  else
#endif
  if(cols % 4 == 0)
    LSTMCellForwardTyped<float32x4>(out, inputs);
  else
    LSTMCellForwardTyped<float>(out, inputs);
}

template <typename FType>
void LSTMOutputForwardTyped(Tensor out_, const std::vector<Tensor>& inputs) {
  int rows = out_->shape().elements() / out_->shape()[-1];
  
  int fVecSize = sizeof(FType) / sizeof(float);
  int cols = out_->shape()[-1] / fVecSize;

  FType* out = out_->data<FType>();
  const FType* cell = inputs[0]->data<FType>();
  const FType* xW   = inputs[1]->data<FType>();
  const FType* sU   = inputs[2]->data<FType>();
  const FType* b    = inputs[3]->data<FType>();

  using fop = functional::Ops<FType>;

  for(int j = 0; j < rows; ++j) {
    FType* rowOut = out + j * cols;
    const FType* rowCell = cell + j * cols;

    const FType* xWrow = xW + j * cols * 4;
    const FType* sUrow = sU + j * cols * 4;

    for(int i = 0; i < cols; ++i) {
      int k = i + 3 * cols;
      FType go  = fop::sigmoid(fop::add(fop::add(xWrow[k], sUrow[k]), b[k]));
      rowOut[i] = fop::mul(go, fop::tanh(rowCell[i]));
    }
  }
}

void LSTMOutputForward(Tensor out, std::vector<Tensor> inputs) {
  int cols = out->shape()[-1];

#ifdef __AVX__
  if(cols % 8 == 0)
    LSTMOutputForwardTyped<float32x8>(out, inputs);
  else 
#endif
  if(cols % 4 == 0)
    LSTMOutputForwardTyped<float32x4>(out, inputs);
  else
    LSTMOutputForwardTyped<float>(out, inputs);
}

void LSTMCellBackward(std::vector<Tensor> outputs,
                      std::vector<Tensor> inputs,
                      Tensor adj_) {
  int rows = adj_->shape().elements() / adj_->shape()[-1];
  int cols = adj_->shape()[-1];

  float* outCell = outputs[0] ? outputs[0]->data() : nullptr;
  float* outXW = outputs[1] ? outputs[1]->data() : nullptr;
  float* outSU = outputs[2] ? outputs[2]->data() : nullptr;
  float* outB = outputs[3] ? outputs[3]->data() : nullptr;

  const float* cell = inputs[0]->data();
  const float* xW = inputs[1]->data();
  const float* sU = inputs[2]->data();
  const float* b = inputs[3]->data();

  const float* mask = inputs.size() > 4 ? inputs[4]->data() : nullptr;
  const float* adj = adj_->data();

  for(int j = 0; j < rows; ++j) {
    float m = !mask || mask[j];

    float* rowOutCell = outCell + j * cols;
    float* rowOutXW = outXW + j * cols * 4;
    float* rowOutSU = outSU + j * cols * 4;

    const float* rowCell = cell + j * cols;
    const float* xWrow = xW + j * cols * 4;
    const float* sUrow = sU + j * cols * 4;

    const float* rowAdj = adj + j * cols;

    for(int i = 0; i < cols; ++i) {
      float gf = functional::Ops<float>::sigmoid(xWrow[i] + sUrow[i] + b[i]);

      int k = i + cols;
      float gi = functional::Ops<float>::sigmoid(xWrow[k] + sUrow[k] + b[k]);

      int l = i + 2 * cols;
      float gc = std::tanh(xWrow[l] + sUrow[l] + b[l]);

      float a = rowAdj[i];

      // dc/dx_{t-1}
      if(outCell) {
        rowOutCell[i] += (m * gf - m + 1) * a;
      }

      // dc/d(b_f) = dc/d(xW_f) ...
      float dcdxf = m * rowCell[i] * gf * (1 - gf) * a;
      if(outXW) {
        rowOutXW[i] += dcdxf;
      }
      if(outSU) {
        rowOutSU[i] += dcdxf;
      }
      if(outB) {
        outB[i] += dcdxf;
      }

      // dc/d(b_i) ...
      float dcdb_i = m * gc * gi * (1 - gi) * a;
      if(outXW) {
        rowOutXW[k] += dcdb_i;
      }
      if(outSU) {
        rowOutSU[k] += dcdb_i;
      }
      if(outB) {
        outB[k] += dcdb_i;
      }

      // dc/d(b_c) ...
      float dcdxc = m * gi * (1 - gc * gc) * a;
      if(outXW) {
        rowOutXW[l] += dcdxc;
      }
      if(outSU) {
        rowOutSU[l] += dcdxc;
      }
      if(outB) {
        outB[l] += dcdxc;
      }
    }
  }
}

void LSTMOutputBackward(std::vector<Tensor> outputs,
                        std::vector<Tensor> inputs,
                        Tensor adj_) {
  int rows = adj_->shape().elements() / adj_->shape()[-1];
  int cols = adj_->shape()[-1];

  float* outCell = outputs[0] ? outputs[0]->data() : nullptr;
  float* outXW = outputs[1] ? outputs[1]->data() : nullptr;
  float* outSU = outputs[2] ? outputs[2]->data() : nullptr;
  float* outB = outputs[3] ? outputs[3]->data() : nullptr;

  const float* cell = inputs[0]->data();
  const float* xW = inputs[1]->data();
  const float* sU = inputs[2]->data();
  const float* b = inputs[3]->data();

  const float* adj = adj_->data();

  for(int j = 0; j < rows; ++j) {
    float* rowOutCell = outCell + j * cols;
    float* rowOutXW = outXW + j * cols * 4;
    float* rowOutSU = outSU + j * cols * 4;

    const float* rowCell = cell + j * cols;
    const float* xWrow = xW + j * cols * 4;
    const float* sUrow = sU + j * cols * 4;

    const float* rowAdj = adj + j * cols;

    for(int i = 0; i < cols; ++i) {
      int k = i + 3 * cols;
      float go = functional::Ops<float>::sigmoid(xWrow[k] + sUrow[k] + b[k]);

      float t = std::tanh(rowCell[i]);

      float a = rowAdj[i];

      // dc/dc_{t-1}
      if(outCell) {
        rowOutCell[i] += go * (1 - t * t) * a;
      }

      // dc/d(b_o) = dc/d(xW_f) ...
      float dcdxo = t * go * (1 - go) * a;
      if(outXW) {
        rowOutXW[k] += dcdxo;
      }
      if(outSU) {
        rowOutSU[k] += dcdxo;
      }
      if(outB) {
        outB[k] += dcdxo;
      }
    }
  }
}

void HighwayForward(Tensor out,
                   const Tensor in1,
                   const Tensor in2,
                   const Tensor t) {
  using namespace functional;
  cpu::Element(_1 = sigmoid(_2), out, t);
  cpu::Element(_1 = _1 * _2 + (1.f - _1) * _3, out, in1, in2);
}

void HighwayBackward(Tensor out1,
                     Tensor out2,
                     Tensor outt,
                     const Tensor in1,
                     const Tensor in2,
                     const Tensor t,
                     const Tensor adj) {
  using namespace functional;
  cpu::Element(_1 +=        sigmoid(_2)  * _3, out1, t, adj);
  cpu::Element(_1 += (1.f - sigmoid(_2)) * _3, out2, t, adj);
  cpu::Element(_1 += sigmoid(_2) * (1.f - sigmoid(_2)) * (_3 - _4) * _5, outt, t, in1, in2, adj);
}

void PoolingWithMaskingForward(Tensor /*out*/,
                               Tensor /*in*/,
                               Tensor /*mask*/,
                               int /*width*/,
                               bool /*isEven*/) {
  ABORT("Not implemented!");
}

void PoolingWithMaskingBackward(Tensor /*adj*/,
                                Tensor /*adjIn*/,
                                Tensor /*in*/,
                                Tensor /*mask*/,
                                int /*width*/,
                                bool /*isEven*/) {
  ABORT("Not implemented!");
}
}  // namespace cpu
}  // namespace marian<|MERGE_RESOLUTION|>--- conflicted
+++ resolved
@@ -3,19 +3,11 @@
  *   SPDX-License-Identifier: MIT
  */
 
-<<<<<<< HEAD
- /* Part of this file was contributed by NVIDIA under license:
-=======
 /* Part of this file was contributed by NVIDIA under license:
->>>>>>> 4f57fdb4
  *   Copyright (C) 2020 NVIDIA Corporation
  *   SPDX-License-Identifier: MIT
  */
 
-<<<<<<< HEAD
-
-=======
->>>>>>> 4f57fdb4
 #include "tensors/tensor_operators.h"
 #include "tensors/cpu/backend.h"
 #include "tensors/allocator.h"
@@ -37,11 +29,11 @@
   ABORT("Not implemented");
 }
 
-<<<<<<< HEAD
 void ReduceMaxLastAxis(Tensor /*out*/,
                        const marian::Tensor& /*input*/) {
   ABORT("Not implemented");
-=======
+}
+
 void AddFactorMaxes(Tensor /*out*/,
                     Ptr<Allocator> /*allocator*/,
                     const Tensor /*lemmaHasFactorGroupTensor*/,
@@ -50,7 +42,6 @@
                     size_t /*groupStart*/,
                     size_t /*numLemmas*/) {
   ABORT("AddFactorMaxes not implemented on CPU");
->>>>>>> 4f57fdb4
 }
 
 template <typename To, typename From>
