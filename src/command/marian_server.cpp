--- conflicted
+++ resolved
@@ -22,13 +22,8 @@
 
   auto &translate = server.endpoint["^/translate/?$"];
 
-<<<<<<< HEAD
-  translate.on_message = [&task](Ptr<WSServer::Connection> connection,
-                                 Ptr<WSServer::InMessage> message) {
-=======
   translate.on_message = [&task, quiet](Ptr<WSServer::Connection> connection,
                                         Ptr<WSServer::InMessage> message) {
->>>>>>> 4a74b50f
     // Get input text
     auto inputText = message->string();
     auto sendStream = std::make_shared<WSServer::OutMessage>();
