--- conflicted
+++ resolved
@@ -21,22 +21,7 @@
   // MultiNodeGraphGroupSync.
   if(options->get<bool>("multi-node")) {
     LOG(warn, "[experimental] Using old multi-node training implementations that are not up-to-date");
-<<<<<<< HEAD
-
-    if(options->get<bool>("sync-sgd")) {
-      LOG(info, "[training] Using multi-node synchronous training");
-      New<Train<MultiNodeGraphGroupSync>>(options)->run();
-    } else {
-#ifdef CUDA_FOUND
-      LOG(info, "[training] Using multi-node asynchronous training");
-      New<Train<MultiNodeGraphGroup>>(options)->run();
-#else
-      ABORT("Asynchronous multi-node training requires CUDA");
-#endif
-    }
-=======
     ABORT("Old multi-node training code disabled");
->>>>>>> 4a1d9187
   }
   // --sync-sgd always selects SyncGraphGroup
   //
@@ -44,11 +29,7 @@
   // processes x (single, multiple) GPUs per MPI process.  This variant is presently up-to-date and
   // best supported.
   else if (options->get<bool>("sync-sgd")) {
-<<<<<<< HEAD
-    LOG(info, "[training] Using synchronous training");
-=======
     LOG(info, "Using synchronous SGD");
->>>>>>> 4a1d9187
     New<Train<SyncGraphGroup>>(options)->run();
   }
   else {
@@ -57,22 +38,8 @@
       LOG(info, "[training] Using single-device training");
       New<Train<SingletonGraph>>(options)->run();
     } else {
-<<<<<<< HEAD
-      if(options->get<float>("grad-dropping-rate") > 0.0) {
-#ifdef CUDA_FOUND
-        LOG(info, "[training] Using asynchronous training with gradient dropping");
-        New<Train<AsyncGraphGroupDrop>>(options)->run();
-#else
-        ABORT("Asynchronous training with gradient dropping requires CUDA");
-#endif
-      } else {
-        LOG(info, "[training] Using asynchronous training");
-        New<Train<AsyncGraphGroup>>(options)->run();
-      }
-=======
       LOG(info, "Using asynchronous training");
       New<Train<AsyncGraphGroup>>(options)->run();
->>>>>>> 4a1d9187
     }
   }
 
