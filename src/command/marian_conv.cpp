--- conflicted
+++ resolved
@@ -4,12 +4,9 @@
 
 #include <sstream>
 
-<<<<<<< HEAD
 #include "tensors/cpu/expression_graph_packable.h"
-=======
-#include "tensors/cpu/fbgemm/expression_graph_packable.h"
 #include "onnx/expression_graph_onnx_exporter.h"
->>>>>>> 80232e61
+
 
 int main(int argc, char** argv) {
   using namespace marian;
@@ -27,14 +24,11 @@
         "  ./marian-conv -f model.npz -t model.bin --gemm-type packed16");
     cli->add<std::string>("--from,-f", "Input model", "model.npz");
     cli->add<std::string>("--to,-t", "Output model", "model.bin");
-<<<<<<< HEAD
     cli->add<std::string>("--gemm-type,-g", "GEMM Type to be used: float32, packed16, packed8avx2, packed8avx512, intgemm8, intgemm16", "float32");
     cli->add<bool>("--float-Wemb", "Do not compress the Wemb matrix. Only available when using intgemm8 format.", false);
-=======
     cli->add<std::string>("--export-as", "Kind of conversion: marian-bin or onnx-{encode,decoder-step,decoder-init,decoder-stop}", "marian-bin");
     cli->add<std::string>("--gemm-type,-g", "GEMM Type to be used: float32, packed16, packed8avx2, packed8avx512", "float32");
     cli->add<std::vector<std::string>>("--vocabs,-V", "Vocabulary file, required for ONNX export");
->>>>>>> 80232e61
     cli->parse(argc, argv);
     options->merge(config);
   }
@@ -69,7 +63,6 @@
   marian::io::getYamlFromModel(config, "special:model.yml", modelFrom);
   configStr << config;
 
-<<<<<<< HEAD
   auto graph = New<ExpressionGraphPackable>();
   graph->compressWemb = !options->get<bool>("float-Wemb"); //The variable is reversed because, sue me
   graph->setDevice(CPU0);
@@ -77,7 +70,7 @@
     graph->getBackend()->setOptimized(false);
   if (saveGemmType != Type::intgemm8)
     graph->getBackend()->setOptimized8(false);
-=======
+
   auto load = [&](Ptr<ExpressionGraph> graph) {
     graph->setDevice(CPU0);
     graph->getBackend()->setOptimized(false);
@@ -85,7 +78,6 @@
     graph->load(modelFrom);
     graph->forward();  // run the initializers
   };
->>>>>>> 80232e61
 
   if (exportAs == "marian-bin") {
     auto graph = New<ExpressionGraphPackable>();
